// Copyright 2018 The Operator-SDK Authors
//
// Licensed under the Apache License, Version 2.0 (the "License");
// you may not use this file except in compliance with the License.
// You may obtain a copy of the License at
//
//     http://www.apache.org/licenses/LICENSE-2.0
//
// Unless required by applicable law or agreed to in writing, software
// distributed under the License is distributed on an "AS IS" BASIS,
// WITHOUT WARRANTIES OR CONDITIONS OF ANY KIND, either express or implied.
// See the License for the specific language governing permissions and
// limitations under the License.

package version

import (
	"fmt"
	"runtime"
)

var (
<<<<<<< HEAD
	Version    = "v0.15.2"
=======
	Version    = "v0.15.1+git"
>>>>>>> 37365b10
	GitVersion = "unknown"
	GitCommit  = "unknown"
	GoVersion  = fmt.Sprintf("%s %s/%s", runtime.Version(), runtime.GOOS, runtime.GOARCH)
)<|MERGE_RESOLUTION|>--- conflicted
+++ resolved
@@ -20,11 +20,7 @@
 )
 
 var (
-<<<<<<< HEAD
-	Version    = "v0.15.2"
-=======
-	Version    = "v0.15.1+git"
->>>>>>> 37365b10
+	Version    = "v0.15.2+git"
 	GitVersion = "unknown"
 	GitCommit  = "unknown"
 	GoVersion  = fmt.Sprintf("%s %s/%s", runtime.Version(), runtime.GOOS, runtime.GOARCH)
