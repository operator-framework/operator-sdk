#!/usr/bin/env bash
<<<<<<< HEAD
set -ev
=======
set -ex
>>>>>>> ac89b07f

go test ./commands/...
go test ./pkg/...
go test ./test/e2e/...
cd test/test-framework

# test framework with defaults
operator-sdk test local .

# test operator-sdk test flags
operator-sdk test local . --global-manifest deploy/crds/cache_v1alpha1_memcached_crd.yaml --namespaced-manifest deploy/namespace-init.yaml --go-test-flags "-parallel 1" --kubeconfig $HOME/.kube/config

# test operator-sdk test local single namespace mode
kubectl create namespace test-memcached
operator-sdk test local . --namespace=test-memcached
kubectl delete namespace test-memcached

# go back to project root
cd ../..
go vet ./...
./hack/check_license.sh
./hack/check_error_case.sh

# Make sure repo is in clean state
git diff --exit-code<|MERGE_RESOLUTION|>--- conflicted
+++ resolved
@@ -1,9 +1,5 @@
 #!/usr/bin/env bash
-<<<<<<< HEAD
-set -ev
-=======
-set -ex
->>>>>>> ac89b07f
+set -evx
 
 go test ./commands/...
 go test ./pkg/...
