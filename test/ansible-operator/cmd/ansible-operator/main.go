--- conflicted
+++ resolved
@@ -15,60 +15,36 @@
 package main
 
 import (
-<<<<<<< HEAD
-	"log"
-	"os"
-=======
->>>>>>> 3154d489
 	"runtime"
 
 	aoflags "github.com/operator-framework/operator-sdk/pkg/ansible/flags"
 	"github.com/operator-framework/operator-sdk/pkg/ansible/operator"
 	proxy "github.com/operator-framework/operator-sdk/pkg/ansible/proxy"
-	k8sutil "github.com/operator-framework/operator-sdk/pkg/k8sutil"
+	"github.com/operator-framework/operator-sdk/pkg/k8sutil"
 	sdkVersion "github.com/operator-framework/operator-sdk/version"
-<<<<<<< HEAD
-=======
 
 	log "github.com/sirupsen/logrus"
->>>>>>> 3154d489
 	"github.com/spf13/pflag"
 	"sigs.k8s.io/controller-runtime/pkg/client/config"
 	"sigs.k8s.io/controller-runtime/pkg/manager"
 	logf "sigs.k8s.io/controller-runtime/pkg/runtime/log"
-
-	"github.com/sirupsen/logrus"
 )
 
-var defaultReconcilePeriod = pflag.String("reconcile-period", "1m", "default reconcile period for controllers")
-
 func printVersion() {
-	logrus.Infof("Go Version: %s", runtime.Version())
-	logrus.Infof("Go OS/Arch: %s/%s", runtime.GOOS, runtime.GOARCH)
-	logrus.Infof("operator-sdk Version: %v", sdkVersion.Version)
+	log.Infof("Go Version: %s", runtime.Version())
+	log.Infof("Go OS/Arch: %s/%s", runtime.GOOS, runtime.GOARCH)
+	log.Infof("operator-sdk Version: %v", sdkVersion.Version)
 }
 
 func main() {
-<<<<<<< HEAD
-	pflag.Parse()
-=======
 	aflags := aoflags.AddTo(pflag.CommandLine)
 	pflag.Parse()
 
->>>>>>> 3154d489
 	logf.SetLogger(logf.ZapLogger(false))
 
-	d, err := time.ParseDuration(*defaultReconcilePeriod)
+	namespace, err := k8sutil.GetWatchNamespace()
 	if err != nil {
-		logrus.Fatalf("failed to parse reconcile-period: %v", err)
-	}
-
-	namespace, found := os.LookupEnv(k8sutil.WatchNamespaceEnvVar)
-	if found {
-		logrus.Infof("Watching %v namespace.", namespace)
-	} else {
-		logrus.Infof("%v environment variable not set. This operator is watching all namespaces.",
-			k8sutil.WatchNamespaceEnvVar)
+		log.Fatalf("failed to get watch namespace: (%v)", err)
 	}
 
 	mgr, err := manager.New(config.GetConfigOrDie(), manager.Options{
@@ -86,25 +62,20 @@
 		Address:    "localhost",
 		Port:       8888,
 		KubeConfig: mgr.GetConfig(),
+		Cache:      mgr.GetCache(),
 		RESTMapper: mgr.GetRESTMapper(),
-		Cache:      mgr.GetCache(),
 	})
 	if err != nil {
-		logrus.Fatalf("error starting proxy: %v", err)
+		log.Fatalf("error starting proxy: (%v)", err)
 	}
 
 	// start the operator
-<<<<<<< HEAD
-	go operator.Run(done, mgr, "/opt/ansible/watches.yaml", d)
-=======
 	go operator.Run(done, mgr, aflags)
->>>>>>> 3154d489
 
 	// wait for either to finish
 	err = <-done
-	if err == nil {
-		logrus.Info("Exiting")
-	} else {
-		logrus.Fatal(err.Error())
+	if err != nil {
+		log.Fatal(err)
 	}
+	log.Info("Exiting.")
 }