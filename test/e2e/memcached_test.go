--- conflicted
+++ resolved
@@ -62,13 +62,6 @@
 	// get global framework variables
 	ctx := framework.NewTestCtx(t)
 	defer ctx.Cleanup()
-<<<<<<< HEAD
-=======
-	gopath, ok := os.LookupEnv(projutil.GoPathEnv)
-	if !ok || gopath == "" {
-		t.Fatalf("$GOPATH not set")
-	}
->>>>>>> 370ff16a
 	sdkTestE2EDir, err := os.Getwd()
 	if err != nil {
 		t.Fatal(err)
@@ -106,11 +99,8 @@
 	cmdOut, err := exec.Command("operator-sdk",
 		"new",
 		operatorName,
-<<<<<<< HEAD
-		"--repo", testRepo).CombinedOutput()
-=======
+		"--repo", testRepo,
 		"--skip-validation").CombinedOutput()
->>>>>>> 370ff16a
 	if err != nil {
 		t.Fatalf("Error: %v\nCommand Output: %s\n", err, string(cmdOut))
 	}
@@ -119,10 +109,6 @@
 		t.Fatalf("Failed to change to %s directory: (%v)", operatorName, err)
 	}
 
-<<<<<<< HEAD
-=======
-	sdkRepo := "github.com/operator-framework/operator-sdk"
->>>>>>> 370ff16a
 	replace := getGoModReplace(t, localSDKPath)
 	if replace.repo != sdkRepo {
 		if replace.isLocal {
@@ -338,16 +324,6 @@
 	if err != nil {
 		return nil, fmt.Errorf("failed to parse go.mod: %v", err)
 	}
-	// Remove an existing replace line for the SDK if one exists. This is
-	// necessary for release PR's, which contain a replace directive for
-	// new SDK versions.
-	for _, r := range modFile.Replace {
-		if r.Old.Path == repo {
-			if err := modFile.DropReplace(repo, r.Old.Version); err != nil {
-				t.Fatalf(`Failed to remove "%s": %v`, modBytes[r.Syntax.Start.Byte:r.Syntax.End.Byte], err)
-			}
-		}
-	}
 	if err = modFile.AddReplace(repo, "", path, sha); err != nil {
 		s := ""
 		if sha != "" {
