--- conflicted
+++ resolved
@@ -61,24 +61,12 @@
 	// get global framework variables
 	ctx := framework.NewTestCtx(t)
 	defer ctx.Cleanup()
-<<<<<<< HEAD
-	sdkDir, err := os.Getwd()
-=======
-	gopath, ok := os.LookupEnv(projutil.GoPathEnv)
-	if !ok || gopath == "" {
-		t.Fatalf("$GOPATH not set")
-	}
 	sdkTestE2EDir, err := os.Getwd()
->>>>>>> 37d21eb2
 	if err != nil {
 		t.Fatal(err)
 	}
 	defer func() {
-<<<<<<< HEAD
-		if err := os.Chdir(sdkDir); err != nil {
-=======
 		if err := os.Chdir(sdkTestE2EDir); err != nil {
->>>>>>> 37d21eb2
 			t.Errorf("Failed to change back to original working directory: (%v)", err)
 		}
 	}()
@@ -119,11 +107,6 @@
 		t.Fatalf("Failed to change to %s directory: (%v)", operatorName, err)
 	}
 
-<<<<<<< HEAD
-	localSDKPath := sdkDir
-=======
-	sdkRepo := "github.com/operator-framework/operator-sdk"
->>>>>>> 37d21eb2
 	replace := getGoModReplace(t, localSDKPath)
 	if replace.repo != sdkRepo {
 		if replace.isLocal {
