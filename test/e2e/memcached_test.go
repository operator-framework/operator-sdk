--- conflicted
+++ resolved
@@ -236,19 +236,13 @@
 		for _, dir := range []string{"pkg", "internal"} {
 			repoDir := filepath.Join("github.com/operator-framework/operator-sdk", dir)
 			vendorDir := filepath.Join("vendor", repoDir)
-<<<<<<< HEAD
-			os.RemoveAll(vendorDir)
+			if err := os.RemoveAll(vendorDir); err != nil {
+				t.Fatalf("Failed to delete old vendor directory: (%v)", err)
+			}
 			fromPath := filepath.Join(gopath, projutil.SrcDir, repoDir)
 			cmdOut, err = exec.Command("cp", "-a", fromPath, vendorDir).CombinedOutput()
 			if err != nil {
 				t.Fatalf("Error: %v\nCommand Output: %s\n", err, string(cmdOut))
-=======
-			if err := os.RemoveAll(vendorDir); err != nil {
-				t.Fatalf("Failed to delete old vendor directory: (%v)", err)
-			}
-			if err := os.Symlink(filepath.Join(gopath, projutil.SrcDir, repoDir), vendorDir); err != nil {
-				t.Fatalf("Failed to symlink local operator-sdk project to vendor dir: (%v)", err)
->>>>>>> 81b9a45d
 			}
 		}
 	}
