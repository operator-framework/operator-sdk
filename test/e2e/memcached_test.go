// Copyright 2018 The Operator-SDK Authors
//
// Licensed under the Apache License, Version 2.0 (the "License");
// you may not use this file except in compliance with the License.
// You may obtain a copy of the License at
//
//     http://www.apache.org/licenses/LICENSE-2.0
//
// Unless required by applicable law or agreed to in writing, software
// distributed under the License is distributed on an "AS IS" BASIS,
// WITHOUT WARRANTIES OR CONDITIONS OF ANY KIND, either express or implied.
// See the License for the specific language governing permissions and
// limitations under the License.

package e2e

import (
	"bytes"
	"context"
	"errors"
	"fmt"
	"io/ioutil"
	"os"
	"os/exec"
	"path/filepath"
	"strings"
	"testing"
	"time"

	"github.com/operator-framework/operator-sdk/internal/pkg/scaffold"
	"github.com/operator-framework/operator-sdk/internal/util/fileutil"
	"github.com/operator-framework/operator-sdk/internal/util/projutil"
	"github.com/operator-framework/operator-sdk/internal/util/yamlutil"
	framework "github.com/operator-framework/operator-sdk/pkg/test"
	"github.com/operator-framework/operator-sdk/pkg/test/e2eutil"

	"github.com/ghodss/yaml"
	"github.com/prometheus/prometheus/util/promlint"
	"github.com/rogpeppe/go-internal/modfile"
	v1 "k8s.io/api/core/v1"
	apierrors "k8s.io/apimachinery/pkg/api/errors"
	"k8s.io/apimachinery/pkg/apis/meta/v1/unstructured"
	"k8s.io/apimachinery/pkg/types"
	"k8s.io/apimachinery/pkg/util/wait"
	"k8s.io/client-go/kubernetes"
	"k8s.io/client-go/rest"
	"sigs.k8s.io/controller-runtime/pkg/client"
)

const (
	crYAML               string = "apiVersion: \"cache.example.com/v1alpha1\"\nkind: \"Memcached\"\nmetadata:\n  name: \"example-memcached\"\nspec:\n  size: 3"
	retryInterval               = time.Second * 5
	timeout                     = time.Second * 120
	cleanupRetryInterval        = time.Second * 1
	cleanupTimeout              = time.Second * 10
	operatorName                = "memcached-operator"
)

func TestMemcached(t *testing.T) {
	// get global framework variables
	ctx := framework.NewTestCtx(t)
	defer ctx.Cleanup()
	gopath, ok := os.LookupEnv(projutil.GoPathEnv)
	if !ok || gopath == "" {
		t.Fatalf("$GOPATH not set")
	}
	sdkTestE2EDir, err := os.Getwd()
	if err != nil {
		t.Fatal(err)
	}
	defer func() {
		if err := os.Chdir(sdkTestE2EDir); err != nil {
			t.Errorf("Failed to change back to original working directory: (%v)", err)
		}
	}()
	localSDKPath := *args.localRepo
	if localSDKPath == "" {
		// We're in ${sdk_repo}/test/e2e
		localSDKPath = filepath.Dir(filepath.Dir(sdkTestE2EDir))
	}
	// For go commands in operator projects.
	if err = os.Setenv("GO111MODULE", "on"); err != nil {
		t.Fatal(err)
	}

	// Setup
	absProjectPath, err := ioutil.TempDir(filepath.Join(gopath, "src"), "tmp.")
	if err != nil {
		t.Fatal(err)
	}
	ctx.AddCleanupFn(func() error { return os.RemoveAll(absProjectPath) })

	if err := os.MkdirAll(absProjectPath, fileutil.DefaultDirFileMode); err != nil {
		t.Fatal(err)
	}
	if err := os.Chdir(absProjectPath); err != nil {
		t.Fatal(err)
	}

	t.Log("Creating new operator project")
	cmdOut, err := exec.Command("operator-sdk",
		"new",
		operatorName).CombinedOutput()
	if err != nil {
		t.Fatalf("Error: %v\nCommand Output: %s\n", err, string(cmdOut))
	}

	if err := os.Chdir(operatorName); err != nil {
		t.Fatalf("Failed to change to %s directory: (%v)", operatorName, err)
	}

	sdkRepo := "github.com/operator-framework/operator-sdk"
<<<<<<< HEAD
=======
	localSDKPath := filepath.Join(gopath, "src", filepath.FromSlash(sdkRepo))

>>>>>>> bd4dc8c5
	replace := getGoModReplace(t, localSDKPath)
	if replace.repo != sdkRepo {
		if replace.isLocal {
			// A hacky way to get local module substitution to work is to write a
			// stub go.mod into the local SDK repo referred to in
			// memcached-operator's go.mod, which allows go to recognize
			// the local SDK repo as a module.
			sdkModPath := filepath.Join(filepath.FromSlash(replace.repo), "go.mod")
			err = ioutil.WriteFile(sdkModPath, []byte("module "+sdkRepo), fileutil.DefaultFileMode)
			if err != nil {
				t.Fatalf("Failed to write main repo go.mod file: %v", err)
			}
			defer func() {
				if err = os.RemoveAll(sdkModPath); err != nil {
					t.Fatalf("Failed to remove %s: %v", sdkModPath, err)
				}
			}()
		}
		writeGoModReplace(t, sdkRepo, replace.repo, replace.ref)
	}

	cmdOut, err = exec.Command("go", "mod", "vendor").CombinedOutput()
	if err != nil {
		t.Fatalf("Error after modifying go.mod: %v\nCommand Output: %s\n", err, string(cmdOut))
	}

	// Set replicas to 2 to test leader election. In production, this should
	// almost always be set to 1, because there isn't generally value in having
	// a hot spare operator process.
	opYaml, err := ioutil.ReadFile("deploy/operator.yaml")
	if err != nil {
		t.Fatalf("Could not read deploy/operator.yaml: %v", err)
	}
	newOpYaml := bytes.Replace(opYaml, []byte("replicas: 1"), []byte("replicas: 2"), 1)
	err = ioutil.WriteFile("deploy/operator.yaml", newOpYaml, 0644)
	if err != nil {
		t.Fatalf("Could not write deploy/operator.yaml: %v", err)
	}

	cmd := exec.Command("operator-sdk",
		"add",
		"api",
		"--api-version=cache.example.com/v1alpha1",
		"--kind=Memcached")
	cmd.Env = os.Environ()
	cmdOut, err = cmd.CombinedOutput()
	if err != nil {
		t.Fatalf("Error: %v\nCommand Output: %s\n", err, string(cmdOut))
	}
	cmdOut, err = exec.Command("operator-sdk",
		"add",
		"controller",
		"--api-version=cache.example.com/v1alpha1",
		"--kind=Memcached").CombinedOutput()
	if err != nil {
		t.Fatalf("Error: %v\nCommand Output: %s\n", err, string(cmdOut))
	}

	tmplFiles := map[string]string{
		filepath.Join(localSDKPath, "example/memcached-operator/memcached_controller.go.tmpl"): "pkg/controller/memcached/memcached_controller.go",
		filepath.Join(localSDKPath, "test/e2e/incluster-test-code/main_test.go.tmpl"):          "test/e2e/main_test.go",
		filepath.Join(localSDKPath, "test/e2e/incluster-test-code/memcached_test.go.tmpl"):     "test/e2e/memcached_test.go",
	}
	for src, dst := range tmplFiles {
		if err := os.MkdirAll(filepath.Dir(dst), fileutil.DefaultDirFileMode); err != nil {
			t.Fatalf("Could not create template destination directory: %s", err)
		}
		srcTmpl, err := ioutil.ReadFile(src)
		if err != nil {
			t.Fatalf("Could not read template from %s: %s", src, err)
		}
		dstData := strings.Replace(string(srcTmpl), "github.com/example-inc", filepath.Base(absProjectPath), -1)
		if err := ioutil.WriteFile(dst, []byte(dstData), fileutil.DefaultFileMode); err != nil {
			t.Fatalf("Could not write template output to %s: %s", dst, err)
		}
	}

	memcachedTypesFile, err := ioutil.ReadFile("pkg/apis/cache/v1alpha1/memcached_types.go")
	if err != nil {
		t.Fatal(err)
	}
	memcachedTypesFileLines := bytes.Split(memcachedTypesFile, []byte("\n"))
	for lineNum, line := range memcachedTypesFileLines {
		if strings.Contains(string(line), "type MemcachedSpec struct {") {
			memcachedTypesFileLinesIntermediate := append(memcachedTypesFileLines[:lineNum+1], []byte("\tSize int32 `json:\"size\"`"))
			memcachedTypesFileLines = append(memcachedTypesFileLinesIntermediate, memcachedTypesFileLines[lineNum+3:]...)
			break
		}
	}
	for lineNum, line := range memcachedTypesFileLines {
		if strings.Contains(string(line), "type MemcachedStatus struct {") {
			memcachedTypesFileLinesIntermediate := append(memcachedTypesFileLines[:lineNum+1], []byte("\tNodes []string `json:\"nodes\"`"))
			memcachedTypesFileLines = append(memcachedTypesFileLinesIntermediate, memcachedTypesFileLines[lineNum+3:]...)
			break
		}
	}
	if err := os.Remove("pkg/apis/cache/v1alpha1/memcached_types.go"); err != nil {
		t.Fatalf("Failed to remove old memcached_type.go file: (%v)", err)
	}
	err = ioutil.WriteFile("pkg/apis/cache/v1alpha1/memcached_types.go", bytes.Join(memcachedTypesFileLines, []byte("\n")), fileutil.DefaultFileMode)
	if err != nil {
		t.Fatal(err)
	}

	t.Log("Generating k8s")
	cmdOut, err = exec.Command("operator-sdk", "generate", "k8s").CombinedOutput()
	if err != nil {
		t.Fatalf("Error: %v\nCommand Output: %s\n", err, string(cmdOut))
	}

	t.Log("Pulling new dependencies with go mod")
	cmdOut, err = exec.Command("go", "mod", "vendor").CombinedOutput()
	if err != nil {
		t.Fatalf("Command 'go mod vendor' failed: %v\nCommand Output:\n%v", err, string(cmdOut))
	}

	file, err := yamlutil.GenerateCombinedGlobalManifest(scaffold.CRDsDir)
	if err != nil {
		t.Fatal(err)
	}
	ctx.AddCleanupFn(func() error { return os.Remove(file.Name()) })

	// hacky way to use createFromYAML without exposing the method
	// create crd
	filename := file.Name()
	framework.Global.NamespacedManPath = &filename
	err = ctx.InitializeClusterResources(&framework.CleanupOptions{TestContext: ctx, Timeout: cleanupTimeout, RetryInterval: cleanupRetryInterval})
	if err != nil {
		t.Fatal(err)
	}
	t.Log("Created global resources")

	// run subtests
	t.Run("memcached-group", func(t *testing.T) {
		t.Run("Cluster", MemcachedCluster)
		t.Run("Local", MemcachedLocal)
	})
}

type goModReplace struct {
	repo    string
	ref     string
	isLocal bool
}

// getGoModReplace returns a go.mod replacement that is appropriate based on the build's
// environment to support PR, fork/branch, and local builds.
//
//   PR:
//     1. Activate when TRAVIS_PULL_REQUEST_SLUG and TRAVIS_PULL_REQUEST_SHA are set
//     2. Modify go.mod to replace osdk import with github.com/${TRAVIS_PULL_REQUEST_SLUG} ${TRAVIS_PULL_REQUEST_SHA}
//
//   Fork/branch:
//     1. Activate when TRAVIS_REPO_SLUG and TRAVIS_COMMIT are set
//     2. Modify go.mod to replace osdk import with github.com/${TRAVIS_REPO_SLUG} ${TRAVIS_COMMIT}
//
//   Local:
//     1. Activate when none of the above TRAVIS_* variables are set.
//     2. Modify go.mod to replace osdk import with local filesystem path.
//
func getGoModReplace(t *testing.T, localSDKPath string) goModReplace {
	// PR environment
	prSlug, prSlugOk := os.LookupEnv("TRAVIS_PULL_REQUEST_SLUG")
	prSha, prShaOk := os.LookupEnv("TRAVIS_PULL_REQUEST_SHA")
	if prSlugOk && prSlug != "" && prShaOk && prSha != "" {
		return goModReplace{
			repo: fmt.Sprintf("github.com/%s", prSlug),
			ref:  prSha,
		}
	}

	// Fork/branch environment
	slug, slugOk := os.LookupEnv("TRAVIS_REPO_SLUG")
	sha, shaOk := os.LookupEnv("TRAVIS_COMMIT")
	if slugOk && slug != "" && shaOk && sha != "" {
		return goModReplace{
			repo: fmt.Sprintf("github.com/%s", slug),
			ref:  sha,
		}
	}

	// If neither of the above cases is applicable, but one of the TRAVIS_*
	// variables is nonetheless set, something unexpected is going on. Log
	// the vars and exit.
	if prSlugOk || prShaOk || slugOk || shaOk {
		t.Logf("TRAVIS_PULL_REQUEST_SLUG='%s', set: %t", prSlug, prSlugOk)
		t.Logf("TRAVIS_PULL_REQUEST_SHA='%s', set: %t", prSha, prShaOk)
		t.Logf("TRAVIS_REPO_SLUG='%s', set: %t", slug, slugOk)
		t.Logf("TRAVIS_COMMIT='%s', set: %t", sha, shaOk)
		t.Fatal("Invalid travis environment")
	}

	// Local environment
	return goModReplace{
		repo:    localSDKPath,
		isLocal: true,
	}
}

func writeGoModReplace(t *testing.T, repo, path, sha string) {
	modBytes, err := ioutil.ReadFile("go.mod")
	if err != nil {
		t.Fatalf("Failed to read go.mod: %v", err)
	}
	modFile, err := modfile.Parse("go.mod", modBytes, nil)
	if err != nil {
		t.Fatalf("Failed to parse go.mod: %v", err)
	}
	// Remove an existing replace line for the SDK if one exists. This is
	// necessary for release PR's, which contain a replace directive for
	// new SDK versions.
	for _, r := range modFile.Replace {
		if r.Old.Path == repo {
			if err := modFile.DropReplace(repo, r.Old.Version); err != nil {
				t.Fatalf(`Failed to remove "%s": %v`, modBytes[r.Syntax.Start.Byte:r.Syntax.End.Byte], err)
			}
		}
	}
	if err = modFile.AddReplace(repo, "", path, sha); err != nil {
		s := ""
		if sha != "" {
			s = " " + sha
		}
		t.Fatalf(`Failed to add "replace %s => %s%s: %v"`, repo, path, s, err)
	}
	modFile.Cleanup()
	if modBytes, err = modFile.Format(); err != nil {
		t.Fatalf("Failed to format go.mod: %v", err)
	}
	err = ioutil.WriteFile("go.mod", modBytes, fileutil.DefaultFileMode)
	if err != nil {
		t.Fatalf("Failed to write updated go.mod: %v", err)
	}
	t.Logf("go.mod: %v", string(modBytes))
}

func memcachedLeaderTest(t *testing.T, f *framework.Framework, ctx *framework.TestCtx) error {
	namespace, err := ctx.GetNamespace()
	if err != nil {
		return err
	}

	err = e2eutil.WaitForOperatorDeployment(t, f.KubeClient, namespace, operatorName, 2, retryInterval, timeout)
	if err != nil {
		return err
	}

	label := map[string]string{"name": operatorName}

	leader, err := verifyLeader(t, namespace, f, label)
	if err != nil {
		return err
	}

	// delete the leader's pod so a new leader will get elected
	err = f.Client.Delete(context.TODO(), leader)
	if err != nil {
		return err
	}

	err = e2eutil.WaitForDeletion(t, f.Client.Client, leader, retryInterval, timeout)
	if err != nil {
		return err
	}

	err = e2eutil.WaitForOperatorDeployment(t, f.KubeClient, namespace, operatorName, 2, retryInterval, timeout)
	if err != nil {
		return err
	}

	newLeader, err := verifyLeader(t, namespace, f, label)
	if err != nil {
		return err
	}
	if newLeader.Name == leader.Name {
		return fmt.Errorf("leader pod name did not change across pod delete")
	}

	return nil
}

func verifyLeader(t *testing.T, namespace string, f *framework.Framework, labels map[string]string) (*v1.Pod, error) {
	// get configmap, which is the lock
	lockName := "memcached-operator-lock"
	lock := v1.ConfigMap{}
	err := wait.Poll(retryInterval, timeout, func() (done bool, err error) {
		err = f.Client.Get(context.TODO(), types.NamespacedName{Name: lockName, Namespace: namespace}, &lock)
		if err != nil {
			if apierrors.IsNotFound(err) {
				t.Logf("Waiting for availability of leader lock configmap %s\n", lockName)
				return false, nil
			}
			return false, err
		}
		return true, nil
	})
	if err != nil {
		return nil, fmt.Errorf("error getting leader lock configmap: %v\n", err)
	}
	t.Logf("Found leader lock configmap %s\n", lockName)

	owners := lock.GetOwnerReferences()
	if len(owners) != 1 {
		return nil, fmt.Errorf("leader lock has %d owner refs, expected 1", len(owners))
	}
	owner := owners[0]

	// get operator pods
	pods := v1.PodList{}
	opts := client.ListOptions{Namespace: namespace}
	for k, v := range labels {
		if err := opts.SetLabelSelector(fmt.Sprintf("%s=%s", k, v)); err != nil {
			return nil, fmt.Errorf("failed to set list label selector: (%v)", err)
		}
	}
	if err := opts.SetFieldSelector("status.phase=Running"); err != nil {
		t.Fatalf("Failed to set list field selector: (%v)", err)
	}
	err = f.Client.List(context.TODO(), &opts, &pods)
	if err != nil {
		return nil, err
	}
	if len(pods.Items) != 2 {
		return nil, fmt.Errorf("expected 2 pods, found %d", len(pods.Items))
	}

	// find and return the leader
	for _, pod := range pods.Items {
		if pod.Name == owner.Name {
			return &pod, nil
		}
	}
	return nil, fmt.Errorf("did not find operator pod that was referenced by configmap")
}

func memcachedScaleTest(t *testing.T, f *framework.Framework, ctx *framework.TestCtx) error {
	// create example-memcached yaml file
	filename := "deploy/cr.yaml"
	err := ioutil.WriteFile(filename,
		[]byte(crYAML),
		fileutil.DefaultFileMode)
	if err != nil {
		return err
	}

	// create memcached custom resource
	framework.Global.NamespacedManPath = &filename
	err = ctx.InitializeClusterResources(&framework.CleanupOptions{TestContext: ctx, Timeout: cleanupTimeout, RetryInterval: cleanupRetryInterval})
	if err != nil {
		return err
	}
	t.Log("Created cr")

	namespace, err := ctx.GetNamespace()
	if err != nil {
		return err
	}
	// wait for example-memcached to reach 3 replicas
	err = e2eutil.WaitForDeployment(t, f.KubeClient, namespace, "example-memcached", 3, retryInterval, timeout)
	if err != nil {
		return err
	}

	// get fresh copy of memcached object as unstructured
	obj := unstructured.Unstructured{}
	jsonSpec, err := yaml.YAMLToJSON([]byte(crYAML))
	if err != nil {
		return fmt.Errorf("could not convert yaml file to json: %v", err)
	}
	if err := obj.UnmarshalJSON(jsonSpec); err != nil {
		t.Fatalf("Failed to unmarshal memcached CR: (%v)", err)
	}
	obj.SetNamespace(namespace)
	err = f.Client.Get(context.TODO(), types.NamespacedName{Name: obj.GetName(), Namespace: obj.GetNamespace()}, &obj)
	if err != nil {
		return fmt.Errorf("failed to get memcached object: %s", err)
	}
	// update memcached CR size to 4
	spec, ok := obj.Object["spec"].(map[string]interface{})
	if !ok {
		return errors.New("memcached object missing spec field")
	}
	spec["size"] = 4
	err = f.Client.Update(context.TODO(), &obj)
	if err != nil {
		return err
	}

	// wait for example-memcached to reach 4 replicas
	return e2eutil.WaitForDeployment(t, f.KubeClient, namespace, "example-memcached", 4, retryInterval, timeout)
}

func MemcachedLocal(t *testing.T) {
	// get global framework variables
	ctx := framework.NewTestCtx(t)
	defer ctx.Cleanup()
	namespace, err := ctx.GetNamespace()
	if err != nil {
		t.Fatal(err)
	}
	cmd := exec.Command("operator-sdk", "up", "local", "--namespace="+namespace)
	stderr, err := os.Create("stderr.txt")
	if err != nil {
		t.Fatalf("Failed to create stderr.txt: %v", err)
	}
	cmd.Stderr = stderr
	defer func() {
		if err := stderr.Close(); err != nil && !fileutil.IsClosedError(err) {
			t.Errorf("Failed to close stderr: (%v)", err)
		}
	}()

	err = cmd.Start()
	if err != nil {
		t.Fatalf("Error: %v", err)
	}
	ctx.AddCleanupFn(func() error { return cmd.Process.Signal(os.Interrupt) })

	// wait for operator to start (may take a minute to compile the command...)
	err = wait.Poll(time.Second*5, time.Second*100, func() (done bool, err error) {
		file, err := ioutil.ReadFile("stderr.txt")
		if err != nil {
			return false, err
		}
		if len(file) == 0 {
			return false, nil
		}
		return true, nil
	})
	if err != nil {
		t.Fatalf("Local operator not ready after 100 seconds: %v\n", err)
	}

	if err = memcachedScaleTest(t, framework.Global, ctx); err != nil {
		t.Fatal(err)
	}
}

func MemcachedCluster(t *testing.T) {
	// get global framework variables
	ctx := framework.NewTestCtx(t)
	defer ctx.Cleanup()
	operatorYAML, err := ioutil.ReadFile("deploy/operator.yaml")
	if err != nil {
		t.Fatalf("Could not read deploy/operator.yaml: %v", err)
	}
	local := *args.e2eImageName == ""
	if local {
		*args.e2eImageName = "quay.io/example/memcached-operator:v0.0.1"
		if err != nil {
			t.Fatal(err)
		}
		operatorYAML = bytes.Replace(operatorYAML, []byte("imagePullPolicy: Always"), []byte("imagePullPolicy: Never"), 1)
		err = ioutil.WriteFile("deploy/operator.yaml", operatorYAML, fileutil.DefaultFileMode)
		if err != nil {
			t.Fatal(err)
		}
	}
	operatorYAML = bytes.Replace(operatorYAML, []byte("REPLACE_IMAGE"), []byte(*args.e2eImageName), 1)
	err = ioutil.WriteFile("deploy/operator.yaml", operatorYAML, os.FileMode(0644))
	if err != nil {
		t.Fatalf("Failed to write deploy/operator.yaml: %v", err)
	}
	t.Log("Building operator docker image")
	cmdOut, err := exec.Command("operator-sdk", "build", *args.e2eImageName).CombinedOutput()
	if err != nil {
		t.Fatalf("Error: %v\nCommand Output: %s\n", err, string(cmdOut))
	}

	if !local {
		t.Log("Pushing docker image to repo")
		cmdOut, err = exec.Command("docker", "push", *args.e2eImageName).CombinedOutput()
		if err != nil {
			t.Fatalf("Error: %v\nCommand Output: %s\n", err, string(cmdOut))
		}
	}

	file, err := yamlutil.GenerateCombinedNamespacedManifest(scaffold.DeployDir)
	if err != nil {
		t.Fatal(err)
	}
	ctx.AddCleanupFn(func() error { return os.Remove(file.Name()) })

	// create namespaced resources
	filename := file.Name()
	framework.Global.NamespacedManPath = &filename
	err = ctx.InitializeClusterResources(&framework.CleanupOptions{TestContext: ctx, Timeout: cleanupTimeout, RetryInterval: cleanupRetryInterval})
	if err != nil {
		t.Fatal(err)
	}
	t.Log("Created namespaced resources")

	namespace, err := ctx.GetNamespace()
	if err != nil {
		t.Fatal(err)
	}
	// wait for memcached-operator to be ready
	err = e2eutil.WaitForOperatorDeployment(t, framework.Global.KubeClient, namespace, operatorName, 2, retryInterval, timeout)
	if err != nil {
		t.Fatal(err)
	}

	if err = memcachedLeaderTest(t, framework.Global, ctx); err != nil {
		t.Fatal(err)
	}

	if err = memcachedScaleTest(t, framework.Global, ctx); err != nil {
		t.Fatal(err)
	}

	if err = memcachedMetricsTest(t, framework.Global, ctx); err != nil {
		t.Fatal(err)
	}
}

func memcachedMetricsTest(t *testing.T, f *framework.Framework, ctx *framework.TestCtx) error {
	namespace, err := ctx.GetNamespace()
	if err != nil {
		return err
	}

	// Make sure metrics Service exists
	s := v1.Service{}
	err = f.Client.Get(context.TODO(), types.NamespacedName{Name: operatorName, Namespace: namespace}, &s)
	if err != nil {
		return fmt.Errorf("could not get metrics Service: (%v)", err)
	}

	// Get operator pod
	pods := v1.PodList{}
	opts := client.InNamespace(namespace)
	if len(s.Spec.Selector) == 0 {
		return fmt.Errorf("no labels found in metrics Service")
	}

	for k, v := range s.Spec.Selector {
		if err := opts.SetLabelSelector(fmt.Sprintf("%s=%s", k, v)); err != nil {
			return fmt.Errorf("failed to set list label selector: (%v)", err)
		}
	}

	if err := opts.SetFieldSelector("status.phase=Running"); err != nil {
		return fmt.Errorf("failed to set list field selector: (%v)", err)
	}
	err = f.Client.List(context.TODO(), opts, &pods)
	if err != nil {
		return fmt.Errorf("failed to get pods: (%v)", err)
	}

	podName := ""
	numPods := len(pods.Items)
	// TODO(lili): Remove below logic when we enable exposing metrics in all pods.
	if numPods == 0 {
		podName = pods.Items[0].Name
	} else if numPods > 1 {
		// If we got more than one pod, get leader pod name.
		leader, err := verifyLeader(t, namespace, f, s.Spec.Selector)
		if err != nil {
			return err
		}
		podName = leader.Name
	} else {
		return fmt.Errorf("failed to get operator pod: could not select any pods with Service selector %v", s.Spec.Selector)
	}
	// Pod name must be there, otherwise we cannot read metrics data via pod proxy.
	if podName == "" {
		return fmt.Errorf("failed to get pod name")
	}

	// Get metrics data
	request := proxyViaPod(f.KubeClient, namespace, podName, "8383", "/metrics")
	response, err := request.DoRaw()
	if err != nil {
		return fmt.Errorf("failed to get response from metrics: %v", err)
	}

	// Make sure metrics are present
	if len(response) == 0 {
		return fmt.Errorf("metrics body is empty")
	}

	// Perform prometheus metrics lint checks
	l := promlint.New(bytes.NewReader(response))
	problems, err := l.Lint()
	if err != nil {
		return fmt.Errorf("failed to lint metrics: %v", err)
	}
	// TODO(lili): Change to 0, when we upgrade to 1.14.
	// currently there is a problem with one of the metrics in upstream Kubernetes:
	// `workqueue_longest_running_processor_microseconds`.
	// This has been fixed in 1.14 release.
	if len(problems) > 1 {
		return fmt.Errorf("found problems with metrics: %#+v", problems)
	}

	return nil
}

func proxyViaPod(kubeClient kubernetes.Interface, namespace, podName, podPortName, path string) *rest.Request {
	return kubeClient.
		CoreV1().
		RESTClient().
		Get().
		Namespace(namespace).
		Resource("pods").
		SubResource("proxy").
		Name(fmt.Sprintf("%s:%s", podName, podPortName)).
		Suffix(path)
}<|MERGE_RESOLUTION|>--- conflicted
+++ resolved
@@ -110,11 +110,6 @@
 	}
 
 	sdkRepo := "github.com/operator-framework/operator-sdk"
-<<<<<<< HEAD
-=======
-	localSDKPath := filepath.Join(gopath, "src", filepath.FromSlash(sdkRepo))
-
->>>>>>> bd4dc8c5
 	replace := getGoModReplace(t, localSDKPath)
 	if replace.repo != sdkRepo {
 		if replace.isLocal {
