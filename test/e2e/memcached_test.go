--- conflicted
+++ resolved
@@ -561,17 +561,13 @@
 		t.Fatalf("Local operator not ready after 100 seconds: %v\n", err)
 	}
 
-<<<<<<< HEAD
-	if err := memcachedScaleTest(t, framework.Global, ctx); err != nil {
+	if err := memcachedScaleTest(t, framework.Global, ctx, 3, 4); err != nil {
 		file, err2 := ioutil.ReadFile("stderr.txt")
 		if err2 != nil {
 			t.Logf("could not read log file: %v", err2)
 		} else {
 			t.Logf("up local log: %s", string(file))
 		}
-=======
-	if err = memcachedScaleTest(t, framework.Global, ctx, 3, 4); err != nil {
->>>>>>> b11d50ee
 		t.Fatal(err)
 	}
 }
