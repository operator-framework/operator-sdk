// Copyright 2018 The Operator-SDK Authors
//
// Licensed under the Apache License, Version 2.0 (the "License");
// you may not use this file except in compliance with the License.
// You may obtain a copy of the License at
//
//     http://www.apache.org/licenses/LICENSE-2.0
//
// Unless required by applicable law or agreed to in writing, software
// distributed under the License is distributed on an "AS IS" BASIS,
// WITHOUT WARRANTIES OR CONDITIONS OF ANY KIND, either express or implied.
// See the License for the specific language governing permissions and
// limitations under the License.

package e2e

import (
	"bytes"
	"context"
	"fmt"
	"io"
	"io/ioutil"
	"os"
	"os/exec"
	"path/filepath"
	"strings"
	"testing"
	"time"

	"github.com/operator-framework/operator-sdk/internal/pkg/scaffold"
	"github.com/operator-framework/operator-sdk/internal/util/fileutil"
	"github.com/operator-framework/operator-sdk/internal/util/yamlutil"
	framework "github.com/operator-framework/operator-sdk/pkg/test"
	"github.com/operator-framework/operator-sdk/pkg/test/e2eutil"

	"github.com/ghodss/yaml"
	"github.com/pkg/errors"
	dto "github.com/prometheus/client_model/go"
	"github.com/prometheus/common/expfmt"
	"github.com/prometheus/prometheus/util/promlint"
	v1 "k8s.io/api/core/v1"
	apierrors "k8s.io/apimachinery/pkg/api/errors"
	"k8s.io/apimachinery/pkg/apis/meta/v1/unstructured"
	"k8s.io/apimachinery/pkg/types"
	"k8s.io/apimachinery/pkg/util/wait"
	"k8s.io/client-go/kubernetes"
	"k8s.io/client-go/rest"
	"k8s.io/client-go/util/retry"
	"sigs.k8s.io/controller-runtime/pkg/client"
)

const (
	retryInterval        = time.Second * 5
	timeout              = time.Second * 120
	cleanupRetryInterval = time.Second * 1
	cleanupTimeout       = time.Second * 10
	sdkRepo              = "github.com/operator-framework/operator-sdk"
	operatorName         = "memcached-operator"
	testRepo             = "github.com/example-inc/" + operatorName
)

func TestMemcached(t *testing.T) {
	// get global framework variables
	ctx := framework.NewTestCtx(t)
	defer ctx.Cleanup()
	sdkTestE2EDir, err := os.Getwd()
	if err != nil {
		t.Fatal(err)
	}
	defer func() {
		if err := os.Chdir(sdkTestE2EDir); err != nil {
			t.Errorf("Failed to change back to original working directory: (%v)", err)
		}
	}()
	localSDKPath := *args.localRepo
	if localSDKPath == "" {
		// We're in ${sdk_repo}/test/e2e
		localSDKPath = filepath.Dir(filepath.Dir(sdkTestE2EDir))
	}
	// For go commands in operator projects.
	if err = os.Setenv("GO111MODULE", "on"); err != nil {
		t.Fatal(err)
	}

	// Setup
	absProjectPath, err := ioutil.TempDir("", "tmp.")
	if err != nil {
		t.Fatal(err)
	}
	ctx.AddCleanupFn(func() error { return os.RemoveAll(absProjectPath) })

	if err := os.MkdirAll(absProjectPath, fileutil.DefaultDirFileMode); err != nil {
		t.Fatal(err)
	}
	if err := os.Chdir(absProjectPath); err != nil {
		t.Fatal(err)
	}

	t.Log("Creating new operator project")
	cmdOut, err := exec.Command("operator-sdk",
		"new",
		operatorName,
		"--repo", testRepo,
		"--skip-validation").CombinedOutput()
	if err != nil {
		t.Fatalf("Error: %v\nCommand Output: %s\n", err, string(cmdOut))
	}

	if err := os.Chdir(operatorName); err != nil {
		t.Fatalf("Failed to change to %s directory: (%v)", operatorName, err)
	}

	replace := getGoModReplace(t, localSDKPath)
	if replace.repo != sdkRepo {
<<<<<<< HEAD
		modBytes, err := ioutil.ReadFile("go.mod")
		if err != nil {
			t.Fatalf("Failed to read go.mod: %v", err)
		}
		// Remove SDK repo dependency lines so we can parse the modfile.
		sdkRe := regexp.MustCompile(`.*github\.com/operator-framework/operator-sdk.*`)
		modBytes = sdkRe.ReplaceAll(modBytes, nil)
		modBytes, err = insertGoModReplace(t, modBytes, sdkRepo, replace.repo, replace.ref)
		if err != nil {
			t.Fatalf("Failed to insert replace: %v", err)
=======
		if replace.isLocal {
			// A hacky way to get local module substitution to work is to write a
			// stub go.mod into the local SDK repo referred to in
			// memcached-operator's go.mod, which allows go to recognize
			// the local SDK repo as a module.
			sdkModPath := filepath.Join(filepath.FromSlash(replace.repo), "go.mod")
			if _, err = os.Stat(sdkModPath); err != nil && os.IsNotExist(err) {
				err = ioutil.WriteFile(sdkModPath, []byte("module "+sdkRepo), fileutil.DefaultFileMode)
				if err != nil {
					t.Fatalf("Failed to write main repo go.mod file: %v", err)
				}
				defer func() {
					if err = os.RemoveAll(sdkModPath); err != nil {
						t.Fatalf("Failed to remove %s: %v", sdkModPath, err)
					}
				}()
			}
>>>>>>> 61b6af18
		}
		modBytes, err := insertGoModReplace(t, sdkRepo, replace.repo, replace.ref)
		if err != nil {
			t.Fatalf("Failed to insert go.mod replace: %v", err)
		}
		t.Logf("go.mod: %v", string(modBytes))
	}

	cmdOut, err = exec.Command("go", "build", "./...").CombinedOutput()
	if err != nil {
		t.Fatalf("Command \"go build ./...\" failed after modifying go.mod: %v\nCommand Output:\n%v", err, string(cmdOut))
	}

	// Set replicas to 2 to test leader election. In production, this should
	// almost always be set to 1, because there isn't generally value in having
	// a hot spare operator process.
	opYaml, err := ioutil.ReadFile("deploy/operator.yaml")
	if err != nil {
		t.Fatalf("Could not read deploy/operator.yaml: %v", err)
	}
	newOpYaml := bytes.Replace(opYaml, []byte("replicas: 1"), []byte("replicas: 2"), 1)
	err = ioutil.WriteFile("deploy/operator.yaml", newOpYaml, 0644)
	if err != nil {
		t.Fatalf("Could not write deploy/operator.yaml: %v", err)
	}

	cmd := exec.Command("operator-sdk",
		"add",
		"api",
		"--api-version=cache.example.com/v1alpha1",
		"--kind=Memcached")
	cmd.Env = os.Environ()
	cmdOut, err = cmd.CombinedOutput()
	if err != nil {
		t.Fatalf("Error: %v\nCommand Output: %s\n", err, string(cmdOut))
	}
	cmdOut, err = exec.Command("operator-sdk",
		"add",
		"controller",
		"--api-version=cache.example.com/v1alpha1",
		"--kind=Memcached").CombinedOutput()
	if err != nil {
		t.Fatalf("Error: %v\nCommand Output: %s\n", err, string(cmdOut))
	}

	tmplFiles := map[string]string{
		filepath.Join(localSDKPath, "example/memcached-operator/memcached_controller.go.tmpl"): "pkg/controller/memcached/memcached_controller.go",
		filepath.Join(localSDKPath, "test/e2e/incluster-test-code/main_test.go.tmpl"):          "test/e2e/main_test.go",
		filepath.Join(localSDKPath, "test/e2e/incluster-test-code/memcached_test.go.tmpl"):     "test/e2e/memcached_test.go",
	}
	for src, dst := range tmplFiles {
		if err := os.MkdirAll(filepath.Dir(dst), fileutil.DefaultDirFileMode); err != nil {
			t.Fatalf("Could not create template destination directory: %s", err)
		}
		cmdOut, err = exec.Command("cp", src, dst).CombinedOutput()
		if err != nil {
			t.Fatalf("Error: %v\nCommand Output: %s\n", err, string(cmdOut))
		}
	}

	memcachedTypesFile, err := ioutil.ReadFile("pkg/apis/cache/v1alpha1/memcached_types.go")
	if err != nil {
		t.Fatal(err)
	}
	memcachedTypesFileLines := bytes.Split(memcachedTypesFile, []byte("\n"))
	for lineNum, line := range memcachedTypesFileLines {
		if strings.Contains(string(line), "type MemcachedSpec struct {") {
			memcachedTypesFileLinesIntermediate := append(memcachedTypesFileLines[:lineNum+1], []byte("\tSize int32 `json:\"size\"`"))
			memcachedTypesFileLines = append(memcachedTypesFileLinesIntermediate, memcachedTypesFileLines[lineNum+3:]...)
			break
		}
	}
	for lineNum, line := range memcachedTypesFileLines {
		if strings.Contains(string(line), "type MemcachedStatus struct {") {
			memcachedTypesFileLinesIntermediate := append(memcachedTypesFileLines[:lineNum+1], []byte("\tNodes []string `json:\"nodes\"`"))
			memcachedTypesFileLines = append(memcachedTypesFileLinesIntermediate, memcachedTypesFileLines[lineNum+3:]...)
			break
		}
	}
	if err := os.Remove("pkg/apis/cache/v1alpha1/memcached_types.go"); err != nil {
		t.Fatalf("Failed to remove old memcached_type.go file: (%v)", err)
	}
	err = ioutil.WriteFile("pkg/apis/cache/v1alpha1/memcached_types.go", bytes.Join(memcachedTypesFileLines, []byte("\n")), fileutil.DefaultFileMode)
	if err != nil {
		t.Fatal(err)
	}

	t.Log("Generating k8s")
	cmdOut, err = exec.Command("operator-sdk", "generate", "k8s").CombinedOutput()
	if err != nil {
		t.Fatalf("Error: %v\nCommand Output: %s\n", err, string(cmdOut))
	}

	t.Log("Pulling new dependencies with go mod")
	cmdOut, err = exec.Command("go", "build", "./...").CombinedOutput()
	if err != nil {
		t.Fatalf("Command \"go build ./...\" failed: %v\nCommand Output:\n%v", err, string(cmdOut))
	}

	file, err := yamlutil.GenerateCombinedGlobalManifest(scaffold.CRDsDir)
	if err != nil {
		t.Fatal(err)
	}
	ctx.AddCleanupFn(func() error { return os.Remove(file.Name()) })

	// hacky way to use createFromYAML without exposing the method
	// create crd
	filename := file.Name()
	framework.Global.NamespacedManPath = &filename
	err = ctx.InitializeClusterResources(&framework.CleanupOptions{TestContext: ctx, Timeout: cleanupTimeout, RetryInterval: cleanupRetryInterval})
	if err != nil {
		t.Fatal(err)
	}
	t.Log("Created global resources")

	// run subtests
	t.Run("memcached-group", func(t *testing.T) {
		t.Run("Cluster", MemcachedCluster)
		t.Run("Local", MemcachedLocal)
	})
}

type goModReplace struct {
	repo    string
	ref     string
	isLocal bool
}

// getGoModReplace returns a go.mod replacement that is appropriate based on the build's
// environment to support PR, fork/branch, and local builds.
//
//   PR:
//     1. Activate when TRAVIS_PULL_REQUEST_SLUG and TRAVIS_PULL_REQUEST_SHA are set
//     2. Modify go.mod to replace osdk import with github.com/${TRAVIS_PULL_REQUEST_SLUG} ${TRAVIS_PULL_REQUEST_SHA}
//
//   Fork/branch:
//     1. Activate when TRAVIS_REPO_SLUG and TRAVIS_COMMIT are set
//     2. Modify go.mod to replace osdk import with github.com/${TRAVIS_REPO_SLUG} ${TRAVIS_COMMIT}
//
//   Local:
//     1. Activate when none of the above TRAVIS_* variables are set.
//     2. Modify go.mod to replace osdk import with local filesystem path.
//
func getGoModReplace(t *testing.T, localSDKPath string) goModReplace {
	// PR environment
	prSlug, prSlugOk := os.LookupEnv("TRAVIS_PULL_REQUEST_SLUG")
	prSha, prShaOk := os.LookupEnv("TRAVIS_PULL_REQUEST_SHA")
	if prSlugOk && prSlug != "" && prShaOk && prSha != "" {
		return goModReplace{
			repo: fmt.Sprintf("github.com/%s", prSlug),
			ref:  prSha,
		}
	}

	// Fork/branch environment
	slug, slugOk := os.LookupEnv("TRAVIS_REPO_SLUG")
	sha, shaOk := os.LookupEnv("TRAVIS_COMMIT")
	if slugOk && slug != "" && shaOk && sha != "" {
		return goModReplace{
			repo: fmt.Sprintf("github.com/%s", slug),
			ref:  sha,
		}
	}

	// If neither of the above cases is applicable, but one of the TRAVIS_*
	// variables is nonetheless set, something unexpected is going on. Log
	// the vars and exit.
	if prSlugOk || prShaOk || slugOk || shaOk {
		t.Logf("TRAVIS_PULL_REQUEST_SLUG='%s', set: %t", prSlug, prSlugOk)
		t.Logf("TRAVIS_PULL_REQUEST_SHA='%s', set: %t", prSha, prShaOk)
		t.Logf("TRAVIS_REPO_SLUG='%s', set: %t", slug, slugOk)
		t.Logf("TRAVIS_COMMIT='%s', set: %t", sha, shaOk)
		t.Fatal("Invalid travis environment")
	}

	// Local environment
	return goModReplace{
		repo:    localSDKPath,
		isLocal: true,
	}
}

func insertGoModReplace(t *testing.T, repo, path, sha string) ([]byte, error) {
	modBytes, err := ioutil.ReadFile("go.mod")
	if err != nil {
		return nil, errors.Wrap(err, "failed to read go.mod")
	}
	sdkReplace := fmt.Sprintf("replace %s => %s", repo, path)
	if sha != "" {
		sdkReplace = fmt.Sprintf("%s %s", sdkReplace, sha)
	}
	modBytes = append(modBytes, []byte("\n"+sdkReplace)...)
	err = ioutil.WriteFile("go.mod", modBytes, fileutil.DefaultFileMode)
	if err != nil {
		return nil, errors.Wrap(err, "failed to write go.mod before replacing SDK repo")
	}
	return modBytes, nil
}

func memcachedLeaderTest(t *testing.T, f *framework.Framework, ctx *framework.TestCtx) error {
	namespace, err := ctx.GetNamespace()
	if err != nil {
		return err
	}

	err = e2eutil.WaitForOperatorDeployment(t, f.KubeClient, namespace, operatorName, 2, retryInterval, timeout)
	if err != nil {
		return err
	}

	label := map[string]string{"name": operatorName}

	leader, err := verifyLeader(t, namespace, f, label)
	if err != nil {
		return err
	}

	// delete the leader's pod so a new leader will get elected
	err = f.Client.Delete(context.TODO(), leader)
	if err != nil {
		return err
	}

	err = e2eutil.WaitForDeletion(t, f.Client.Client, leader, retryInterval, timeout)
	if err != nil {
		return err
	}

	err = e2eutil.WaitForOperatorDeployment(t, f.KubeClient, namespace, operatorName, 2, retryInterval, timeout)
	if err != nil {
		return err
	}

	newLeader, err := verifyLeader(t, namespace, f, label)
	if err != nil {
		return err
	}
	if newLeader.Name == leader.Name {
		return fmt.Errorf("leader pod name did not change across pod delete")
	}

	return nil
}

func verifyLeader(t *testing.T, namespace string, f *framework.Framework, labels map[string]string) (*v1.Pod, error) {
	// get configmap, which is the lock
	lockName := "memcached-operator-lock"
	lock := v1.ConfigMap{}
	err := wait.Poll(retryInterval, timeout, func() (done bool, err error) {
		err = f.Client.Get(context.TODO(), types.NamespacedName{Name: lockName, Namespace: namespace}, &lock)
		if err != nil {
			if apierrors.IsNotFound(err) {
				t.Logf("Waiting for availability of leader lock configmap %s\n", lockName)
				return false, nil
			}
			return false, err
		}
		return true, nil
	})
	if err != nil {
		return nil, fmt.Errorf("error getting leader lock configmap: %v\n", err)
	}
	t.Logf("Found leader lock configmap %s\n", lockName)

	owners := lock.GetOwnerReferences()
	if len(owners) != 1 {
		return nil, fmt.Errorf("leader lock has %d owner refs, expected 1", len(owners))
	}
	owner := owners[0]

	// get operator pods
	pods := v1.PodList{}
	opts := client.ListOptions{Namespace: namespace}
	for k, v := range labels {
		if err := opts.SetLabelSelector(fmt.Sprintf("%s=%s", k, v)); err != nil {
			return nil, fmt.Errorf("failed to set list label selector: (%v)", err)
		}
	}
	if err := opts.SetFieldSelector("status.phase=Running"); err != nil {
		t.Fatalf("Failed to set list field selector: (%v)", err)
	}
	err = f.Client.List(context.TODO(), &opts, &pods)
	if err != nil {
		return nil, err
	}
	if len(pods.Items) != 2 {
		return nil, fmt.Errorf("expected 2 pods, found %d", len(pods.Items))
	}

	// find and return the leader
	for _, pod := range pods.Items {
		if pod.Name == owner.Name {
			return &pod, nil
		}
	}
	return nil, fmt.Errorf("did not find operator pod that was referenced by configmap")
}

func memcachedScaleTest(t *testing.T, f *framework.Framework, ctx *framework.TestCtx, fromReplicas, toReplicas int) error {
	name := "example-memcached"
	crYAML := fmt.Sprintf("apiVersion: \"cache.example.com/v1alpha1\"\nkind: \"Memcached\"\nmetadata:\n  name: \"%s\"\nspec:\n  size: %d", name, fromReplicas)

	// create example-memcached yaml file
	filename := "deploy/cr.yaml"
	err := ioutil.WriteFile(filename,
		[]byte(crYAML),
		fileutil.DefaultFileMode)
	if err != nil {
		return fmt.Errorf("could not write CR to file: %v", err)
	}

	// create memcached custom resource
	framework.Global.NamespacedManPath = &filename
	err = ctx.InitializeClusterResources(&framework.CleanupOptions{TestContext: ctx, Timeout: cleanupTimeout, RetryInterval: cleanupRetryInterval})
	if err != nil {
		return fmt.Errorf("could not initialize cluster resources: %v", err)
	}
	t.Log("Created cr")

	namespace, err := ctx.GetNamespace()
	if err != nil {
		return fmt.Errorf("could not get namespace: %v", err)
	}
	key := types.NamespacedName{Name: name, Namespace: namespace}

	// wait for example-memcached to reach `fromReplicas` replicas
	err = e2eutil.WaitForDeployment(t, f.KubeClient, key.Namespace, key.Name, fromReplicas, retryInterval, timeout)
	if err != nil {
		return fmt.Errorf("failed waiting for %d deployment/%s replicas: %v", fromReplicas, key.Name, err)
	}

	// get fresh copy of memcached object as unstructured
	obj := unstructured.Unstructured{}
	jsonSpec, err := yaml.YAMLToJSON([]byte(crYAML))
	if err != nil {
		return fmt.Errorf("could not convert yaml file to json: %v", err)
	}
	if err := obj.UnmarshalJSON(jsonSpec); err != nil {
		return fmt.Errorf("failed to unmarshal memcached CR %q: %v", key, err)
	}
	obj.SetNamespace(key.Namespace)

	err = retry.RetryOnConflict(retry.DefaultBackoff, func() error {
		err = f.Client.Get(context.TODO(), key, &obj)
		if err != nil {
			return fmt.Errorf("could not get memcached CR %q: %v", key, err)
		}

		// update memcached CR size to `toReplicas` replicas
		spec, ok := obj.Object["spec"].(map[string]interface{})
		if !ok {
			return fmt.Errorf("memcached CR %q missing spec field", key)
		}
		spec["size"] = toReplicas
		t.Logf("Attempting memcached CR %q update, resourceVersion: %s", key, obj.GetResourceVersion())
		return f.Client.Update(context.TODO(), &obj)
	})
	if err != nil {
		return fmt.Errorf("could not update memcached CR %q: %v", key, err)
	}

	// wait for example-memcached to reach `toReplicas` replicas
	if err := e2eutil.WaitForDeployment(t, f.KubeClient, key.Namespace, key.Name, toReplicas, retryInterval, timeout); err != nil {
		return fmt.Errorf("failed waiting for %d deployment/%s replicas: %v", toReplicas, key.Name, err)
	}
	return nil
}

func MemcachedLocal(t *testing.T) {
	// get global framework variables
	ctx := framework.NewTestCtx(t)
	defer ctx.Cleanup()
	namespace, err := ctx.GetNamespace()
	if err != nil {
		t.Fatal(err)
	}
	cmd := exec.Command("operator-sdk", "up", "local", "--namespace="+namespace)
	stderr, err := os.Create("stderr.txt")
	if err != nil {
		t.Fatalf("Failed to create stderr.txt: %v", err)
	}
	cmd.Stderr = stderr
	defer func() {
		if err := stderr.Close(); err != nil && !fileutil.IsClosedError(err) {
			t.Errorf("Failed to close stderr: (%v)", err)
		}
	}()

	err = cmd.Start()
	if err != nil {
		t.Fatalf("Error: %v", err)
	}
	ctx.AddCleanupFn(func() error { return cmd.Process.Signal(os.Interrupt) })

	// wait for operator to start (may take a minute to compile the command...)
	err = wait.Poll(time.Second*5, time.Second*100, func() (done bool, err error) {
		file, err := ioutil.ReadFile("stderr.txt")
		if err != nil {
			return false, err
		}
		if len(file) == 0 {
			return false, nil
		}
		return true, nil
	})
	if err != nil {
		t.Fatalf("Local operator not ready after 100 seconds: %v\n", err)
	}

	if err = memcachedScaleTest(t, framework.Global, ctx, 3, 4); err != nil {
		t.Fatal(err)
	}
}

func MemcachedCluster(t *testing.T) {
	// get global framework variables
	ctx := framework.NewTestCtx(t)
	defer ctx.Cleanup()
	operatorYAML, err := ioutil.ReadFile("deploy/operator.yaml")
	if err != nil {
		t.Fatalf("Could not read deploy/operator.yaml: %v", err)
	}
	local := *args.e2eImageName == ""
	if local {
		*args.e2eImageName = "quay.io/example/memcached-operator:v0.0.1"
		if err != nil {
			t.Fatal(err)
		}
		operatorYAML = bytes.Replace(operatorYAML, []byte("imagePullPolicy: Always"), []byte("imagePullPolicy: Never"), 1)
		err = ioutil.WriteFile("deploy/operator.yaml", operatorYAML, fileutil.DefaultFileMode)
		if err != nil {
			t.Fatal(err)
		}
	}
	operatorYAML = bytes.Replace(operatorYAML, []byte("REPLACE_IMAGE"), []byte(*args.e2eImageName), 1)
	err = ioutil.WriteFile("deploy/operator.yaml", operatorYAML, os.FileMode(0644))
	if err != nil {
		t.Fatalf("Failed to write deploy/operator.yaml: %v", err)
	}
	t.Log("Building operator docker image")
	cmdOut, err := exec.Command("operator-sdk", "build", *args.e2eImageName).CombinedOutput()
	if err != nil {
		t.Fatalf("Error: %v\nCommand Output: %s\n", err, string(cmdOut))
	}

	if !local {
		t.Log("Pushing docker image to repo")
		cmdOut, err = exec.Command("docker", "push", *args.e2eImageName).CombinedOutput()
		if err != nil {
			t.Fatalf("Error: %v\nCommand Output: %s\n", err, string(cmdOut))
		}
	}

	file, err := yamlutil.GenerateCombinedNamespacedManifest(scaffold.DeployDir)
	if err != nil {
		t.Fatal(err)
	}
	ctx.AddCleanupFn(func() error { return os.Remove(file.Name()) })

	// create namespaced resources
	filename := file.Name()
	framework.Global.NamespacedManPath = &filename
	err = ctx.InitializeClusterResources(&framework.CleanupOptions{TestContext: ctx, Timeout: cleanupTimeout, RetryInterval: cleanupRetryInterval})
	if err != nil {
		t.Fatal(err)
	}
	t.Log("Created namespaced resources")

	namespace, err := ctx.GetNamespace()
	if err != nil {
		t.Fatal(err)
	}
	// wait for memcached-operator to be ready
	err = e2eutil.WaitForOperatorDeployment(t, framework.Global.KubeClient, namespace, operatorName, 2, retryInterval, timeout)
	if err != nil {
		t.Fatal(err)
	}

	if err = memcachedLeaderTest(t, framework.Global, ctx); err != nil {
		t.Fatal(err)
	}

	if err = memcachedScaleTest(t, framework.Global, ctx, 3, 4); err != nil {
		t.Fatal(err)
	}

	if err = memcachedMetricsTest(t, framework.Global, ctx); err != nil {
		t.Fatal(err)
	}

	if err = memcachedOperatorMetricsTest(t, framework.Global, ctx); err != nil {
		t.Fatal(err)
	}
}

func memcachedMetricsTest(t *testing.T, f *framework.Framework, ctx *framework.TestCtx) error {
	namespace, err := ctx.GetNamespace()
	if err != nil {
		return err
	}

	// Make sure metrics Service exists
	s := v1.Service{}
	err = f.Client.Get(context.TODO(), types.NamespacedName{Name: fmt.Sprintf("%s-metrics", operatorName), Namespace: namespace}, &s)
	if err != nil {
		return fmt.Errorf("could not get metrics Service: (%v)", err)
	}
	if len(s.Spec.Selector) == 0 {
		return fmt.Errorf("no labels found in metrics Service")
	}

	// TODO(lili): Make port a constant in internal/scaffold/cmd.go.
	response, err := getMetrics(t, f, s.Spec.Selector, namespace, "8383")
	if err != nil {
		return fmt.Errorf("failed to get metrics: %v", err)
	}
	// Make sure metrics are present
	if len(response) == 0 {
		return fmt.Errorf("metrics body is empty")
	}

	// Perform prometheus metrics lint checks
	l := promlint.New(bytes.NewReader(response))
	problems, err := l.Lint()
	if err != nil {
		return fmt.Errorf("failed to lint metrics: %v", err)
	}
	// TODO(lili): Change to 0, when we upgrade to 1.14.
	// currently there is a problem with one of the metrics in upstream Kubernetes:
	// `workqueue_longest_running_processor_microseconds`.
	// This has been fixed in 1.14 release.
	if len(problems) > 1 {
		return fmt.Errorf("found problems with metrics: %#+v", problems)
	}

	return nil
}

func memcachedOperatorMetricsTest(t *testing.T, f *framework.Framework, ctx *framework.TestCtx) error {
	namespace, err := ctx.GetNamespace()
	if err != nil {
		return err
	}

	// TODO(lili): Make port a constant in internal/scaffold/cmd.go.
	response, err := getMetrics(t, f, map[string]string{"name": operatorName}, namespace, "8686")
	if err != nil {
		return fmt.Errorf("failed to lint metrics: %v", err)
	}
	// Make sure metrics are present
	if len(response) == 0 {
		return fmt.Errorf("metrics body is empty")
	}

	// Perform prometheus metrics lint checks
	l := promlint.New(bytes.NewReader(response))
	problems, err := l.Lint()
	if err != nil {
		return fmt.Errorf("failed to lint metrics: %v", err)
	}
	if len(problems) > 0 {
		return fmt.Errorf("found problems with metrics: %#+v", problems)
	}

	// Make sure the metrics are the way we expect them.
	d := expfmt.NewDecoder(bytes.NewReader(response), expfmt.FmtText)
	var mf dto.MetricFamily
	for {
		if err := d.Decode(&mf); err != nil {
			if err == io.EOF {
				break
			}

			return err
		}

		/*
			Metric:
			# HELP memcached_info Information about the Memcached operator replica.
			# TYPE memcached_info gauge
			memcached_info{namespace="memcached-memcached-group-cluster-1553683239",memcached="example-memcached"} 1
		*/
		if mf.GetName() != "memcached_info" {
			return fmt.Errorf("metric name was incorrect: expected %s, got %s", "memcached_info", mf.GetName())
		}
		if mf.GetType() != dto.MetricType_GAUGE {
			return fmt.Errorf("metric type was incorrect: expected %v, got %v", dto.MetricType_GAUGE, mf.GetType())
		}

		mlabels := mf.Metric[0].GetLabel()
		if mlabels[0].GetName() != "namespace" {
			return fmt.Errorf("metric label name was incorrect: expected %s, got %s", "namespace", mlabels[0].GetName())
		}
		if mlabels[0].GetValue() != namespace {
			return fmt.Errorf("metric label value was incorrect: expected %s, got %s", namespace, mlabels[0].GetValue())
		}
		if mlabels[1].GetName() != "memcached" {
			return fmt.Errorf("metric label name was incorrect: expected %s, got %s", "memcached", mlabels[1].GetName())
		}
		if mlabels[1].GetValue() != "example-memcached" {
			return fmt.Errorf("metric label value was incorrect: expected %s, got %s", "example-memcached", mlabels[1].GetValue())
		}

		if mf.Metric[0].GetGauge().GetValue() != float64(1) {
			return fmt.Errorf("metric counter was incorrect: expected %f, got %f", float64(1), mf.Metric[0].GetGauge().GetValue())
		}
	}

	return nil
}

func getMetrics(t *testing.T, f *framework.Framework, label map[string]string, ns, port string) ([]byte, error) {
	// Get operator pod
	pods := v1.PodList{}
	opts := client.InNamespace(ns)
	for k, v := range label {
		if err := opts.SetLabelSelector(fmt.Sprintf("%s=%s", k, v)); err != nil {
			return nil, fmt.Errorf("failed to set list label selector: (%v)", err)
		}
	}
	if err := opts.SetFieldSelector("status.phase=Running"); err != nil {
		return nil, fmt.Errorf("failed to set list field selector: (%v)", err)
	}
	err := f.Client.List(context.TODO(), opts, &pods)
	if err != nil {
		return nil, fmt.Errorf("failed to get pods: (%v)", err)
	}

	podName := ""
	numPods := len(pods.Items)
	// TODO(lili): Remove below logic when we enable exposing metrics in all pods.
	if numPods == 0 {
		podName = pods.Items[0].Name
	} else if numPods > 1 {
		// If we got more than one pod, get leader pod name.
		leader, err := verifyLeader(t, ns, f, label)
		if err != nil {
			return nil, err
		}
		podName = leader.Name
	} else {
		return nil, fmt.Errorf("failed to get operator pod: could not select any pods with selector %v", label)
	}
	// Pod name must be there, otherwise we cannot read metrics data via pod proxy.
	if podName == "" {
		return nil, fmt.Errorf("failed to get pod name")
	}

	// Get metrics data
	request := proxyViaPod(f.KubeClient, ns, podName, port, "/metrics")
	response, err := request.DoRaw()
	if err != nil {
		return nil, fmt.Errorf("failed to get response from metrics: %v", err)
	}

	return response, nil

}

func proxyViaPod(kubeClient kubernetes.Interface, namespace, podName, podPortName, path string) *rest.Request {
	return kubeClient.
		CoreV1().
		RESTClient().
		Get().
		Namespace(namespace).
		Resource("pods").
		SubResource("proxy").
		Name(fmt.Sprintf("%s:%s", podName, podPortName)).
		Suffix(path)
}<|MERGE_RESOLUTION|>--- conflicted
+++ resolved
@@ -112,37 +112,6 @@
 
 	replace := getGoModReplace(t, localSDKPath)
 	if replace.repo != sdkRepo {
-<<<<<<< HEAD
-		modBytes, err := ioutil.ReadFile("go.mod")
-		if err != nil {
-			t.Fatalf("Failed to read go.mod: %v", err)
-		}
-		// Remove SDK repo dependency lines so we can parse the modfile.
-		sdkRe := regexp.MustCompile(`.*github\.com/operator-framework/operator-sdk.*`)
-		modBytes = sdkRe.ReplaceAll(modBytes, nil)
-		modBytes, err = insertGoModReplace(t, modBytes, sdkRepo, replace.repo, replace.ref)
-		if err != nil {
-			t.Fatalf("Failed to insert replace: %v", err)
-=======
-		if replace.isLocal {
-			// A hacky way to get local module substitution to work is to write a
-			// stub go.mod into the local SDK repo referred to in
-			// memcached-operator's go.mod, which allows go to recognize
-			// the local SDK repo as a module.
-			sdkModPath := filepath.Join(filepath.FromSlash(replace.repo), "go.mod")
-			if _, err = os.Stat(sdkModPath); err != nil && os.IsNotExist(err) {
-				err = ioutil.WriteFile(sdkModPath, []byte("module "+sdkRepo), fileutil.DefaultFileMode)
-				if err != nil {
-					t.Fatalf("Failed to write main repo go.mod file: %v", err)
-				}
-				defer func() {
-					if err = os.RemoveAll(sdkModPath); err != nil {
-						t.Fatalf("Failed to remove %s: %v", sdkModPath, err)
-					}
-				}()
-			}
->>>>>>> 61b6af18
-		}
 		modBytes, err := insertGoModReplace(t, sdkRepo, replace.repo, replace.ref)
 		if err != nil {
 			t.Fatalf("Failed to insert go.mod replace: %v", err)
