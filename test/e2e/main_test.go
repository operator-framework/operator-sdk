// Copyright 2018 The Operator-SDK Authors
//
// Licensed under the Apache License, Version 2.0 (the "License");
// you may not use this file except in compliance with the License.
// You may obtain a copy of the License at
//
//     http://www.apache.org/licenses/LICENSE-2.0
//
// Unless required by applicable law or agreed to in writing, software
// distributed under the License is distributed on an "AS IS" BASIS,
// WITHOUT WARRANTIES OR CONDITIONS OF ANY KIND, either express or implied.
// See the License for the specific language governing permissions and
// limitations under the License.

package e2e

import (
	"testing"

	test "github.com/operator-framework/operator-sdk/internal/test"
	f "github.com/operator-framework/operator-sdk/pkg/test"
)

<<<<<<< HEAD
type testArgs struct {
	e2eImageName *string
	localRepo    *string
	noImageBuild *bool
}

var args = &testArgs{}

func TestMain(m *testing.M) {
	args.e2eImageName = flag.String("image", "", "operator image name <repository>:<tag> used to push the image, defaults to none (builds image to local docker repo)")
	args.localRepo = flag.String("local-repo", "", "Path to local SDK repository being tested. Only use when running e2e tests locally")
	args.noImageBuild = flag.Bool("no-image-build", false, "do not build the image during the test (used for multu-stage build test)")
	test.OnlyGenerate = flag.Bool("generate-only", false, "only generate the project (used for multi-stage build test)")
=======
func TestMain(m *testing.M) {
>>>>>>> e0342c4f
	f.MainEntry(m)
}<|MERGE_RESOLUTION|>--- conflicted
+++ resolved
@@ -17,26 +17,9 @@
 import (
 	"testing"
 
-	test "github.com/operator-framework/operator-sdk/internal/test"
 	f "github.com/operator-framework/operator-sdk/pkg/test"
 )
 
-<<<<<<< HEAD
-type testArgs struct {
-	e2eImageName *string
-	localRepo    *string
-	noImageBuild *bool
-}
-
-var args = &testArgs{}
-
 func TestMain(m *testing.M) {
-	args.e2eImageName = flag.String("image", "", "operator image name <repository>:<tag> used to push the image, defaults to none (builds image to local docker repo)")
-	args.localRepo = flag.String("local-repo", "", "Path to local SDK repository being tested. Only use when running e2e tests locally")
-	args.noImageBuild = flag.Bool("no-image-build", false, "do not build the image during the test (used for multu-stage build test)")
-	test.OnlyGenerate = flag.Bool("generate-only", false, "only generate the project (used for multi-stage build test)")
-=======
-func TestMain(m *testing.M) {
->>>>>>> e0342c4f
 	f.MainEntry(m)
 }