--- conflicted
+++ resolved
@@ -22,21 +22,10 @@
 	f "github.com/operator-framework/operator-sdk/pkg/test"
 )
 
-<<<<<<< HEAD
-var (
-	e2eImageName *string
-	noImageBuild *bool
-	openshiftCI  *bool
-)
-
-func TestMain(m *testing.M) {
-	e2eImageName = flag.String("image", "", "operator image name <repository>:<tag> used to push the image, defaults to none (builds image to local docker repo)")
-	test.OnlyGenerate = flag.Bool("generate-only", false, "only generate the project (used for multi-stage build test)")
-	noImageBuild = flag.Bool("no-image-build", false, "do not build the image during the test (used for multu-stage build test)")
-=======
 type testArgs struct {
 	e2eImageName *string
 	localRepo    *string
+	noImageBuild *bool
 }
 
 var args = &testArgs{}
@@ -44,6 +33,7 @@
 func TestMain(m *testing.M) {
 	args.e2eImageName = flag.String("image", "", "operator image name <repository>:<tag> used to push the image, defaults to none (builds image to local docker repo)")
 	args.localRepo = flag.String("local-repo", "", "Path to local SDK repository being tested. Only use when running e2e tests locally")
->>>>>>> ed166561
+	args.noImageBuild = flag.Bool("no-image-build", false, "do not build the image during the test (used for multu-stage build test)")
+	test.OnlyGenerate = flag.Bool("generate-only", false, "only generate the project (used for multi-stage build test)")
 	f.MainEntry(m)
 }