// Copyright 2018 The Operator-SDK Authors
//
// Licensed under the Apache License, Version 2.0 (the "License");
// you may not use this file except in compliance with the License.
// You may obtain a copy of the License at
//
//     http://www.apache.org/licenses/LICENSE-2.0
//
// Unless required by applicable law or agreed to in writing, software
// distributed under the License is distributed on an "AS IS" BASIS,
// WITHOUT WARRANTIES OR CONDITIONS OF ANY KIND, either express or implied.
// See the License for the specific language governing permissions and
// limitations under the License.

package main

import (
	"fmt"
	"os"
	"runtime"

	"github.com/operator-framework/operator-sdk/pkg/helm/client"
	"github.com/operator-framework/operator-sdk/pkg/helm/controller"
	hoflags "github.com/operator-framework/operator-sdk/pkg/helm/flags"
	"github.com/operator-framework/operator-sdk/pkg/helm/release"
	"github.com/operator-framework/operator-sdk/pkg/k8sutil"
	"github.com/operator-framework/operator-sdk/pkg/log/zap"
	sdkVersion "github.com/operator-framework/operator-sdk/version"
	"github.com/spf13/pflag"

	"k8s.io/helm/pkg/storage"
	"k8s.io/helm/pkg/storage/driver"
	"sigs.k8s.io/controller-runtime/pkg/client/config"
	"sigs.k8s.io/controller-runtime/pkg/manager"
	logf "sigs.k8s.io/controller-runtime/pkg/runtime/log"
	"sigs.k8s.io/controller-runtime/pkg/runtime/signals"
)

var log = logf.Log.WithName("cmd")

func printVersion() {
	log.Info(fmt.Sprintf("Go Version: %s", runtime.Version()))
	log.Info(fmt.Sprintf("Go OS/Arch: %s/%s", runtime.GOOS, runtime.GOARCH))
	log.Info(fmt.Sprintf("Version of operator-sdk: %v", sdkVersion.Version))
}

func main() {
<<<<<<< HEAD
	pflag.CommandLine.AddFlagSet(zap.FlagSet())
	pflag.CommandLine.AddGoFlagSet(flag.CommandLine)
=======
	hflags := hoflags.AddTo(pflag.CommandLine)
>>>>>>> 429c43cb
	pflag.Parse()

	logf.SetLogger(zap.Logger())

	printVersion()

	namespace, err := k8sutil.GetWatchNamespace()
	if err != nil {
		log.Error(err, "Failed to get watch namespace")
		os.Exit(1)
	}

	cfg, err := config.GetConfig()
	if err != nil {
		log.Error(err, "")
		os.Exit(1)
	}

	mgr, err := manager.New(cfg, manager.Options{Namespace: namespace})
	if err != nil {
		log.Error(err, "")
		os.Exit(1)
	}

	log.Info("Registering Components.")

	// Create Tiller's storage backend and kubernetes client
	storageBackend := storage.Init(driver.NewMemory())
	tillerKubeClient, err := client.NewFromManager(mgr)
	if err != nil {
		log.Error(err, "")
		os.Exit(1)
	}

	factories, err := release.NewManagerFactoriesFromFile(storageBackend, tillerKubeClient, hflags.WatchesFile)
	if err != nil {
		log.Error(err, "")
		os.Exit(1)
	}

	for gvk, factory := range factories {
		// Register the controller with the factory.
		err := controller.Add(mgr, controller.WatchOptions{
			Namespace:       namespace,
			GVK:             gvk,
			ManagerFactory:  factory,
			ReconcilePeriod: hflags.ReconcilePeriod,
		})
		if err != nil {
			log.Error(err, "")
			os.Exit(1)
		}
	}

	log.Info("Starting the Cmd.")

	// Start the Cmd
	if err := mgr.Start(signals.SetupSignalHandler()); err != nil {
		log.Error(err, "Manager exited non-zero")
		os.Exit(1)
	}
}<|MERGE_RESOLUTION|>--- conflicted
+++ resolved
@@ -15,6 +15,7 @@
 package main
 
 import (
+	"flag"
 	"fmt"
 	"os"
 	"runtime"
@@ -45,12 +46,9 @@
 }
 
 func main() {
-<<<<<<< HEAD
+	hflags := hoflags.AddTo(pflag.CommandLine)
 	pflag.CommandLine.AddFlagSet(zap.FlagSet())
 	pflag.CommandLine.AddGoFlagSet(flag.CommandLine)
-=======
-	hflags := hoflags.AddTo(pflag.CommandLine)
->>>>>>> 429c43cb
 	pflag.Parse()
 
 	logf.SetLogger(zap.Logger())
