// Copyright 2018 The Operator-SDK Authors
//
// Licensed under the Apache License, Version 2.0 (the "License");
// you may not use this file except in compliance with the License.
// You may obtain a copy of the License at
//
//     http://www.apache.org/licenses/LICENSE-2.0
//
// Unless required by applicable law or agreed to in writing, software
// distributed under the License is distributed on an "AS IS" BASIS,
// WITHOUT WARRANTIES OR CONDITIONS OF ANY KIND, either express or implied.
// See the License for the specific language governing permissions and
// limitations under the License.

package generator

import (
	"bytes"
	"fmt"
	"io"
	"io/ioutil"
	"os"
	"path/filepath"
	"strings"
	"text/template"

	k8sutil "github.com/operator-framework/operator-sdk/pkg/util/k8sutil"
)

const (
	defaultDirFileMode  = 0750
	defaultFileMode     = 0644
	defaultExecFileMode = 0744
	// dirs
	cmdDir        = "cmd"
	deployDir     = "deploy"
	olmCatalogDir = deployDir + "/olm-catalog"
	configDir     = "config"
	tmpDir        = "tmp"
	buildDir      = tmpDir + "/build"
	codegenDir    = tmpDir + "/codegen"
	dockerTestDir = buildDir + "/test-framework"
	pkgDir        = "pkg"
	apisDir       = pkgDir + "/apis"
	stubDir       = pkgDir + "/stub"
	versionDir    = "version"

	// files
	main               = "main.go"
	handler            = "handler.go"
	doc                = "doc.go"
	register           = "register.go"
	types              = "types.go"
	build              = "build.sh"
	dockerBuild        = "docker_build.sh"
	dockerfile         = "Dockerfile"
	testingDockerfile  = "Dockerfile"
	goTest             = "go-test.sh"
	boilerplate        = "boilerplate.go.txt"
	updateGenerated    = "update-generated.sh"
	gopkgtoml          = "Gopkg.toml"
	gopkglock          = "Gopkg.lock"
	config             = "config.yaml"
	rbacYaml           = "rbac.yaml"
	crYaml             = "cr.yaml"
	saYaml             = "sa.yaml"
	catalogPackageYaml = "package.yaml"
	catalogCSVYaml     = "csv.yaml"
	crdYaml            = "crd.yaml"
	gitignore          = ".gitignore"
	versionfile        = "version.go"

	// sdkImport is the operator-sdk import path.
	sdkImport          = "github.com/operator-framework/operator-sdk/pkg/sdk"
	k8sutilImport      = "github.com/operator-framework/operator-sdk/pkg/util/k8sutil"
	versionImport      = "github.com/operator-framework/operator-sdk/version"
	packageChannel     = "alpha"
	catalogCRDTmplName = "deploy/olm-catalog/crd.yaml"
	crdTmplName        = "deploy/crd.yaml"
	operatorTmplName   = "deploy/operator.yaml"
	rbacTmplName       = "deploy/rbac.yaml"
	crTmplName         = "deploy/cr.yaml"
<<<<<<< HEAD
	testYamlName       = "deploy/test-pod.yaml"
=======
	saTmplName         = "deploy/sa.yaml"
>>>>>>> 72431e2e
	pluralSuffix       = "s"
)

type Generator struct {
	// apiVersion is the kubernetes apiVersion that has the format of $GROUP_NAME/$VERSION.
	apiVersion string
	kind       string
	// projectName is name of the new operator application
	// and is also the name of the base directory.
	projectName string
	// repoPath is the project's repository path rooted under $GOPATH.
	repoPath string
}

// NewGenerator creates a new scaffold Generator.
func NewGenerator(apiVersion, kind, projectName, repoPath string) *Generator {
	return &Generator{apiVersion: apiVersion, kind: kind, projectName: projectName, repoPath: repoPath}
}

// Render generates the default project structure:
//
// ├── <projectName>
// │   ├── cmd
// │   │   └── <projectName>
// │   ├── config
// │   ├── deploy
// │   ├── pkg
// │   │   ├── apis
// │   │   │   └── <api-dir-name>  // computed from apiDirName(apiVersion).
// │   │   │       └── <version> // computed from version(apiVersion).
// │   │   └── stub
// │   ├── tmp
// │   |   ├── build
// │   |   └── codegen
// │   └── version
func (g *Generator) Render() error {
	if err := g.generateDirStructure(); err != nil {
		return err
	}

	if err := g.renderProject(); err != nil {
		return err
	}

	if err := g.renderCmd(); err != nil {
		return err
	}
	if err := g.renderConfig(); err != nil {
		return err
	}
	if err := g.renderDeploy(); err != nil {
		return err
	}
	if err := g.renderPkg(); err != nil {
		return err
	}
	if err := g.renderTmp(); err != nil {
		return err
	}
	if err := g.renderVersion(); err != nil {
		return err
	}
	return g.renderGoDep()
}

func (g *Generator) renderProject() error {
	return renderProjectGitignore(g.projectName)
}

func renderProjectGitignore(projectName string) error {
	gitignoreFile := filepath.Join(projectName, gitignore)
	buf := &bytes.Buffer{}
	if _, err := buf.Write([]byte(projectGitignoreTmpl)); err != nil {
		return err
	}

	return writeFileAndPrint(gitignoreFile, buf.Bytes(), defaultFileMode)
}

func (g *Generator) renderGoDep() error {
	buf := &bytes.Buffer{}
	if err := renderGopkgTomlFile(buf); err != nil {
		return err
	}
	return writeFileAndPrint(filepath.Join(g.projectName, gopkgtoml), buf.Bytes(), defaultFileMode)
}

func (g *Generator) renderCmd() error {
	cpDir := filepath.Join(g.projectName, cmdDir, g.projectName)
	return renderCmdFiles(cpDir, g.repoPath, g.apiVersion, g.kind)
}

func renderCmdFiles(cmdProjectDir, repoPath, apiVersion, kind string) error {
	td := tmplData{
		OperatorSDKImport: sdkImport,
		StubImport:        filepath.Join(repoPath, stubDir),
		K8sutilImport:     k8sutilImport,
		SDKVersionImport:  versionImport,
		APIVersion:        apiVersion,
		Kind:              kind,
	}

	return renderWriteFile(filepath.Join(cmdProjectDir, main), "cmd/<projectName>/main.go", mainTmpl, td)
}

func (g *Generator) renderConfig() error {
	cp := filepath.Join(g.projectName, configDir)
	return renderConfigFiles(cp, g.apiVersion, g.kind, g.projectName)
}

func renderConfigFiles(configDir, apiVersion, kind, projectName string) error {
	buf := &bytes.Buffer{}
	if err := renderConfigFile(buf, apiVersion, kind, projectName); err != nil {
		return err
	}
	return writeFileAndPrint(filepath.Join(configDir, config), buf.Bytes(), defaultFileMode)
}

func (g *Generator) renderDeploy() error {
	dp := filepath.Join(g.projectName, deployDir)
	return renderDeployFiles(dp, g.projectName, g.apiVersion, g.kind)
}

func renderRBAC(deployDir, projectName, groupName string) error {
	td := tmplData{
		ProjectName: projectName,
		GroupName:   groupName,
	}

	return renderWriteFile(filepath.Join(deployDir, rbacYaml), rbacTmplName, rbacYamlTmpl, td)
}

func renderDeployFiles(deployDir, projectName, apiVersion, kind string) error {
	rbacTd := tmplData{
		ProjectName: projectName,
		GroupName:   groupName(apiVersion),
	}
	if err := renderWriteFile(filepath.Join(deployDir, rbacYaml), rbacTmplName, rbacYamlTmpl, rbacTd); err != nil {
		return err
	}

	crdTd := tmplData{
		Kind:         kind,
		KindSingular: strings.ToLower(kind),
		KindPlural:   toPlural(strings.ToLower(kind)),
		GroupName:    groupName(apiVersion),
		Version:      version(apiVersion),
	}
	if err := renderWriteFile(filepath.Join(deployDir, crdYaml), crdTmplName, crdYamlTmpl, crdTd); err != nil {
		return err
	}

	crTd := tmplData{
		APIVersion: apiVersion,
		Kind:       kind,
	}
	if err := renderWriteFile(filepath.Join(deployDir, crYaml), crTmplName, crYamlTmpl, crTd); err != nil {
		return err
	}

	saTd := tmplData{
		ProjectName: projectName,
	}
	if err := renderWriteFile(filepath.Join(deployDir, saYaml), saTmplName, saYamlTmpl, saTd); err != nil {
		return err
	}

	opTd := tmplData{
		ProjectName:     projectName,
		Image:           "REPLACE_IMAGE",
		MetricsPort:     k8sutil.PrometheusMetricsPort,
		MetricsPortName: k8sutil.PrometheusMetricsPortName,
		OperatorNameEnv: k8sutil.OperatorNameEnvVar,
	}
	return renderWriteFile(filepath.Join(deployDir, "operator.yaml"), operatorTmplName, operatorYamlTmpl, opTd)
}

func RenderTestYaml(c *Config, image string) error {
	opTd := tmplData{
		ProjectName: c.ProjectName,
		Image:       image,
	}
	return renderWriteFile(filepath.Join(deployDir, "test-pod.yaml"), testYamlName, testYamlTmpl, opTd)
}

// RenderOlmCatalog generates catalog manifests "deploy/olm-catalog/*"
// The current working directory must be the project repository root
func RenderOlmCatalog(c *Config, image, version string) error {
	// mkdir deploy/olm-catalog
	repoPath, err := os.Getwd()
	if err != nil {
		return err
	}
	olmDir := filepath.Join(repoPath, olmCatalogDir)

	// deploy/olm-catalog/package.yaml
	cpTd := tmplData{
		PackageName: strings.ToLower(c.Kind),
		ChannelName: packageChannel,
		CurrentCSV:  getCSVName(strings.ToLower(c.Kind), version),
	}
	path := filepath.Join(olmDir, catalogPackageYaml)
	if err := renderWriteFile(path, catalogPackageYaml, catalogPackageTmpl, cpTd); err != nil {
		return err
	}

	// deploy/olm-catalog/crd.yaml
	ccrdTd := tmplData{
		Kind:         c.Kind,
		KindSingular: strings.ToLower(c.Kind),
		KindPlural:   toPlural(strings.ToLower(c.Kind)),
		GroupName:    groupName(c.APIVersion),
		Version:      version,
	}
	path = filepath.Join(olmDir, crdYaml)
	if err := renderWriteFile(path, catalogCRDTmplName, crdTmpl, ccrdTd); err != nil {
		return err
	}

	// deploy/olm-catalog/csv.yaml
	ccsvTd := tmplData{
		Kind:           c.Kind,
		KindSingular:   strings.ToLower(c.Kind),
		KindPlural:     toPlural(strings.ToLower(c.Kind)),
		GroupName:      groupName(c.APIVersion),
		CRDVersion:     version,
		CSVName:        getCSVName(strings.ToLower(c.Kind), version),
		Image:          image,
		CatalogVersion: version,
		ProjectName:    c.ProjectName,
	}
	path = filepath.Join(olmDir, catalogCSVYaml)
	return renderWriteFile(path, catalogCSVYaml, catalogCSVTmpl, ccsvTd)
}

func getCSVName(name, version string) string {
	return name + ".v" + version
}

func (g *Generator) renderTmp() error {
	bDir := filepath.Join(g.projectName, buildDir)
	if err := renderBuildFiles(bDir, g.repoPath, g.projectName); err != nil {
		return err
	}

	cDir := filepath.Join(g.projectName, codegenDir)
	return renderCodegenFiles(cDir, g.repoPath, apiDirName(g.apiVersion), version(g.apiVersion), g.projectName)
}

func (g *Generator) renderVersion() error {
	td := tmplData{
		VersionNumber: "0.0.1",
	}

	return renderWriteFile(filepath.Join(g.projectName, versionDir, versionfile), "version/version.go", versionTmpl, td)
}

func renderBuildFiles(buildDir, repoPath, projectName string) error {
	buf := &bytes.Buffer{}
	bTd := tmplData{
		ProjectName: projectName,
		RepoPath:    repoPath,
	}

	if err := renderFile(buf, "tmp/build/build.sh", buildTmpl, bTd); err != nil {
		return err
	}
	if err := writeFileAndPrint(filepath.Join(buildDir, build), buf.Bytes(), defaultExecFileMode); err != nil {
		return err
	}

	buf = &bytes.Buffer{}
	if err := renderDockerBuildFile(buf); err != nil {
		return err
	}
	if err := writeFileAndPrint(filepath.Join(buildDir, dockerBuild), buf.Bytes(), defaultExecFileMode); err != nil {
		return err
	}

	dTd := tmplData{
		ProjectName: projectName,
	}

	if err := renderWriteFile(filepath.Join(buildDir, dockerfile), "tmp/build/Dockerfile", dockerFileTmpl, dTd); err != nil {
		return err
	}

	if err := renderWriteFile(filepath.Join(buildDir, "test-framework", testingDockerfile), "tmp/build/test-framework/Dockerfile", testingDockerFileTmpl, dTd); err != nil {
		return err
	}

	buf = &bytes.Buffer{}
	if err := renderFile(buf, filepath.Join(buildDir, goTest), goTestScript, tmplData{}); err != nil {
		return err
	}
	return writeFileAndPrint(filepath.Join(buildDir, goTest), buf.Bytes(), os.FileMode(int(0755)))
}

func renderDockerBuildFile(w io.Writer) error {
	_, err := w.Write([]byte(dockerBuildTmpl))
	return err
}

func renderCodegenFiles(codegenDir, repoPath, apiDirName, version, projectName string) error {
	bTd := tmplData{
		ProjectName: projectName,
	}
	if err := renderWriteFile(filepath.Join(codegenDir, boilerplate), "codegen/boilerplate.go.txt", boilerplateTmpl, bTd); err != nil {
		return err
	}

	buf := &bytes.Buffer{}
	ugTd := tmplData{
		RepoPath:   repoPath,
		APIDirName: apiDirName,
		Version:    version,
	}
	if err := renderFile(buf, "codegen/update-generated.sh", updateGeneratedTmpl, ugTd); err != nil {
		return err
	}
	return writeFileAndPrint(filepath.Join(codegenDir, updateGenerated), buf.Bytes(), defaultExecFileMode)
}

func (g *Generator) renderPkg() error {
	v := version(g.apiVersion)
	adn := apiDirName(g.apiVersion)
	apiDir := filepath.Join(g.projectName, apisDir, adn, v)
	if err := renderAPIFiles(apiDir, groupName(g.apiVersion), v, g.kind); err != nil {
		return err
	}

	sDir := filepath.Join(g.projectName, stubDir)
	return renderStubFiles(sDir, g.repoPath, g.kind, adn, v)
}

func renderAPIFiles(apiDir, groupName, version, kind string) error {
	adTd := tmplData{
		GroupName: groupName,
		Version:   version,
	}
	if err := renderWriteFile(filepath.Join(apiDir, doc), "apis/<apiDirName>/<version>/doc.go", apiDocTmpl, adTd); err != nil {
		return err
	}

	arTd := tmplData{
		Kind:       kind,
		KindPlural: toPlural(strings.ToLower(kind)),
		GroupName:  groupName,
		Version:    version,
	}
	if err := renderWriteFile(filepath.Join(apiDir, register), "apis/<apiDirName>/<version>/register.go", apiRegisterTmpl, arTd); err != nil {
		return err
	}

	atTd := tmplData{
		Kind:    kind,
		Version: version,
	}
	return renderWriteFile(filepath.Join(apiDir, types), "apis/<apiDirName>/<version>/types.go", apiTypesTmpl, atTd)
}

func renderStubFiles(stubDir, repoPath, kind, apiDirName, version string) error {
	td := tmplData{
		OperatorSDKImport: sdkImport,
		RepoPath:          repoPath,
		Kind:              kind,
		APIDirName:        apiDirName,
		Version:           version,
	}
	return renderWriteFile(filepath.Join(stubDir, handler), "stub/handler.go", handlerTmpl, td)
}

type tmplData struct {
	VersionNumber string

	OperatorSDKImport string
	StubImport        string
	K8sutilImport     string
	SDKVersionImport  string

	APIVersion string
	Kind       string

	RepoPath   string
	APIDirName string
	Version    string

	ProjectName string
	GroupName   string

	// singular name to be used as an alias on the CLI and for display
	KindSingular string
	// plural name to be used in the URL: /apis/<group>/<version>/<plural>
	KindPlural string

	Image           string
	Name            string
	MetricsPort     int
	MetricsPortName string
	OperatorNameEnv string

	PackageName string
	ChannelName string
	CurrentCSV  string

	CRDVersion     string
	CSVName        string
	CatalogVersion string
}

// Creates all the necesary directories for the generated files
func (g *Generator) generateDirStructure() error {
	dirsToCreate := []string{
		g.projectName,
		filepath.Join(g.projectName, cmdDir, g.projectName),
		filepath.Join(g.projectName, configDir),
		filepath.Join(g.projectName, deployDir),
		filepath.Join(g.projectName, olmCatalogDir),
		filepath.Join(g.projectName, buildDir),
		filepath.Join(g.projectName, codegenDir),
		filepath.Join(g.projectName, dockerTestDir),
		filepath.Join(g.projectName, versionDir),
		filepath.Join(g.projectName, apisDir, apiDirName(g.apiVersion), version(g.apiVersion)),
		filepath.Join(g.projectName, stubDir),
	}

	for _, dir := range dirsToCreate {
		if err := os.MkdirAll(dir, defaultDirFileMode); err != nil {
			return err
		}
	}

	return nil
}

// Renders a file given a template, and fills in template fields according to values passed in the tmplData struct
func renderFile(w io.Writer, fileLoc string, fileTmpl string, info tmplData) error {
	t := template.New(fileLoc)

	t, err := t.Parse(fileTmpl)
	if err != nil {
		return err
	}

	return t.Execute(w, info)
}

// version extracts the VERSION from the given apiVersion ($GROUP_NAME/$VERSION).
func version(apiVersion string) string {
	return strings.Split(apiVersion, "/")[1]
}

// groupName extracts the GROUP_NAME from the given apiVersion ($GROUP_NAME/$VERSION).
func groupName(apiVersion string) string {
	return strings.Split(apiVersion, "/")[0]
}

// apiDirName extracts the name of api directory under ../apis/ folder
// from the given apiVersion ($GROUP_NAME/$VERSION).
// the first word separated with "." of the GROUP_NAME is the api directory name.
// for example,
//  apiDirName("app.example.com/v1alpha1") => "app".
func apiDirName(apiVersion string) string {
	return strings.Split(groupName(apiVersion), ".")[0]
}

// Writes file to a given path and data buffer, as well as prints out a message confirming creation of a file
func writeFileAndPrint(filePath string, data []byte, fileMode os.FileMode) error {
	if err := os.MkdirAll(filepath.Dir(filePath), defaultDirFileMode); err != nil {
		return err
	}
	if err := ioutil.WriteFile(filePath, data, fileMode); err != nil {
		return err
	}
	fmt.Printf("Create %v \n", filePath)
	return nil
}

// Combines steps of creating buffer, writing to buffer, and writing buffer to file in one call
func renderWriteFile(filePath string, fileLoc string, fileTmpl string, info tmplData) error {
	buf := &bytes.Buffer{}

	if err := renderFile(buf, fileLoc, fileTmpl, info); err != nil {
		return err
	}

	if err := writeFileAndPrint(filePath, buf.Bytes(), defaultFileMode); err != nil {
		return err
	}

	return nil
}<|MERGE_RESOLUTION|>--- conflicted
+++ resolved
@@ -80,11 +80,8 @@
 	operatorTmplName   = "deploy/operator.yaml"
 	rbacTmplName       = "deploy/rbac.yaml"
 	crTmplName         = "deploy/cr.yaml"
-<<<<<<< HEAD
 	testYamlName       = "deploy/test-pod.yaml"
-=======
 	saTmplName         = "deploy/sa.yaml"
->>>>>>> 72431e2e
 	pluralSuffix       = "s"
 )
 
