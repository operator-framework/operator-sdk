// Copyright 2018 The Operator-SDK Authors
//
// Licensed under the Apache License, Version 2.0 (the "License");
// you may not use this file except in compliance with the License.
// You may obtain a copy of the License at
//
//     http://www.apache.org/licenses/LICENSE-2.0
//
// Unless required by applicable law or agreed to in writing, software
// distributed under the License is distributed on an "AS IS" BASIS,
// WITHOUT WARRANTIES OR CONDITIONS OF ANY KIND, either express or implied.
// See the License for the specific language governing permissions and
// limitations under the License.

package proxy

// This file contains this project's custom code, as opposed to kubectl.go
// which contains code retrieved from the kubernetes project.

import (
	"bytes"
	"context"
	"encoding/base64"
	"encoding/json"
	"errors"
	"fmt"
	"io/ioutil"
	"net/http"
	"net/http/httputil"
	"strings"

	k8sRequest "github.com/operator-framework/operator-sdk/pkg/ansible/proxy/requestfactory"
	"k8s.io/apimachinery/pkg/api/meta"
	metav1 "k8s.io/apimachinery/pkg/apis/meta/v1"
	"k8s.io/apimachinery/pkg/apis/meta/v1/unstructured"
	"k8s.io/apimachinery/pkg/runtime/schema"
	"k8s.io/apimachinery/pkg/util/sets"
	"k8s.io/client-go/rest"
	"sigs.k8s.io/controller-runtime/pkg/cache"
	"sigs.k8s.io/controller-runtime/pkg/client"
)

// CacheResponseHandler will handle proxied requests and check if the requested
// resource exists in our cache. If it does then there is no need to bombard
// the APIserver with our request and we should write the response from the
// proxy.
func CacheResponseHandler(h http.Handler, informerCache cache.Cache, restMapper meta.RESTMapper) http.Handler {
	return http.HandlerFunc(func(w http.ResponseWriter, req *http.Request) {
		switch req.Method {
		case http.MethodGet:
			// GET request means we need to check the cache
			rf := k8sRequest.RequestInfoFactory{APIPrefixes: sets.NewString("api", "apis"), GrouplessAPIPrefixes: sets.NewString("api")}
			r, err := rf.NewRequestInfo(req)
			if err != nil {
				log.Error(err, "failed to convert request")
				break
			}

			// check if resource is present on request
			if !r.IsResourceRequest {
				break
			}

			if strings.HasPrefix(r.Path, "/version") {
				// Temporarily pass along to API server
				// Ideally we cache this response as well
				break
			}

			gvr := schema.GroupVersionResource{
				Group:    r.APIGroup,
				Version:  r.APIVersion,
				Resource: r.Resource,
			}
			if restMapper == nil {
				restMapper = meta.NewDefaultRESTMapper([]schema.GroupVersion{schema.GroupVersion{
					Group:   r.APIGroup,
					Version: r.APIVersion,
				}})
			}

			k, err := restMapper.KindFor(gvr)
			if err != nil {
				// break here in case resource doesn't exist in cache
				log.Error(err, "didn't find kind")
				break
			}

			un := unstructured.Unstructured{}
			un.SetGroupVersionKind(k)
			obj := client.ObjectKey{Namespace: r.Namespace, Name: r.Name}
			err = informerCache.Get(context.Background(), obj, &un)
			if err != nil {
				// break here in case resource doesn't exist in cache but exists on APIserver
				// This is very unlikely but provides user with expected 404
				log.Error(err, "didn't find object in cache")
				break
			}

			i := bytes.Buffer{}
			resp, err := json.Marshal(un.Object)
			if err != nil {
				// return will give a 500
				log.Error(err, "failed to marshal data")
				http.Error(w, "", http.StatusInternalServerError)
				return
			}

			// Set X-Cache header to signal that response is served from Cache
			w.Header().Set("X-Cache", "HIT")
			json.Indent(&i, resp, "", "  ")
			_, err = w.Write(i.Bytes())
			if err != nil {
				log.Error(err, "failed to write response")
				http.Error(w, "", http.StatusInternalServerError)
				return
			}

			// Return so that request isn't passed along to APIserver
			return
		}
		h.ServeHTTP(w, req)
	})
}

// InjectOwnerReferenceHandler will handle proxied requests and inject the
// owner refernece found in the authorization header. The Authorization is
// then deleted so that the proxy can re-set with the correct authorization.
func InjectOwnerReferenceHandler(h http.Handler) http.Handler {
	return http.HandlerFunc(func(w http.ResponseWriter, req *http.Request) {
		if req.Method == http.MethodPost {
			log.Info("injecting owner reference")
			dump, _ := httputil.DumpRequest(req, false)
			log.V(1).Info("dumping request", "RequestDump", string(dump))

			user, _, ok := req.BasicAuth()
			if !ok {
				log.Error(errors.New("basic auth header not found"), "")
				w.Header().Set("WWW-Authenticate", "Basic realm=\"Operator Proxy\"")
				http.Error(w, "", http.StatusUnauthorized)
				return
			}
			authString, err := base64.StdEncoding.DecodeString(user)
			if err != nil {
				m := "could not base64 decode username"
				log.Error(err, m)
				http.Error(w, m, http.StatusBadRequest)
				return
			}
			owner := metav1.OwnerReference{}
			json.Unmarshal(authString, &owner)

			log.V(1).Info(fmt.Sprintf("%#+v", owner))

			body, err := ioutil.ReadAll(req.Body)
			if err != nil {
				m := "could not read request body"
				log.Error(err, m)
				http.Error(w, m, http.StatusInternalServerError)
				return
			}
			data := &unstructured.Unstructured{}
			err = json.Unmarshal(body, data)
			if err != nil {
				m := "could not deserialize request body"
				log.Error(err, m)
				http.Error(w, m, http.StatusBadRequest)
				return
			}
			data.SetOwnerReferences(append(data.GetOwnerReferences(), owner))
			newBody, err := json.Marshal(data.Object)
			if err != nil {
				m := "could not serialize body"
				log.Error(err, m)
				http.Error(w, m, http.StatusInternalServerError)
				return
			}
			log.V(1).Info("serialized body", "Body", string(newBody))
			req.Body = ioutil.NopCloser(bytes.NewBuffer(newBody))
			req.ContentLength = int64(len(newBody))
		}
		// Removing the authorization so that the proxy can set the correct authorization.
		req.Header.Del("Authorization")
		h.ServeHTTP(w, req)
	})
}

func RequestLogHandler(h http.Handler) http.Handler {
	return http.HandlerFunc(func(w http.ResponseWriter, req *http.Request) {
		// read body
		body, err := ioutil.ReadAll(req.Body)
		if err != nil {
			log.Error(err, "could not read request body")
		}
		// fix body
		req.Body = ioutil.NopCloser(bytes.NewBuffer(body))
		log.Info("Request Info", "method", req.Method, "uri", req.RequestURI, "body", string(body))
		// Removing the authorization so that the proxy can set the correct authorization.
		req.Header.Del("Authorization")
		h.ServeHTTP(w, req)
	})
}

// HandlerChain will be used for users to pass defined handlers to the proxy.
// The hander chain will be run after InjectingOwnerReference if it is added
// and before the proxy handler.
type HandlerChain func(http.Handler) http.Handler

// Options will be used by the user to specify the desired details
// for the proxy.
type Options struct {
	Address          string
	Port             int
	Handler          HandlerChain
	NoOwnerInjection bool
	LogRequests      bool
	KubeConfig       *rest.Config
	Cache            cache.Cache
	RESTMapper       meta.RESTMapper
}

// Run will start a proxy server in a go routine that returns on the error
// channel if something is not correct on startup. Run will not return until
// the network socket is listening.
func Run(done chan error, o Options) error {
	server, err := newServer("/", o.KubeConfig)
	if err != nil {
		return err
	}
	if o.Handler != nil {
		server.Handler = o.Handler(server.Handler)
	}

	if o.Cache == nil {
		// Need to initialize cache since we don't have one
		log.Info("Initializing and starting informer cache...")
		informerCache, err := cache.New(o.KubeConfig, cache.Options{})
		if err != nil {
			return err
		}
		stop := make(chan struct{})
		go func() {
			informerCache.Start(stop)
			defer close(stop)
		}()
		log.Info("Waiting for cache to sync...")
		synced := informerCache.WaitForCacheSync(stop)
		if !synced {
			return fmt.Errorf("failed to sync cache")
		}
		log.Info("Cache sync was successful")
		o.Cache = informerCache
	}

	if !o.NoOwnerInjection {
		server.Handler = InjectOwnerReferenceHandler(server.Handler)
	}
<<<<<<< HEAD

	if o.LogRequests {
		server.Handler = RequestLogHandler(server.Handler)
	}
=======
	// Always add cache handler
	server.Handler = CacheResponseHandler(server.Handler, o.Cache, o.RESTMapper)
>>>>>>> 061d1854

	l, err := server.Listen(o.Address, o.Port)
	if err != nil {
		return err
	}
	go func() {
		log.Info("Starting to serve", "Address", l.Addr().String())
		done <- server.ServeOnListener(l)
	}()
	return nil
}<|MERGE_RESOLUTION|>--- conflicted
+++ resolved
@@ -255,15 +255,11 @@
 	if !o.NoOwnerInjection {
 		server.Handler = InjectOwnerReferenceHandler(server.Handler)
 	}
-<<<<<<< HEAD
-
 	if o.LogRequests {
 		server.Handler = RequestLogHandler(server.Handler)
 	}
-=======
 	// Always add cache handler
 	server.Handler = CacheResponseHandler(server.Handler, o.Cache, o.RESTMapper)
->>>>>>> 061d1854
 
 	l, err := server.Listen(o.Address, o.Port)
 	if err != nil {
