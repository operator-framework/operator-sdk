--- conflicted
+++ resolved
@@ -93,11 +93,7 @@
 			k, err := restMapper.KindFor(gvr)
 			if err != nil {
 				// break here in case resource doesn't exist in cache
-<<<<<<< HEAD
-				log.Info("Cache miss", "GVR", gvr)
-=======
-				log.Info("cache miss can not find in rest mapper", "GVR", gvr)
->>>>>>> 1923afd0
+				log.Info("Cache miss, can not find in rest mapper", "GVR", gvr)
 				break
 			}
 
@@ -194,11 +190,7 @@
 			req.ContentLength = int64(len(newBody))
 			dataMapping, err := restMapper.RESTMapping(data.GroupVersionKind().GroupKind(), data.GroupVersionKind().Version)
 			if err != nil {
-<<<<<<< HEAD
-				m := "Could not add watch to controller"
-=======
-				m := fmt.Sprintf("could not get rest mapping for: %v", data.GroupVersionKind())
->>>>>>> 1923afd0
+				m := fmt.Sprintf("Could not get rest mapping for: %v", data.GroupVersionKind())
 				log.Error(err, m)
 				http.Error(w, m, http.StatusInternalServerError)
 				return
