// Copyright 2018 The Operator-SDK Authors
//
// Licensed under the Apache License, Version 2.0 (the "License");
// you may not use this file except in compliance with the License.
// You may obtain a copy of the License at
//
//     http://www.apache.org/licenses/LICENSE-2.0
//
// Unless required by applicable law or agreed to in writing, software
// distributed under the License is distributed on an "AS IS" BASIS,
// WITHOUT WARRANTIES OR CONDITIONS OF ANY KIND, either express or implied.
// See the License for the specific language governing permissions and
// limitations under the License.

package inputdir

import (
	"encoding/json"
	"fmt"
	"io/ioutil"
	"os"
	"path/filepath"
	"strings"

	"github.com/operator-framework/operator-sdk/internal/util/fileutil"
	"github.com/spf13/afero"

	logf "sigs.k8s.io/controller-runtime/pkg/log"
)

var log = logf.Log.WithName("inputdir")

// InputDir represents an input directory for ansible-runner.
type InputDir struct {
	Path         string
	PlaybookPath string
	Parameters   map[string]interface{}
	EnvVars      map[string]string
	Settings     map[string]string
}

// makeDirs creates the required directory structure.
func (i *InputDir) makeDirs() error {
	for _, path := range []string{"env", "project", "inventory"} {
		fullPath := filepath.Join(i.Path, path)
		err := os.MkdirAll(fullPath, os.ModePerm)
		if err != nil {
			log.Error(err, "Unable to create directory", "Path", fullPath)
			return err
		}
	}
	return nil
}

// addFile adds a file to the given relative path within the input directory.
func (i *InputDir) addFile(path string, content []byte) error {
	fullPath := filepath.Join(i.Path, path)
	err := ioutil.WriteFile(fullPath, content, 0644)
	if err != nil {
		log.Error(err, "Unable to write file", "Path", fullPath)
	}
	return err
}

// copyInventory copies a file or directory from src to dst
func (i *InputDir) copyInventory(src string, dst string) error {
	fs := afero.NewOsFs()
	return afero.Walk(fs, src,
		func(path string, info os.FileInfo, err error) error {
			if err != nil {
				return err
			}
			fullDst := strings.Replace(path, src, dst, 1)
			if info.IsDir() {
				if err = fs.MkdirAll(fullDst, info.Mode()); err != nil {
					return err
				}
			} else {
				f, err := fs.Open(path)
				if err != nil {
					return err
				}
				if err = afero.WriteReader(fs, fullDst, f); err != nil {
					return err
				}
				if err = fs.Chmod(fullDst, info.Mode()); err != nil {
					return err
				}
			}
			return nil
		})
}

// Stdout reads the stdout from the ansible artifact that corresponds to the
// given ident and returns it as a string.
func (i *InputDir) Stdout(ident string) (string, error) {
	errorPath := filepath.Join(i.Path, "artifacts", ident, "stdout")
	errorText, err := ioutil.ReadFile(errorPath)
	return string(errorText), err
}

// Write commits the object's state to the filesystem at i.Path.
func (i *InputDir) Write() error {
	paramBytes, err := json.Marshal(i.Parameters)
	if err != nil {
		return err
	}
	envVarBytes, err := json.Marshal(i.EnvVars)
	if err != nil {
		return err
	}
	settingsBytes, err := json.Marshal(i.Settings)
	if err != nil {
		return err
	}

	err = i.makeDirs()
	if err != nil {
		return err
	}

	err = i.addFile("env/envvars", envVarBytes)
	if err != nil {
		return err
	}
	err = i.addFile("env/extravars", paramBytes)
	if err != nil {
		return err
	}
	err = i.addFile("env/settings", settingsBytes)
	if err != nil {
		return err
	}

	// ANSIBLE_INVENTORY takes precedence over our generated hosts file
	// so if the envvar is set we don't bother making it, we just copy
	// the inventory into our runner directory
	ansible_inventory := os.Getenv("ANSIBLE_INVENTORY")
	if ansible_inventory == "" {
		// If ansible-runner is running in a python virtual environment, propagate
		// that to ansible.
		venv := os.Getenv("VIRTUAL_ENV")
		hosts := "localhost ansible_connection=local"
		if venv != "" {
<<<<<<< HEAD
			hosts = fmt.Sprintf("%s ansible_python_interpreter=%s", hosts, filepath.Join(venv, "bin/python"))
=======
			hosts = fmt.Sprintf("%s ansible_python_interpreter=%s", hosts, filepath.Join(venv, "bin", "python3"))
>>>>>>> ebac354b
		} else {
			hosts = fmt.Sprintf("%s ansible_python_interpreter=%s", hosts, "{{ansible_playbook_python}}")
		}
		err = i.addFile("inventory/hosts", []byte(hosts))
		if err != nil {
			return err
		}
	} else {
		fi, err := os.Stat(ansible_inventory)
		if err != nil {
			return err
		}
		switch mode := fi.Mode(); {
		case mode.IsDir():
			err = i.copyInventory(ansible_inventory, filepath.Join(i.Path, "inventory"))
			if err != nil {
				return err
			}
		case mode.IsRegular():
			err = i.copyInventory(ansible_inventory, filepath.Join(i.Path, "inventory/hosts"))
			if err != nil {
				return err
			}
		}
	}

	if i.PlaybookPath != "" {
		f, err := os.Open(i.PlaybookPath)
		if err != nil {
			log.Error(err, "Failed to open playbook file", "Path", i.PlaybookPath)
			return err
		}
		defer func() {
			if err := f.Close(); err != nil && !fileutil.IsClosedError(err) {
				log.Error(err, "Failed to close playbook file")
			}
		}()

		playbookBytes, err := ioutil.ReadAll(f)
		if err != nil {
			return err
		}

		err = i.addFile("project/playbook.yaml", playbookBytes)
		if err != nil {
			return err
		}
	}
	return nil
}<|MERGE_RESOLUTION|>--- conflicted
+++ resolved
@@ -142,11 +142,7 @@
 		venv := os.Getenv("VIRTUAL_ENV")
 		hosts := "localhost ansible_connection=local"
 		if venv != "" {
-<<<<<<< HEAD
-			hosts = fmt.Sprintf("%s ansible_python_interpreter=%s", hosts, filepath.Join(venv, "bin/python"))
-=======
 			hosts = fmt.Sprintf("%s ansible_python_interpreter=%s", hosts, filepath.Join(venv, "bin", "python3"))
->>>>>>> ebac354b
 		} else {
 			hosts = fmt.Sprintf("%s ansible_python_interpreter=%s", hosts, "{{ansible_playbook_python}}")
 		}
