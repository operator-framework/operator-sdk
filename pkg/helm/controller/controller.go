// Copyright 2018 The Operator-SDK Authors
//
// Licensed under the Apache License, Version 2.0 (the "License");
// you may not use this file except in compliance with the License.
// You may obtain a copy of the License at
//
//     http://www.apache.org/licenses/LICENSE-2.0
//
// Unless required by applicable law or agreed to in writing, software
// distributed under the License is distributed on an "AS IS" BASIS,
// WITHOUT WARRANTIES OR CONDITIONS OF ANY KIND, either express or implied.
// See the License for the specific language governing permissions and
// limitations under the License.

package controller

import (
	"bytes"
	"fmt"
	"io"
	"reflect"
	"strings"
	"sync"
	"time"

	yaml "gopkg.in/yaml.v2"
	"k8s.io/apimachinery/pkg/api/meta"
	metav1 "k8s.io/apimachinery/pkg/apis/meta/v1"
	"k8s.io/apimachinery/pkg/apis/meta/v1/unstructured"
	"k8s.io/apimachinery/pkg/runtime/schema"
	rpb "k8s.io/helm/pkg/proto/hapi/release"
	"sigs.k8s.io/controller-runtime/pkg/controller"
	"sigs.k8s.io/controller-runtime/pkg/event"
	crthandler "sigs.k8s.io/controller-runtime/pkg/handler"
	"sigs.k8s.io/controller-runtime/pkg/manager"
	crtpredicate "sigs.k8s.io/controller-runtime/pkg/predicate"
	logf "sigs.k8s.io/controller-runtime/pkg/runtime/log"
	"sigs.k8s.io/controller-runtime/pkg/source"

	"github.com/operator-framework/operator-sdk/pkg/helm/release"
	"github.com/operator-framework/operator-sdk/pkg/predicate"
)

var log = logf.Log.WithName("helm.controller")

// WatchOptions contains the necessary values to create a new controller that
// manages helm releases in a particular namespace based on a GVK watch.
type WatchOptions struct {
<<<<<<< HEAD
	Namespace               string
	GVK                     schema.GroupVersionKind
	ManagerFactory          release.ManagerFactory
	ResyncPeriod            time.Duration
	WatchDependentResources bool
=======
	Namespace       string
	GVK             schema.GroupVersionKind
	ManagerFactory  release.ManagerFactory
	ReconcilePeriod time.Duration
>>>>>>> 429c43cb
}

// Add creates a new helm operator controller and adds it to the manager
func Add(mgr manager.Manager, options WatchOptions) error {
<<<<<<< HEAD
=======
	if options.ReconcilePeriod == 0 {
		options.ReconcilePeriod = time.Minute
	}
>>>>>>> 429c43cb
	r := &HelmOperatorReconciler{
		Client:          mgr.GetClient(),
		GVK:             options.GVK,
		ManagerFactory:  options.ManagerFactory,
		ReconcilePeriod: options.ReconcilePeriod,
	}

	// Register the GVK with the schema
	mgr.GetScheme().AddKnownTypeWithName(options.GVK, &unstructured.Unstructured{})
	metav1.AddToGroupVersion(mgr.GetScheme(), options.GVK.GroupVersion())

	controllerName := fmt.Sprintf("%v-controller", strings.ToLower(options.GVK.Kind))
	c, err := controller.New(controllerName, mgr, controller.Options{Reconciler: r})
	if err != nil {
		return err
	}

	o := &unstructured.Unstructured{}
	o.SetGroupVersionKind(options.GVK)
	if err := c.Watch(&source.Kind{Type: o}, &crthandler.EnqueueRequestForObject{}, predicate.GenerationChangedPredicate{}); err != nil {
		return err
	}

<<<<<<< HEAD
	if options.WatchDependentResources {
		watchDependentResources(mgr, r, c)
	}

	log.Info("Watching resource", "apiVersion", options.GVK.GroupVersion(), "kind", options.GVK.Kind, "namespace", options.Namespace, "resyncPeriod", options.ResyncPeriod.String())
=======
	log.Info("Watching resource", "apiVersion", options.GVK.GroupVersion(), "kind", options.GVK.Kind, "namespace", options.Namespace, "reconcilePeriod", options.ReconcilePeriod.String())
>>>>>>> 429c43cb
	return nil
}

// watchDependentResources adds a release hook function to the HelmOperatorReconciler
// that adds watches for resources in released Helm charts.
func watchDependentResources(mgr manager.Manager, r *HelmOperatorReconciler, c controller.Controller) {
	owner := &unstructured.Unstructured{}
	owner.SetGroupVersionKind(r.GVK)

	dependentPredicate := crtpredicate.Funcs{
		// We don't need to reconcile dependent resource creation events
		// because dependent resources are only ever created during
		// reconciliation. Another reconcile would be redundant.
		CreateFunc: func(e event.CreateEvent) bool {
			o := e.Object.(*unstructured.Unstructured)
			log.V(1).Info("Skipping reconciliation for dependent resource creation", "name", o.GetName(), "namespace", o.GetNamespace(), "apiVersion", o.GroupVersionKind().GroupVersion(), "kind", o.GroupVersionKind().Kind)
			return false
		},

		// Reconcile when a dependent resource is deleted so that it can be
		// recreated.
		DeleteFunc: func(e event.DeleteEvent) bool {
			o := e.Object.(*unstructured.Unstructured)
			log.V(1).Info("Reconciling due to dependent resource deletion", "name", o.GetName(), "namespace", o.GetNamespace(), "apiVersion", o.GroupVersionKind().GroupVersion(), "kind", o.GroupVersionKind().Kind)
			return true
		},

		// Reconcile when a dependent resource is updated, so that it can
		// be patched back to the resource managed by the Helm release, if
		// necessary. Ignore updates that only change the status and
		// resourceVersion.
		UpdateFunc: func(e event.UpdateEvent) bool {
			old := e.ObjectOld.(*unstructured.Unstructured).DeepCopy()
			new := e.ObjectNew.(*unstructured.Unstructured).DeepCopy()

			delete(old.Object, "status")
			delete(new.Object, "status")
			old.SetResourceVersion("")
			new.SetResourceVersion("")

			if reflect.DeepEqual(old.Object, new.Object) {
				return false
			}
			log.V(1).Info("Reconciling due to dependent resource update", "name", new.GetName(), "namespace", new.GetNamespace(), "apiVersion", new.GroupVersionKind().GroupVersion(), "kind", new.GroupVersionKind().Kind)
			return true
		},
	}

	var m sync.RWMutex
	watches := map[schema.GroupVersionKind]struct{}{}
	releaseHook := func(release *rpb.Release) error {
		dec := yaml.NewDecoder(bytes.NewBufferString(release.GetManifest()))
		for {
			var u unstructured.Unstructured
			err := dec.Decode(&u.Object)
			if err == io.EOF {
				return nil
			}
			if err != nil {
				return err
			}

			gvk := u.GroupVersionKind()
			m.RLock()
			_, ok := watches[gvk]
			m.RUnlock()
			if ok {
				continue
			}

			restMapper := mgr.GetRESTMapper()
			depMapping, err := restMapper.RESTMapping(gvk.GroupKind(), gvk.Version)
			if err != nil {
				return err
			}
			ownerMapping, err := restMapper.RESTMapping(owner.GroupVersionKind().GroupKind(), owner.GroupVersionKind().Version)
			if err != nil {
				return err
			}

			depClusterScoped := depMapping.Scope.Name() == meta.RESTScopeNameRoot
			ownerClusterScoped := ownerMapping.Scope.Name() == meta.RESTScopeNameRoot

			if !ownerClusterScoped && depClusterScoped {
				m.Lock()
				watches[gvk] = struct{}{}
				m.Unlock()
				log.Info("Cannot watch cluster-scoped dependent resource for namespace-scoped owner. Changes to this dependent resource type will not be reconciled",
					"ownerApiVersion", r.GVK.GroupVersion(), "ownerKind", r.GVK.Kind, "apiVersion", gvk.GroupVersion(), "kind", gvk.Kind)
				continue
			}

			err = c.Watch(&source.Kind{Type: &u}, &crthandler.EnqueueRequestForOwner{OwnerType: owner}, dependentPredicate)
			if err != nil {
				return err
			}

			m.Lock()
			watches[gvk] = struct{}{}
			m.Unlock()
			log.Info("Watching dependent resource", "ownerApiVersion", r.GVK.GroupVersion(), "ownerKind", r.GVK.Kind, "apiVersion", gvk.GroupVersion(), "kind", gvk.Kind)
		}
	}
	r.ReleaseHooks = append(r.ReleaseHooks, releaseHook)
}<|MERGE_RESOLUTION|>--- conflicted
+++ resolved
@@ -46,28 +46,15 @@
 // WatchOptions contains the necessary values to create a new controller that
 // manages helm releases in a particular namespace based on a GVK watch.
 type WatchOptions struct {
-<<<<<<< HEAD
 	Namespace               string
 	GVK                     schema.GroupVersionKind
 	ManagerFactory          release.ManagerFactory
-	ResyncPeriod            time.Duration
+	ReconcilePeriod         time.Duration
 	WatchDependentResources bool
-=======
-	Namespace       string
-	GVK             schema.GroupVersionKind
-	ManagerFactory  release.ManagerFactory
-	ReconcilePeriod time.Duration
->>>>>>> 429c43cb
 }
 
 // Add creates a new helm operator controller and adds it to the manager
 func Add(mgr manager.Manager, options WatchOptions) error {
-<<<<<<< HEAD
-=======
-	if options.ReconcilePeriod == 0 {
-		options.ReconcilePeriod = time.Minute
-	}
->>>>>>> 429c43cb
 	r := &HelmOperatorReconciler{
 		Client:          mgr.GetClient(),
 		GVK:             options.GVK,
@@ -91,15 +78,11 @@
 		return err
 	}
 
-<<<<<<< HEAD
 	if options.WatchDependentResources {
 		watchDependentResources(mgr, r, c)
 	}
 
-	log.Info("Watching resource", "apiVersion", options.GVK.GroupVersion(), "kind", options.GVK.Kind, "namespace", options.Namespace, "resyncPeriod", options.ResyncPeriod.String())
-=======
 	log.Info("Watching resource", "apiVersion", options.GVK.GroupVersion(), "kind", options.GVK.Kind, "namespace", options.Namespace, "reconcilePeriod", options.ReconcilePeriod.String())
->>>>>>> 429c43cb
 	return nil
 }
 
