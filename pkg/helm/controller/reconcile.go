--- conflicted
+++ resolved
@@ -38,18 +38,11 @@
 
 // HelmOperatorReconciler reconciles custom resources as Helm releases.
 type HelmOperatorReconciler struct {
-<<<<<<< HEAD
-	Client         client.Client
-	GVK            schema.GroupVersionKind
-	ManagerFactory release.ManagerFactory
-	ResyncPeriod   time.Duration
-	ReleaseHooks   []ReleaseHookFunc
-=======
 	Client          client.Client
 	GVK             schema.GroupVersionKind
 	ManagerFactory  release.ManagerFactory
 	ReconcilePeriod time.Duration
->>>>>>> 429c43cb
+	ReleaseHooks    []ReleaseHookFunc
 }
 
 const (
@@ -184,7 +177,7 @@
 
 		for _, f := range r.ReleaseHooks {
 			if err := f(installedRelease); err != nil {
-				log.Error(err, "failed to run release hook")
+				log.Error(err, "Failed to run release hook")
 				return reconcile.Result{}, err
 			}
 		}
@@ -223,7 +216,7 @@
 
 		for _, f := range r.ReleaseHooks {
 			if err := f(updatedRelease); err != nil {
-				log.Error(err, "failed to run release hook")
+				log.Error(err, "Failed to run release hook")
 				return reconcile.Result{}, err
 			}
 		}
@@ -260,7 +253,7 @@
 
 	for _, f := range r.ReleaseHooks {
 		if err := f(expectedRelease); err != nil {
-			log.Error(err, "failed to run release hook")
+			log.Error(err, "Failed to run release hook")
 			return reconcile.Result{}, err
 		}
 	}
