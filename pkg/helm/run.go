--- conflicted
+++ resolved
@@ -48,29 +48,19 @@
 func Run(flags *hoflags.HelmOperatorFlags) error {
 	printVersion()
 
-<<<<<<< HEAD
 	watchNamespace, found := os.LookupEnv(k8sutil.WatchNamespaceEnvVar)
 	if found {
 		log.Info("Watching single namespace", "watchNamespace", watchNamespace)
 	} else {
-		log.Info(k8sutil.WatchNamespaceEnvVar + " environment variable not set, watching all namespaces")
+		log.Info(fmt.Sprintf("%v environment variable not set. This operator is watching all namespaces.",
+			k8sutil.WatchNamespaceEnvVar))
 		watchNamespace = metav1.NamespaceAll
 	}
 
 	storageNamespace, err := getStorageNamespace(flags.StorageDriver, flags.StorageNamespace, watchNamespace)
 	if err != nil {
 		log.Error(err, "Failed to get storage namespace")
-		os.Exit(1)
-=======
-	namespace, found := os.LookupEnv(k8sutil.WatchNamespaceEnvVar)
-	log = log.WithValues("Namespace", namespace)
-	if found {
-		log.Info("Watching single namespace.")
-	} else {
-		log.Info(fmt.Sprintf("%v environment variable not set. This operator is watching all namespaces.",
-			k8sutil.WatchNamespaceEnvVar))
-		namespace = metav1.NamespaceAll
->>>>>>> 30742a11
+		return err
 	}
 
 	cfg, err := config.GetConfig()
@@ -78,14 +68,9 @@
 		log.Error(err, "Failed to get config.")
 		return err
 	}
-<<<<<<< HEAD
-
-	mgr, err := manager.New(cfg, manager.Options{Namespace: watchNamespace})
-=======
 	mgr, err := manager.New(cfg, manager.Options{
-		Namespace: namespace,
+		Namespace: watchNamespace,
 	})
->>>>>>> 30742a11
 	if err != nil {
 		log.Error(err, "Failed to create a new manager.")
 		return err
@@ -93,8 +78,8 @@
 
 	storageBackend, err := storage.NewFromFlag(cfg, storageNamespace, flags.StorageDriver)
 	if err != nil {
-		log.Error(err, "")
-		os.Exit(1)
+		log.Error(err, "Failed to load storage backend")
+		return err
 	}
 
 	if flags.StorageDriver == driver.MemoryDriverName {
@@ -135,7 +120,7 @@
 		log.Error(err, "Manager exited non-zero.")
 		os.Exit(1)
 	}
-<<<<<<< HEAD
+	return nil
 }
 
 func getStorageNamespace(driverName, storageNamespace, watchNamespace string) (string, error) {
@@ -167,7 +152,4 @@
 	}
 
 	return operatorNamespace, nil
-=======
-	return nil
->>>>>>> 30742a11
 }