// Copyright 2018 The Operator-SDK Authors
//
// Licensed under the Apache License, Version 2.0 (the "License");
// you may not use this file except in compliance with the License.
// You may obtain a copy of the License at
//
//     http://www.apache.org/licenses/LICENSE-2.0
//
// Unless required by applicable law or agreed to in writing, software
// distributed under the License is distributed on an "AS IS" BASIS,
// WITHOUT WARRANTIES OR CONDITIONS OF ANY KIND, either express or implied.
// See the License for the specific language governing permissions and
// limitations under the License.

package helm

import (
	"fmt"
	"io/ioutil"
	"os"
	"path/filepath"
	"strings"

	"github.com/operator-framework/operator-sdk/pkg/scaffold"

	"github.com/iancoleman/strcase"
	log "github.com/sirupsen/logrus"
	"k8s.io/helm/pkg/chartutil"
	"k8s.io/helm/pkg/downloader"
	"k8s.io/helm/pkg/getter"
	"k8s.io/helm/pkg/helm/environment"
	"k8s.io/helm/pkg/helm/helmpath"
	"k8s.io/helm/pkg/proto/hapi/chart"
	"k8s.io/helm/pkg/repo"
)

const (

<<<<<<< HEAD
	// HelmChartsDir is the relative directory within an SDK project where Helm
	// charts are stored.
	HelmChartsDir string = "helm-charts"

	// DefaultAPIVersion is the Kubernetes CRD API Version used for fetched
	// charts when the --api-version flag is not specified
	DefaultAPIVersion string = "charts.helm.k8s.io/v1alpha1"
)

// CreateChartOptions is used to configure how a Helm chart is scaffolded
// for a new Helm operator project.
type CreateChartOptions struct {
	// ResourceAPIVersion defines the Kubernetes GroupVersion to be associated
	// with the created chart.
	ResourceAPIVersion string

	// ResourceKind defines the Kubernetes Kind to be associated with the
	// created chart.
	ResourceKind string

	// Chart is a chart reference for a local or remote chart.
	Chart string

	// Repo is a URL to a custom chart repository.
	Repo string

	// Version is the version of the chart to fetch.
	Version string
}

// CreateChart scaffolds a new helm chart for the project rooted in projectDir
// based on the passed opts.
//
// It returns a scaffold.Resource that can be used by the caller to create
// other related files. opts.ResourceAPIVersion and opts.ResourceKind are
// used to create the resource and must be specified if opts.Chart is empty.
//
// If opts.Chart is not empty, opts.ResourceAPIVersion and opts.Kind can be
// left unset: opts.ResourceAPIVersion defaults to "charts.helm.k8s.io/v1alpha1"
// and opts.ResourceKind is deduced from the specified opts.Chart.
//
// CreateChart also returns a chart.Chart that references the newly created
// chart.
//
// If opts.Chart is empty, CreateChart scaffolds the default chart from helm's
// default template.
//
// If opts.Chart is a local file, CreateChart verifies that it is a valid helm
// chart archive and unpacks it into the project's helm charts directory.
//
// If opts.Chart is a local directory, CreateChart verifies that it is a valid
// helm chart directory and copies it into the project's helm charts directory.
//
// For any other value of opts.Chart, CreateChart attempts to fetch the helm chart
// from a remote repository.
//
// If opts.Repo is not specified, the following chart reference formats are supported:
//
//   - <repoName>/<chartName>: Fetch the helm chart named chartName from the helm
//                             chart repository named repoName, as specified in the
//                             $HELM_HOME/repositories/repositories.yaml file.
//
//   - <url>: Fetch the helm chart archive at the specified URL.
//
// If opts.Repo is specified, only one chart reference format is supported:
//
//   - <chartName>: Fetch the helm chart named chartName in the helm chart repository
//                  specified by opts.Repo
//
// If opts.Version is not set, CreateChart will fetch the latest available version of
// the helm chart. Otherwise, CreateChart will fetch the specified version.
// opts.Version is not used when opts.Chart itself refers to a specific version, for
// example when it is a local path or a URL.
//
// CreateChart returns an error if an error occurs creating the scaffold.Resource or
// creating the chart.
func CreateChart(projectDir string, opts CreateChartOptions) (*scaffold.Resource, *chart.Chart, error) {
	chartsDir := filepath.Join(projectDir, HelmChartsDir)
	err := os.MkdirAll(chartsDir, 0755)
	if err != nil {
		return nil, nil, err
	}

	var (
		r *scaffold.Resource
		c *chart.Chart
	)

	// If we don't have a helm chart reference, scaffold the default chart
	// from Helm's default template. Otherwise, fetch it.
	if len(opts.Chart) == 0 {
		r, c, err = scaffoldChart(chartsDir, opts.ResourceAPIVersion, opts.ResourceKind)
	} else {
		r, c, err = fetchChart(chartsDir, opts)
	}
	if err != nil {
		return nil, nil, err
	}
	log.Infof("Create %s/%s/", HelmChartsDir, c.GetMetadata().GetName())
	return r, c, nil
}

func scaffoldChart(destDir, apiVersion, kind string) (*scaffold.Resource, *chart.Chart, error) {
	r, err := scaffold.NewResource(apiVersion, kind)
	if err != nil {
		return nil, nil, err
	}
=======
// CreateChartForResource creates a new helm chart in the SDK project for the
// provided resource.
func CreateChartForResource(r *scaffold.Resource, projectDir string) (*chart.Chart, error) {
	log.Infof("Created %s/%s/", HelmChartsDir, r.LowerKind)
>>>>>>> f4091575

	chartfile := &chart.Metadata{
		// Many helm charts use hyphenated names, but we chose not to because
		// of the issues related to how hyphens are interpreted in templates.
		// See https://github.com/helm/helm/issues/2192
		Name:        r.LowerKind,
		Description: "A Helm chart for Kubernetes",
		Version:     "0.1.0",
		AppVersion:  "1.0",
		ApiVersion:  chartutil.ApiVersionV1,
	}
	chartPath, err := chartutil.Create(chartfile, destDir)
	if err != nil {
		return nil, nil, err
	}

	chart, err := chartutil.LoadDir(chartPath)
	if err != nil {
		return nil, nil, err
	}
	return r, chart, nil
}

func fetchChart(destDir string, opts CreateChartOptions) (*scaffold.Resource, *chart.Chart, error) {
	var (
		stat  os.FileInfo
		chart *chart.Chart
		err   error
	)

	if stat, err = os.Stat(opts.Chart); err == nil {
		chart, err = createChartFromDisk(destDir, opts.Chart, stat.IsDir())
	} else {
		chart, err = createChartFromRemote(destDir, opts)
	}
	if err != nil {
		return nil, nil, err
	}

	chartName := chart.GetMetadata().GetName()
	if len(opts.ResourceAPIVersion) == 0 {
		opts.ResourceAPIVersion = DefaultAPIVersion
	}
	if len(opts.ResourceKind) == 0 {
		opts.ResourceKind = strcase.ToCamel(chartName)
	}

	r, err := scaffold.NewResource(opts.ResourceAPIVersion, opts.ResourceKind)
	if err != nil {
		return nil, nil, err
	}
	return r, chart, nil
}

func createChartFromDisk(destDir, source string, isDir bool) (*chart.Chart, error) {
	var (
		chart *chart.Chart
		err   error
	)

	// If source is a file or directory, attempt to load it
	if isDir {
		chart, err = chartutil.LoadDir(source)
	} else {
		chart, err = chartutil.LoadFile(source)
	}
	if err != nil {
		return nil, err
	}

	// Save it into our project's helm-charts directory.
	if err := chartutil.SaveDir(chart, destDir); err != nil {
		return nil, err
	}
	return chart, nil
}

func createChartFromRemote(destDir string, opts CreateChartOptions) (*chart.Chart, error) {
	helmHome, ok := os.LookupEnv(environment.HomeEnvVar)
	if !ok {
		helmHome = environment.DefaultHelmHome
	}
	getters := getter.All(environment.EnvSettings{})
	c := downloader.ChartDownloader{
		HelmHome: helmpath.Home(helmHome),
		Out:      os.Stderr,
		Getters:  getters,
	}

	if opts.Repo != "" {
		chartURL, err := repo.FindChartInRepoURL(opts.Repo, opts.Chart, opts.Version, "", "", "", getters)
		if err != nil {
			return nil, err
		}
		opts.Chart = chartURL
	}

	tmpDir, err := ioutil.TempDir("", "osdk-helm-chart")
	if err != nil {
		return nil, err
	}
	defer func() {
		if err := os.RemoveAll(tmpDir); err != nil {
			log.Errorf("Failed to remove temporary directory %s: %s", tmpDir, err)
		}
	}()

	chartArchive, _, err := c.DownloadTo(opts.Chart, opts.Version, tmpDir)
	if err != nil {
		// One of Helm's error messages directs users to run `helm init`, which
		// installs tiller in a remote cluster. Since that's unnecessary and
		// unhelpful, modify the error message to be relevant for operator-sdk.
		if strings.Contains(err.Error(), "Couldn't load repositories file") {
			return nil, fmt.Errorf("failed to load repositories file %s "+
				"(you might need to run `helm init --client-only` "+
				"to create and initialize it)", c.HelmHome.RepositoryFile())
		}
		return nil, err
	}

	return createChartFromDisk(destDir, chartArchive, false)
}<|MERGE_RESOLUTION|>--- conflicted
+++ resolved
@@ -36,7 +36,6 @@
 
 const (
 
-<<<<<<< HEAD
 	// HelmChartsDir is the relative directory within an SDK project where Helm
 	// charts are stored.
 	HelmChartsDir string = "helm-charts"
@@ -135,7 +134,7 @@
 	if err != nil {
 		return nil, nil, err
 	}
-	log.Infof("Create %s/%s/", HelmChartsDir, c.GetMetadata().GetName())
+	log.Infof("Created %s/%s/", HelmChartsDir, c.GetMetadata().GetName())
 	return r, c, nil
 }
 
@@ -144,12 +143,6 @@
 	if err != nil {
 		return nil, nil, err
 	}
-=======
-// CreateChartForResource creates a new helm chart in the SDK project for the
-// provided resource.
-func CreateChartForResource(r *scaffold.Resource, projectDir string) (*chart.Chart, error) {
-	log.Infof("Created %s/%s/", HelmChartsDir, r.LowerKind)
->>>>>>> f4091575
 
 	chartfile := &chart.Metadata{
 		// Many helm charts use hyphenated names, but we chose not to because
