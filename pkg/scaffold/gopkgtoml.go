// Copyright 2018 The Operator-SDK Authors
//
// Licensed under the Apache License, Version 2.0 (the "License");
// you may not use this file except in compliance with the License.
// You may obtain a copy of the License at
//
//     http://www.apache.org/licenses/LICENSE-2.0
//
// Unless required by applicable law or agreed to in writing, software
// distributed under the License is distributed on an "AS IS" BASIS,
// WITHOUT WARRANTIES OR CONDITIONS OF ANY KIND, either express or implied.
// See the License for the specific language governing permissions and
// limitations under the License.

package scaffold

import (
	"bytes"
	"encoding/json"
	"errors"
	"fmt"
	"strings"
	"text/tabwriter"

	"github.com/operator-framework/operator-sdk/pkg/scaffold/input"

	"github.com/BurntSushi/toml"
)

const GopkgTomlFile = "Gopkg.toml"

type GopkgToml struct {
	input.Input
}

func (s *GopkgToml) GetInput() (input.Input, error) {
	if s.Path == "" {
		s.Path = GopkgTomlFile
	}
	s.TemplateBody = gopkgTomlTmpl
	return s.Input, nil
}

const gopkgTomlTmpl = `# Force dep to vendor the code generators, which aren't imported just used at dev time.
required = [
  "k8s.io/code-generator/cmd/defaulter-gen",
  "k8s.io/code-generator/cmd/deepcopy-gen",
  "k8s.io/code-generator/cmd/conversion-gen",
  "k8s.io/code-generator/cmd/client-gen",
  "k8s.io/code-generator/cmd/lister-gen",
  "k8s.io/code-generator/cmd/informer-gen",
<<<<<<< HEAD
  "k8s.io/kube-openapi/cmd/openapi-gen",
=======
>>>>>>> a6a0324a
  "k8s.io/gengo/args",
  "sigs.k8s.io/controller-tools/pkg/crd/generator",
]

[[override]]
  name = "k8s.io/code-generator"
  # revision for tag "kubernetes-1.13.1"
  revision = "c2090bec4d9b1fb25de3812f868accc2bc9ecbae"

[[override]]
  name = "k8s.io/kube-openapi"
  revision = "0cf8f7e6ed1d2e3d47d02e3b6e559369af24d803"

[[override]]
  name = "github.com/go-openapi/spec"
  branch = "master"

[[override]]
  name = "sigs.k8s.io/controller-tools"
  version = "=v0.1.8"

[[override]]
  name = "k8s.io/api"
  # revision for tag "kubernetes-1.13.1"
  revision = "05914d821849570fba9eacfb29466f2d8d3cd229"

[[override]]
  name = "k8s.io/apiextensions-apiserver"
  # revision for tag "kubernetes-1.13.1"
  revision = "0fe22c71c47604641d9aa352c785b7912c200562"

[[override]]
  name = "k8s.io/apimachinery"
  # revision for tag "kubernetes-1.13.1"
  revision = "2b1284ed4c93a43499e781493253e2ac5959c4fd"

[[override]]
  name = "k8s.io/client-go"
  # revision for tag "kubernetes-1.13.1"
  revision = "8d9ed539ba3134352c586810e749e58df4e94e4f"

[[override]]
  name = "github.com/coreos/prometheus-operator"
  version = "=v0.26.0"

[[override]]
  name = "sigs.k8s.io/controller-runtime"
  version = "=v0.1.10"

[[constraint]]
  name = "github.com/operator-framework/operator-sdk"
  # The version rule is used for a specific release and the master branch for in between releases.
  branch = "master" #osdk_branch_annotation
  # version = "=v0.4.0" #osdk_version_annotation

<<<<<<< HEAD
=======
[[override]]
  name = "k8s.io/kube-openapi"
  revision = "0cf8f7e6ed1d2e3d47d02e3b6e559369af24d803"

>>>>>>> a6a0324a
[prune]
  go-tests = true
  non-go = true

  [[prune.project]]
    name = "k8s.io/code-generator"
    non-go = false

  [[prune.project]]
    name = "k8s.io/gengo"
    non-go = false
`

func PrintDepsAsFile() {
	fmt.Println(gopkgTomlTmpl)
}

func PrintDeps() error {
	gopkgData := make(map[string]interface{})
	_, err := toml.Decode(gopkgTomlTmpl, &gopkgData)
	if err != nil {
		return err
	}

	buf := &bytes.Buffer{}
	w := tabwriter.NewWriter(buf, 16, 8, 0, '\t', 0)
	_, err = w.Write([]byte("NAME\tVERSION\tBRANCH\tREVISION\t\n"))
	if err != nil {
		return err
	}

	constraintList, ok := gopkgData["constraint"]
	if !ok {
		return errors.New("constraints not found")
	}
	for _, dep := range constraintList.([]map[string]interface{}) {
		err = writeDepRow(w, dep)
		if err != nil {
			return err
		}
	}
	overrideList, ok := gopkgData["override"]
	if !ok {
		return errors.New("overrides not found")
	}
	for _, dep := range overrideList.([]map[string]interface{}) {
		err = writeDepRow(w, dep)
		if err != nil {
			return err
		}
	}
	if err := w.Flush(); err != nil {
		return err
	}

	requiredList, ok := gopkgData["required"]
	if !ok {
		return errors.New("required list not found")
	}
	pl, err := json.MarshalIndent(requiredList, "", " ")
	if err != nil {
		return err
	}
	_, err = buf.Write([]byte(fmt.Sprintf("\nrequired = %v", string(pl))))
	if err != nil {
		return err
	}

	fmt.Println(buf.String())

	return nil
}

func writeDepRow(w *tabwriter.Writer, dep map[string]interface{}) error {
	name := dep["name"].(string)
	ver, col := "", 0
	if v, ok := dep["version"]; ok {
		ver, col = v.(string), 1
	} else if v, ok = dep["branch"]; ok {
		ver, col = v.(string), 2
	} else if v, ok = dep["revision"]; ok {
		ver, col = v.(string), 3
	} else {
		return fmt.Errorf("no version, revision, or branch found for %s", name)
	}

	_, err := w.Write([]byte(name + strings.Repeat("\t", col) + ver + "\t\n"))
	return err
}<|MERGE_RESOLUTION|>--- conflicted
+++ resolved
@@ -49,10 +49,7 @@
   "k8s.io/code-generator/cmd/client-gen",
   "k8s.io/code-generator/cmd/lister-gen",
   "k8s.io/code-generator/cmd/informer-gen",
-<<<<<<< HEAD
   "k8s.io/kube-openapi/cmd/openapi-gen",
-=======
->>>>>>> a6a0324a
   "k8s.io/gengo/args",
   "sigs.k8s.io/controller-tools/pkg/crd/generator",
 ]
@@ -108,13 +105,6 @@
   branch = "master" #osdk_branch_annotation
   # version = "=v0.4.0" #osdk_version_annotation
 
-<<<<<<< HEAD
-=======
-[[override]]
-  name = "k8s.io/kube-openapi"
-  revision = "0cf8f7e6ed1d2e3d47d02e3b6e559369af24d803"
-
->>>>>>> a6a0324a
 [prune]
   go-tests = true
   non-go = true
