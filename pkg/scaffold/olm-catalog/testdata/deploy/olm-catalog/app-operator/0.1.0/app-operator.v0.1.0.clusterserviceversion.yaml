--- conflicted
+++ resolved
@@ -80,9 +80,6 @@
           - '*'
         serviceAccountName: app-operator
     strategy: deployment
-<<<<<<< HEAD
-  maturity: alpha
-=======
   installModes:
   - supported: true
     type: OwnNamespace
@@ -92,7 +89,6 @@
     type: MultiNamespace
   - supported: true
     type: AllNamespace
-  maturity: Basic Install
->>>>>>> c83827d9
+  maturity: alpha
   provider: {}
   version: 0.1.0