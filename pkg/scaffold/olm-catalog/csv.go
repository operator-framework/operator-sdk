--- conflicted
+++ resolved
@@ -130,20 +130,15 @@
 	return yaml.Marshal(&cu)
 }
 
-<<<<<<< HEAD
-func (s *CSV) getBaseCSVIfExists() (*olmApi.ClusterServiceVersion, bool, error) {
+func (s *CSV) getBaseCSVIfExists() (*olmapiv1alpha1.ClusterServiceVersion, bool, error) {
 	lowerProjName := strings.ToLower(s.ProjectName)
 	name := lowerProjName + CSVYamlFileExt
 	fromCSV := filepath.Join(scaffold.OLMCatalogDir, name)
 	return getCSVFromFSIfExists(s.getFS(), fromCSV)
 }
 
-func getCSVFromFSIfExists(fs afero.Fs, path string) (*olmApi.ClusterServiceVersion, bool, error) {
+func getCSVFromFSIfExists(fs afero.Fs, path string) (*olmapiv1alpha1.ClusterServiceVersion, bool, error) {
 	if _, err := fs.Stat(path); err != nil && os.IsNotExist(err) {
-=======
-func getCurrentCSVIfExists(csvPath string) (*olmapiv1alpha1.ClusterServiceVersion, bool, error) {
-	if _, err := os.Stat(csvPath); err != nil && os.IsNotExist(err) {
->>>>>>> 72b678e2
 		return nil, false, nil
 	}
 	csvBytes, err := afero.ReadFile(fs, path)
