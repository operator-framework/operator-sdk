--- conflicted
+++ resolved
@@ -196,53 +196,25 @@
 }
 
 func (store *updaterStore) AddOwnedCRD(yamlDoc []byte) error {
-<<<<<<< HEAD
-	crdDesc, err := parseCRDDescriptionFromYAML(yamlDoc)
-	if err == nil {
-		store.crds.Owned = append(store.crds.Owned, *crdDesc)
-		store.crds.crKinds[crdDesc.Kind] = struct{}{}
-	}
-	return err
-}
-
-func (store *updaterStore) AddRequiredCRD(yamlDoc []byte) error {
-	crdDesc, err := parseCRDDescriptionFromYAML(yamlDoc)
-	if err == nil {
-		store.crds.Required = append(store.crds.Required, *crdDesc)
-	}
-	return err
-}
-
-func parseCRDDescriptionFromYAML(yamlDoc []byte) (*olmapiv1alpha1.CRDDescription, error) {
-=======
->>>>>>> 79ebf1ce
 	crd := &apiextv1beta1.CustomResourceDefinition{}
 	if err := yaml.Unmarshal(yamlDoc, crd); err != nil {
 		return err
 	}
-	store.crdUpdate.Owned = append(store.crdUpdate.Owned, olmapiv1alpha1.CRDDescription{
+	store.crds.Owned = append(store.crds.Owned, olmapiv1alpha1.CRDDescription{
 		Name:    crd.ObjectMeta.Name,
 		Version: crd.Spec.Version,
 		Kind:    crd.Spec.Names.Kind,
 	})
-	return nil
-}
-
-<<<<<<< HEAD
-// Apply updates all CRDDescriptions with any user-defined data in csv's
-// CRDDescriptions.
-func (u *CustomResourceDefinitionsUpdate) Apply(csv *olmapiv1alpha1.ClusterServiceVersion) error {
-	set := make(map[string]*olmapiv1alpha1.CRDDescription)
-	for _, csvDesc := range csv.GetAllCRDDescriptions() {
-		set[csvDesc.Name] = &csvDesc
-=======
+	store.crds.crKinds[crd.Spec.Names.Kind] = struct{}{}
+	return nil
+}
+
 // Apply updates csv's "owned" CRDDescriptions. "required" CRDDescriptions are
 // left as-is, since they are user-defined values.
-func (u *CSVCustomResourceDefinitionsUpdate) Apply(csv *olmapiv1alpha1.ClusterServiceVersion) error {
+func (u *CustomResourceDefinitionsUpdate) Apply(csv *olmapiv1alpha1.ClusterServiceVersion) error {
 	set := make(map[string]olmapiv1alpha1.CRDDescription)
 	for _, csvDesc := range csv.Spec.CustomResourceDefinitions.Owned {
 		set[csvDesc.Name] = csvDesc
->>>>>>> 79ebf1ce
 	}
 	du := u.DeepCopy()
 	for i, uDesc := range u.Owned {
