--- conflicted
+++ resolved
@@ -45,29 +45,35 @@
 const dockerfileMultiTmpl = `# Binary builder image
 FROM golang:1.10-alpine3.8 AS builder
 
-<<<<<<< HEAD
 ENV GOPATH /go
 ENV CGO_ENABLED 0
 ENV GOOS linux
 ENV GOARCH amd64
 
-WORKDIR /go/src/{{ .Repo }}
-COPY . /go/src/{{ .Repo }}
+WORKDIR /go/src/{{.Repo}}
+COPY . /go/src/{{.Repo}}
 
-RUN go build -o /go/bin/{{ .ProjectName }} {{ .Repo }}/cmd/manager
+RUN go build -o /go/bin/{{.ProjectName}} {{.Repo}}/cmd/manager
 
-# Base image containing "{{ .ProjectName }}" binary
+# Base image
 FROM alpine:3.8
-RUN apk upgrade --update --no-cache
-USER nobody
-COPY --from=builder /go/bin/{{ .ProjectName }} /usr/local/bin/{{ .ProjectName }}
+
+ENV OPERATOR=/usr/local/bin/{{.ProjectName}} \
+    USER_UID=1001 \
+    USER_NAME={{.ProjectName}}
+
+# install operator binary
+COPY --from=builder /go/bin/{{.ProjectName}} ${OPERATOR}
+
+COPY build/bin /usr/local/bin
+RUN  /usr/local/bin/user_setup
+
+ENTRYPOINT ["/usr/local/bin/entrypoint"]
+
+USER ${USER_UID}
 `
 
 const dockerfileNonMultiTmpl = `FROM alpine:3.8
-RUN apk upgrade --update --no-cache
-USER nobody
-COPY build/_output/bin/{{.ProjectName}} /usr/local/bin/{{.ProjectName}}
-=======
 ENV OPERATOR=/usr/local/bin/{{.ProjectName}} \
     USER_UID=1001 \
     USER_NAME={{.ProjectName}}
@@ -81,5 +87,4 @@
 ENTRYPOINT ["/usr/local/bin/entrypoint"]
 
 USER ${USER_UID}
->>>>>>> 3c97587d
 `