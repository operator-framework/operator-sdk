// Copyright 2018 The Operator-SDK Authors
//
// Licensed under the Apache License, Version 2.0 (the "License");
// you may not use this file except in compliance with the License.
// You may obtain a copy of the License at
//
//     http://www.apache.org/licenses/LICENSE-2.0
//
// Unless required by applicable law or agreed to in writing, software
// distributed under the License is distributed on an "AS IS" BASIS,
// WITHOUT WARRANTIES OR CONDITIONS OF ANY KIND, either express or implied.
// See the License for the specific language governing permissions and
// limitations under the License.

package scaffold

import (
	"fmt"
	"io/ioutil"
	"os"
	"path/filepath"
	"strings"
	"sync"

	"github.com/operator-framework/operator-sdk/pkg/scaffold/input"

	"github.com/ghodss/yaml"
	"github.com/spf13/afero"
	apiextv1beta1 "k8s.io/apiextensions-apiserver/pkg/apis/apiextensions/v1beta1"
	metav1 "k8s.io/apimachinery/pkg/apis/meta/v1"
	"k8s.io/apimachinery/pkg/runtime"
	crdgenerator "sigs.k8s.io/controller-tools/pkg/crd/generator"
)

// CRD is the input needed to generate a deploy/crds/<group>_<version>_<kind>_crd.yaml file
type CRD struct {
	input.Input

	// Resource defines the inputs for the new custom resource definition
	Resource *Resource

	// IsOperatorGo is true when the operator is written in Go.
	IsOperatorGo bool
}

func (s *CRD) GetInput() (input.Input, error) {
	if s.Path == "" {
		fileName := fmt.Sprintf("%s_%s_%s_crd.yaml",
			strings.ToLower(s.Resource.Group),
			strings.ToLower(s.Resource.Version),
			s.Resource.LowerKind)
		s.Path = filepath.Join(CRDsDir, fileName)
	}
<<<<<<< HEAD
	initCache()
=======
	s.IfExistsAction = input.Skip
	s.TemplateBody = crdTemplate
>>>>>>> 683d3b2e
	return s.Input, nil
}

type fsCache struct {
	afero.Fs
}

func (c *fsCache) fileExists(path string) bool {
	_, err := c.Stat(path)
	return err == nil
}

var (
	// Global cache so users can use new CRD structs.
	cache *fsCache
	once  sync.Once
)

func initCache() {
	once.Do(func() {
		cache = &fsCache{Fs: afero.NewMemMapFs()}
	})
}

func (s *CRD) CustomRender() ([]byte, error) {
	i, _ := s.GetInput()
	// controller-tools generates crd file names with no _crd.yaml suffix:
	// <group>_<version>_<kind>.yaml.
	path := strings.Replace(filepath.Base(i.Path), "_crd.yaml", ".yaml", 1)

	// controller-tools' generators read and make crds for all apis in pkg/apis,
	// so generate crds in a cached, in-memory fs to extract the data we need.
	if s.IsOperatorGo && !cache.fileExists(path) {
		g := &crdgenerator.Generator{
			RootPath:          s.AbsProjectPath,
			Domain:            strings.SplitN(s.Resource.FullGroup, ".", 2)[1],
			OutputDir:         ".",
			SkipMapValidation: false,
			OutFs:             cache,
		}
		if err := g.ValidateAndInitFields(); err != nil {
			return nil, err
		}
		if err := g.Do(); err != nil {
			return nil, err
		}
	}

	dstCRD := newCRDForResource(s.Resource)
	// Get our generated crd's from the in-memory fs. If it doesn't exist in the
	// fs, the corresponding API does not exist yet, so scaffold a fresh crd
	// without a validation spec.
	// If the crd exists in the fs, and a local crd exists, append the validation
	// spec. If a local crd does not exist, use the generated crd.
	if _, err := cache.Stat(path); err != nil && !os.IsNotExist(err) {
		return nil, err
	} else if err == nil {
		b, err := afero.ReadFile(cache, path)
		if err != nil {
			return nil, err
		}
		dstCRD = &apiextv1beta1.CustomResourceDefinition{}
		if err = yaml.Unmarshal(b, dstCRD); err != nil {
			return nil, err
		}
		val := dstCRD.Spec.Validation.DeepCopy()

		// If the crd exists at i.Path, append the validation spec to its crd spec.
		if _, err := os.Stat(i.Path); err == nil {
			cb, err := ioutil.ReadFile(i.Path)
			if err != nil {
				return nil, err
			}
			if len(cb) > 0 {
				dstCRD = &apiextv1beta1.CustomResourceDefinition{}
				if err = yaml.Unmarshal(cb, dstCRD); err != nil {
					return nil, err
				}
				dstCRD.Spec.Validation = val
			}
		}
		// controller-tools does not set ListKind or Singular names.
		dstCRD.Spec.Names = getCRDNamesForResource(s.Resource)
		// Remove controller-tools default label.
		delete(dstCRD.Labels, "controller-tools.k8s.io")
	}
	addCRDSubresource(dstCRD)
	return getCRDBytes(dstCRD)
}

func newCRDForResource(r *Resource) *apiextv1beta1.CustomResourceDefinition {
	return &apiextv1beta1.CustomResourceDefinition{
		TypeMeta: metav1.TypeMeta{
			APIVersion: "apiextensions.k8s.io/v1beta1",
			Kind:       "CustomResourceDefinition",
		},
		ObjectMeta: metav1.ObjectMeta{
			Name: r.Resource + "." + r.FullGroup,
		},
		Spec: apiextv1beta1.CustomResourceDefinitionSpec{
			Group:   r.FullGroup,
			Names:   getCRDNamesForResource(r),
			Scope:   apiextv1beta1.NamespaceScoped,
			Version: r.Version,
			Subresources: &apiextv1beta1.CustomResourceSubresources{
				Status: &apiextv1beta1.CustomResourceSubresourceStatus{},
			},
		},
	}
}

func getCRDNamesForResource(r *Resource) apiextv1beta1.CustomResourceDefinitionNames {
	return apiextv1beta1.CustomResourceDefinitionNames{
		Kind:     r.Kind,
		ListKind: r.Kind + "List",
		Plural:   r.Resource,
		Singular: r.LowerKind,
	}
}

func addCRDSubresource(crd *apiextv1beta1.CustomResourceDefinition) {
	if crd.Spec.Subresources == nil {
		crd.Spec.Subresources = &apiextv1beta1.CustomResourceSubresources{}
	}
	if crd.Spec.Subresources.Status == nil {
		crd.Spec.Subresources.Status = &apiextv1beta1.CustomResourceSubresourceStatus{}
	}
}

func getCRDBytes(crd *apiextv1beta1.CustomResourceDefinition) ([]byte, error) {
	// Remove the "status" field from yaml data, which causes a
	// resource creation error.
	crdMap, err := runtime.DefaultUnstructuredConverter.ToUnstructured(crd)
	if err != nil {
		return nil, err
	}
	delete(crdMap, "status")
	return yaml.Marshal(&crdMap)
}<|MERGE_RESOLUTION|>--- conflicted
+++ resolved
@@ -51,12 +51,8 @@
 			s.Resource.LowerKind)
 		s.Path = filepath.Join(CRDsDir, fileName)
 	}
-<<<<<<< HEAD
+	s.IfExistsAction = input.Skip
 	initCache()
-=======
-	s.IfExistsAction = input.Skip
-	s.TemplateBody = crdTemplate
->>>>>>> 683d3b2e
 	return s.Input, nil
 }
 
