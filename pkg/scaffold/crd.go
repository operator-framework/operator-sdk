// Copyright 2018 The Operator-SDK Authors
//
// Licensed under the Apache License, Version 2.0 (the "License");
// you may not use this file except in compliance with the License.
// You may obtain a copy of the License at
//
//     http://www.apache.org/licenses/LICENSE-2.0
//
// Unless required by applicable law or agreed to in writing, software
// distributed under the License is distributed on an "AS IS" BASIS,
// WITHOUT WARRANTIES OR CONDITIONS OF ANY KIND, either express or implied.
// See the License for the specific language governing permissions and
// limitations under the License.

package scaffold

import (
	"fmt"
	"io/ioutil"
	"os"
	"path/filepath"
	"reflect"
	"strings"
	"sync"

	"github.com/operator-framework/operator-sdk/internal/util/k8sutil"
	"github.com/operator-framework/operator-sdk/pkg/scaffold/input"

	"github.com/ghodss/yaml"
	"github.com/spf13/afero"
	apiextv1beta1 "k8s.io/apiextensions-apiserver/pkg/apis/apiextensions/v1beta1"
	metav1 "k8s.io/apimachinery/pkg/apis/meta/v1"
	crdgenerator "sigs.k8s.io/controller-tools/pkg/crd/generator"
)

// CRD is the input needed to generate a deploy/crds/<group>_<version>_<kind>_crd.yaml file
type CRD struct {
	input.Input

	// Resource defines the inputs for the new custom resource definition
	Resource *Resource

	// IsOperatorGo is true when the operator is written in Go.
	IsOperatorGo bool
}

func (s *CRD) GetInput() (input.Input, error) {
	if s.Path == "" {
		fileName := fmt.Sprintf("%s_%s_%s_crd.yaml",
			strings.ToLower(s.Resource.Group),
			strings.ToLower(s.Resource.Version),
			s.Resource.LowerKind)
		s.Path = filepath.Join(CRDsDir, fileName)
	}
	initCache()
	return s.Input, nil
}

type fsCache struct {
	afero.Fs
}

func (c *fsCache) fileExists(path string) bool {
	_, err := c.Stat(path)
	return err == nil
}

var (
	// Global cache so users can use new CRD structs.
	cache *fsCache
	once  sync.Once
)

func initCache() {
	once.Do(func() {
		cache = &fsCache{Fs: afero.NewMemMapFs()}
	})
}

func (s *CRD) SetFS(_ afero.Fs) {}

func (s *CRD) CustomRender() ([]byte, error) {
	i, _ := s.GetInput()
	// controller-tools generates crd file names with no _crd.yaml suffix:
	// <group>_<version>_<kind>.yaml.
	path := strings.Replace(filepath.Base(i.Path), "_crd.yaml", ".yaml", 1)

	// controller-tools' generators read and make crds for all apis in pkg/apis,
	// so generate crds in a cached, in-memory fs to extract the data we need.
	if s.IsOperatorGo && !cache.fileExists(path) {
		g := &crdgenerator.Generator{
			RootPath:          s.AbsProjectPath,
			Domain:            strings.SplitN(s.Resource.FullGroup, ".", 2)[1],
			OutputDir:         ".",
			SkipMapValidation: false,
			OutFs:             cache,
		}
		if err := g.ValidateAndInitFields(); err != nil {
			return nil, err
		}
		if err := g.Do(); err != nil {
			return nil, err
		}
	}

	dstCRD := newCRDForResource(s.Resource)
	// Get our generated crd's from the in-memory fs. If it doesn't exist in the
	// fs, the corresponding API does not exist yet, so scaffold a fresh crd
	// without a validation spec.
	// If the crd exists in the fs, and a local crd exists, append the validation
	// spec. If a local crd does not exist, use the generated crd.
	if _, err := cache.Stat(path); err != nil && !os.IsNotExist(err) {
		return nil, err
	} else if err == nil {
		b, err := afero.ReadFile(cache, path)
		if err != nil {
			return nil, err
		}
		dstCRD = &apiextv1beta1.CustomResourceDefinition{}
		if err = yaml.Unmarshal(b, dstCRD); err != nil {
			return nil, err
		}
		val := dstCRD.Spec.Validation.DeepCopy()

		// If the crd exists at i.Path, append the validation spec to its crd spec.
		if _, err := os.Stat(i.Path); err == nil {
			cb, err := ioutil.ReadFile(i.Path)
			if err != nil {
				return nil, err
			}
			if len(cb) > 0 {
				dstCRD = &apiextv1beta1.CustomResourceDefinition{}
				if err = yaml.Unmarshal(cb, dstCRD); err != nil {
					return nil, err
				}
				// val contains all validation fields from source code tagged with
				// '+kubebuilder' directives. These fields should overwrite dstCRD
				// validation fields except for those added manually, hence the merge.
				mergeValidations(dstCRD.Spec.Validation, val)
			}
		}
		// controller-tools does not set ListKind or Singular names.
		dstCRD.Spec.Names = getCRDNamesForResource(s.Resource)
		// Remove controller-tools default label.
		delete(dstCRD.Labels, "controller-tools.k8s.io")
	}
	addCRDSubresource(dstCRD)
	addCRDVersions(dstCRD)
	return k8sutil.GetObjectBytes(dstCRD)
}

func newCRDForResource(r *Resource) *apiextv1beta1.CustomResourceDefinition {
	return &apiextv1beta1.CustomResourceDefinition{
		TypeMeta: metav1.TypeMeta{
			APIVersion: "apiextensions.k8s.io/v1beta1",
			Kind:       "CustomResourceDefinition",
		},
		ObjectMeta: metav1.ObjectMeta{
			Name: r.Resource + "." + r.FullGroup,
		},
		Spec: apiextv1beta1.CustomResourceDefinitionSpec{
			Group:   r.FullGroup,
			Names:   getCRDNamesForResource(r),
			Scope:   apiextv1beta1.NamespaceScoped,
			Version: r.Version,
			Subresources: &apiextv1beta1.CustomResourceSubresources{
				Status: &apiextv1beta1.CustomResourceSubresourceStatus{},
			},
		},
	}
}

func getCRDNamesForResource(r *Resource) apiextv1beta1.CustomResourceDefinitionNames {
	return apiextv1beta1.CustomResourceDefinitionNames{
		Kind:     r.Kind,
		ListKind: r.Kind + "List",
		Plural:   r.Resource,
		Singular: r.LowerKind,
	}
}

func addCRDSubresource(crd *apiextv1beta1.CustomResourceDefinition) {
	if crd.Spec.Subresources == nil {
		crd.Spec.Subresources = &apiextv1beta1.CustomResourceSubresources{}
	}
	if crd.Spec.Subresources.Status == nil {
		crd.Spec.Subresources.Status = &apiextv1beta1.CustomResourceSubresourceStatus{}
	}
}

func addCRDVersions(crd *apiextv1beta1.CustomResourceDefinition) {
	// crd.Version is deprecated, use crd.Versions instead.
	var crdVersions []apiextv1beta1.CustomResourceDefinitionVersion
	if crd.Spec.Version != "" {
		var verExists, hasStorageVer bool
		for _, ver := range crd.Spec.Versions {
			if crd.Spec.Version == ver.Name {
				verExists = true
			}
			// There must be exactly one version flagged as a storage version.
			if ver.Storage {
				hasStorageVer = true
			}
		}
		if !verExists {
			crdVersions = []apiextv1beta1.CustomResourceDefinitionVersion{
				{Name: crd.Spec.Version, Served: true, Storage: !hasStorageVer},
			}
		}
	} else {
		crdVersions = []apiextv1beta1.CustomResourceDefinitionVersion{
			{Name: "v1alpha1", Served: true, Storage: true},
		}
	}

	if len(crd.Spec.Versions) > 0 {
		// crd.Version should always be the first element in crd.Versions.
		crd.Spec.Versions = append(crdVersions, crd.Spec.Versions...)
	} else {
		crd.Spec.Versions = crdVersions
	}
<<<<<<< HEAD
}

func getCRDBytes(crd *apiextv1beta1.CustomResourceDefinition) ([]byte, error) {
	// Remove the "status" field from yaml data, which causes a
	// resource creation error.
	crdMap, err := runtime.DefaultUnstructuredConverter.ToUnstructured(crd)
	if err != nil {
		return nil, err
	}
	delete(crdMap, "status")
	return yaml.Marshal(&crdMap)
}

func mergeValidations(dstv, srcv *apiextv1beta1.CustomResourceValidation) {
	mergeJSONSchemaProps(dstv.OpenAPIV3Schema, srcv.OpenAPIV3Schema)
	return
}

func mergeJSONSchemaProps(dstp, srcp *apiextv1beta1.JSONSchemaProps) {
	if dstp == nil || srcp == nil {
		if srcp != nil {
			dstp = srcp
		}
		return
	}
	if reflect.DeepEqual(dstp, srcp) {
		return
	}

	prop := srcp.DeepCopy()
	// Overwrite fields not writeable by kubebuilder directives with old values.
	if prop.ID == "" {
		prop.ID = dstp.ID
	}
	if prop.Schema == "" {
		prop.Schema = dstp.Schema
	}
	if prop.Ref == nil {
		prop.Ref = dstp.Ref
	}
	if prop.Description == "" {
		prop.Description = dstp.Description
	}
	if prop.Title == "" {
		prop.Title = dstp.Title
	}
	if prop.Default == nil {
		prop.Default = dstp.Default
	}
	if prop.MaxProperties == nil {
		prop.MaxProperties = dstp.MaxProperties
	}
	if prop.MinProperties == nil {
		prop.MinProperties = dstp.MinProperties
	}
	if prop.ExternalDocs == nil {
		prop.ExternalDocs = dstp.ExternalDocs
	}
	if prop.Example == nil {
		prop.Example = dstp.Example
	}
	if prop.Items == nil {
		prop.Items = dstp.Items
	}
	if prop.Not == nil {
		prop.Not = dstp.Not
	}
	if prop.AdditionalProperties == nil {
		prop.AdditionalProperties = dstp.AdditionalProperties
	}
	if prop.AdditionalItems == nil {
		prop.AdditionalItems = dstp.AdditionalItems
	}
	if len(prop.Required) == 0 {
		prop.Required = dstp.Required
	}
	if len(prop.AllOf) == 0 {
		prop.AllOf = dstp.AllOf
	}
	if len(prop.OneOf) == 0 {
		prop.OneOf = dstp.OneOf
	}
	if len(prop.AnyOf) == 0 {
		prop.AnyOf = dstp.AnyOf
	}
	// Recursively merge the following fields until no sub schema props exist.
	for dk, dv := range dstp.Properties {
		if pv, ok := prop.Properties[dk]; ok {
			mergeJSONSchemaProps(&dv, &pv)
			prop.Properties[dk] = dv
		}
	}
	for dk, dv := range dstp.PatternProperties {
		if pv, ok := prop.PatternProperties[dk]; ok {
			mergeJSONSchemaProps(&dv, &pv)
			prop.PatternProperties[dk] = dv
		}
	}
	for dk, dv := range dstp.Definitions {
		if pv, ok := prop.Definitions[dk]; ok {
			mergeJSONSchemaProps(&dv, &pv)
			prop.Definitions[dk] = dv
		}
	}
	for dk, dv := range dstp.Dependencies {
		if pv, ok := prop.Dependencies[dk]; ok {
			if dv.Schema != nil {
				if pv.Schema != nil {
					mergeJSONSchemaProps(dv.Schema, pv.Schema)
				}
				prop.Dependencies[dk] = dv
			} else if len(dv.Property) != 0 && len(pv.Property) == 0 && pv.Schema == nil {
				prop.Dependencies[dk] = dv
			}
		}
	}

	*dstp = *prop
	return
=======
>>>>>>> bf6eabe0
}<|MERGE_RESOLUTION|>--- conflicted
+++ resolved
@@ -219,18 +219,6 @@
 	} else {
 		crd.Spec.Versions = crdVersions
 	}
-<<<<<<< HEAD
-}
-
-func getCRDBytes(crd *apiextv1beta1.CustomResourceDefinition) ([]byte, error) {
-	// Remove the "status" field from yaml data, which causes a
-	// resource creation error.
-	crdMap, err := runtime.DefaultUnstructuredConverter.ToUnstructured(crd)
-	if err != nil {
-		return nil, err
-	}
-	delete(crdMap, "status")
-	return yaml.Marshal(&crdMap)
 }
 
 func mergeValidations(dstv, srcv *apiextv1beta1.CustomResourceValidation) {
@@ -339,6 +327,4 @@
 
 	*dstp = *prop
 	return
-=======
->>>>>>> bf6eabe0
 }