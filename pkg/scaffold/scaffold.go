// Copyright 2018 The Operator-SDK Authors
//
// Licensed under the Apache License, Version 2.0 (the "License");
// you may not use this file except in compliance with the License.
// You may obtain a copy of the License at
//
//     http://www.apache.org/licenses/LICENSE-2.0
//
// Unless required by applicable law or agreed to in writing, software
// distributed under the License is distributed on an "AS IS" BASIS,
// WITHOUT WARRANTIES OR CONDITIONS OF ANY KIND, either express or implied.
// See the License for the specific language governing permissions and
// limitations under the License.

// Modified from github.com/kubernetes-sigs/controller-tools/pkg/scaffold/scaffold.go

package scaffold

import (
	"bytes"
	"fmt"
	"io"
	"os"
	"path/filepath"
	"strings"
	"text/template"

	"github.com/operator-framework/operator-sdk/internal/util/fileutil"
	"github.com/operator-framework/operator-sdk/pkg/scaffold/input"

	log "github.com/sirupsen/logrus"
	"golang.org/x/tools/imports"
)

// Scaffold writes Templates to scaffold new files
type Scaffold struct {
	// Repo is the go project package
	Repo string

	// AbsProjectPath is the absolute path to the project root, including the project directory.
	AbsProjectPath string

	// ProjectName is the operator's name, ex. app-operator
	ProjectName string

	GetWriter func(path string, mode os.FileMode) (io.Writer, error)
}

func (s *Scaffold) setFieldsAndValidate(t input.File) error {
	if b, ok := t.(input.Repo); ok {
		b.SetRepo(s.Repo)
	}
	if b, ok := t.(input.AbsProjectPath); ok {
		b.SetAbsProjectPath(s.AbsProjectPath)
	}
	if b, ok := t.(input.ProjectName); ok {
		b.SetProjectName(s.ProjectName)
	}

	// Validate the template is ok
	if v, ok := t.(input.Validate); ok {
		if err := v.Validate(); err != nil {
			return err
		}
	}
	return nil
}

func (s *Scaffold) configure(cfg *input.Config) {
	s.Repo = cfg.Repo
	s.AbsProjectPath = cfg.AbsProjectPath
	s.ProjectName = cfg.ProjectName
}

// Execute executes scaffolding the Files
func (s *Scaffold) Execute(cfg *input.Config, files ...input.File) error {
	if s.GetWriter == nil {
		s.GetWriter = (&fileutil.FileWriter{}).WriteCloser
	}

	// Configure s using common fields from cfg.
	s.configure(cfg)

	for _, f := range files {
		if err := s.doFile(f); err != nil {
			return err
		}
	}
	return nil
}

// doFile scaffolds a single file
func (s *Scaffold) doFile(e input.File) error {
	// Set common fields
	err := s.setFieldsAndValidate(e)
	if err != nil {
		return err
	}

	// Get the template input params
	i, err := e.GetInput()
	if err != nil {
		return err
	}

	// Ensure we use the absolute file path; i.Path is relative to the project root.
	absFilePath := filepath.Join(s.AbsProjectPath, i.Path)

	// Check if the file to write already exists
	if _, err := os.Stat(absFilePath); err == nil || os.IsExist(err) {
		switch i.IfExistsAction {
		case input.Overwrite:
		case input.Skip:
			return nil
		case input.Error:
			return fmt.Errorf("%s already exists", absFilePath)
		}
	}

	return s.doRender(i, e, absFilePath)
}

const goFileExt = ".go"

func (s *Scaffold) doRender(i input.Input, e input.File, absPath string) error {
	var mode os.FileMode = fileutil.DefaultFileMode
	if i.IsExec {
		mode = fileutil.DefaultExecFileMode
	}
	f, err := s.GetWriter(absPath, mode)
	if err != nil {
		return err
	}
	if c, ok := f.(io.Closer); ok {
		defer func() {
			if err := c.Close(); err != nil {
				log.Fatal(err)
			}
		}()
	}

	var b []byte
	if c, ok := e.(CustomRenderer); ok {
		// CustomRenderers have a non-template method of file rendering.
		if b, err = c.CustomRender(); err != nil {
			return err
		}
	} else {
		// All other files are rendered via their templates.
<<<<<<< HEAD
		temp, err := newTemplate(e).Parse(i.TemplateBody)
=======
		temp, err := newTemplate(i)
>>>>>>> 4942cd85
		if err != nil {
			return err
		}

		out := &bytes.Buffer{}
		if err = temp.Execute(out, e); err != nil {
			return err
		}
		b = out.Bytes()
	}

	// gofmt the imports
	if filepath.Ext(absPath) == goFileExt {
		b, err = imports.Process(absPath, b, nil)
		if err != nil {
			return err
		}
	}

	_, err = f.Write(b)
	log.Infoln("Create", i.Path)
	return err
}

// newTemplate returns a new template named by i.Path with common functions and
// the input's TemplateFuncs.
func newTemplate(i input.Input) (*template.Template, error) {
	t := template.New(i.Path).Funcs(template.FuncMap{
		"title": strings.Title,
		"lower": strings.ToLower,
	})
	if len(i.TemplateFuncs) > 0 {
		t.Funcs(i.TemplateFuncs)
	}
	return t.Parse(i.TemplateBody)
}<|MERGE_RESOLUTION|>--- conflicted
+++ resolved
@@ -147,11 +147,7 @@
 		}
 	} else {
 		// All other files are rendered via their templates.
-<<<<<<< HEAD
-		temp, err := newTemplate(e).Parse(i.TemplateBody)
-=======
 		temp, err := newTemplate(i)
->>>>>>> 4942cd85
 		if err != nil {
 			return err
 		}
