--- conflicted
+++ resolved
@@ -49,12 +49,12 @@
 	defer func() { os.Chdir(absPath) }()
 	err = s.Execute(cfg, &CRD{Resource: r, IsOperatorGo: true})
 	if err != nil {
-		t.Fatalf("failed to execute the scaffold: (%v)", err)
+		t.Fatalf("Failed to execute the scaffold: (%v)", err)
 	}
 
 	if crdGoExp != buf.String() {
 		diffs := diffutil.Diff(crdGoExp, buf.String())
-		t.Fatalf("expected vs actual differs.\n%v", diffs)
+		t.Fatalf("Expected vs actual differs.\n%v", diffs)
 	}
 }
 
@@ -113,15 +113,9 @@
 		t.Fatalf("Failed to execute the scaffold: (%v)", err)
 	}
 
-<<<<<<< HEAD
 	if crdNonGoExp != buf.String() {
 		diffs := diffutil.Diff(crdNonGoExp, buf.String())
-		t.Fatalf("expected vs actual differs.\n%v", diffs)
-=======
-	if crdExp != buf.String() {
-		diffs := diffutil.Diff(crdExp, buf.String())
 		t.Fatalf("Expected vs actual differs.\n%v", diffs)
->>>>>>> a491ff9f
 	}
 }
 
