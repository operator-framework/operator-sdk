// Copyright 2018 The Operator-SDK Authors
//
// Licensed under the Apache License, Version 2.0 (the "License");
// you may not use this file except in compliance with the License.
// You may obtain a copy of the License at
//
//     http://www.apache.org/licenses/LICENSE-2.0
//
// Unless required by applicable law or agreed to in writing, software
// distributed under the License is distributed on an "AS IS" BASIS,
// WITHOUT WARRANTIES OR CONDITIONS OF ANY KIND, either express or implied.
// See the License for the specific language governing permissions and
// limitations under the License.

package scaffold

import (
	"testing"

	"github.com/operator-framework/operator-sdk/internal/util/diffutil"
)

func TestDockerfileMultistage(t *testing.T) {
	s, buf := setupScaffoldAndWriter()
	err := s.Execute(appConfig, &Dockerfile{Multistage: true})
	if err != nil {
		t.Fatalf("failed to execute the scaffold: (%v)", err)
	}

<<<<<<< HEAD
	if dockerfileMultiExp != buf.String() {
		diffs := testutil.Diff(dockerfileMultiExp, buf.String())
=======
	if dockerfileExp != buf.String() {
		diffs := diffutil.Diff(dockerfileExp, buf.String())
>>>>>>> b7cf8536
		t.Fatalf("expected vs actual differs.\n%v", diffs)
	}
}

const dockerfileMultiExp = `# Binary builder image
FROM golang:1.10.3 AS builder

ENV GOPATH /go
ENV CGO_ENABLED 0
ENV GOOS linux
ENV GOARCH amd64

WORKDIR /go/src/github.com/example-inc/app-operator
COPY . /go/src/github.com/example-inc/app-operator

RUN go build -o /go/bin/app-operator github.com/example-inc/app-operator/cmd/manager

# Base image containing "app-operator" binary
FROM alpine:3.8
RUN apk upgrade --update --no-cache
USER nobody
COPY --from=builder /go/bin/app-operator /usr/local/bin/app-operator
`

func TestDockerfileNonMultistage(t *testing.T) {
	s, buf := setupScaffoldAndWriter()
	err := s.Execute(appConfig, &Dockerfile{})
	if err != nil {
		t.Fatalf("failed to execute the scaffold: (%v)", err)
	}

	if dockerfileNonMultiExp != buf.String() {
		diffs := testutil.Diff(dockerfileNonMultiExp, buf.String())
		t.Fatalf("expected vs actual differs.\n%v", diffs)
	}
}

const dockerfileNonMultiExp = `FROM alpine:3.8
RUN apk upgrade --update --no-cache
USER nobody
COPY build/_output/bin/app-operator /usr/local/bin/app-operator
`<|MERGE_RESOLUTION|>--- conflicted
+++ resolved
@@ -27,13 +27,8 @@
 		t.Fatalf("failed to execute the scaffold: (%v)", err)
 	}
 
-<<<<<<< HEAD
 	if dockerfileMultiExp != buf.String() {
-		diffs := testutil.Diff(dockerfileMultiExp, buf.String())
-=======
-	if dockerfileExp != buf.String() {
-		diffs := diffutil.Diff(dockerfileExp, buf.String())
->>>>>>> b7cf8536
+		diffs := diffutil.Diff(dockerfileMultiExp, buf.String())
 		t.Fatalf("expected vs actual differs.\n%v", diffs)
 	}
 }
@@ -66,7 +61,7 @@
 	}
 
 	if dockerfileNonMultiExp != buf.String() {
-		diffs := testutil.Diff(dockerfileNonMultiExp, buf.String())
+		diffs := diffutil.Diff(dockerfileNonMultiExp, buf.String())
 		t.Fatalf("expected vs actual differs.\n%v", diffs)
 	}
 }
