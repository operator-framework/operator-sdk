--- conflicted
+++ resolved
@@ -36,7 +36,6 @@
 const dockerfileMultiExp = `# Binary builder image
 FROM golang:1.10-alpine3.8 AS builder
 
-<<<<<<< HEAD
 ENV GOPATH /go
 ENV CGO_ENABLED 0
 ENV GOOS linux
@@ -47,11 +46,22 @@
 
 RUN go build -o /go/bin/app-operator github.com/example-inc/app-operator/cmd/manager
 
-# Base image containing "app-operator" binary
+# Base image
 FROM alpine:3.8
-RUN apk upgrade --update --no-cache
-USER nobody
-COPY --from=builder /go/bin/app-operator /usr/local/bin/app-operator
+
+ENV OPERATOR=/usr/local/bin/app-operator \
+    USER_UID=1001 \
+    USER_NAME=app-operator
+
+# install operator binary
+COPY --from=builder /go/bin/app-operator ${OPERATOR}
+
+COPY build/bin /usr/local/bin
+RUN  /usr/local/bin/user_setup
+
+ENTRYPOINT ["/usr/local/bin/entrypoint"]
+
+USER ${USER_UID}
 `
 
 func TestDockerfileNonMultistage(t *testing.T) {
@@ -68,10 +78,6 @@
 }
 
 const dockerfileNonMultiExp = `FROM alpine:3.8
-RUN apk upgrade --update --no-cache
-USER nobody
-COPY build/_output/bin/app-operator /usr/local/bin/app-operator
-=======
 ENV OPERATOR=/usr/local/bin/app-operator \
     USER_UID=1001 \
     USER_NAME=app-operator
@@ -85,5 +91,4 @@
 ENTRYPOINT ["/usr/local/bin/entrypoint"]
 
 USER ${USER_UID}
->>>>>>> 3c97587d
 `