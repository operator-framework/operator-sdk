---
name: Bug Report
about: If things aren't working as expected.
title: ''
labels: ''
assignees: ''

---

## Bug Report

<<<<<<< HEAD
<!--
Thanks for filing an issue! Before hitting the button, please answer these questions.
=======
<!-- 
Note: Make sure to first check the prerequisites that can be found in the main README file!
>>>>>>> 987b9c94

Thanks for filing an issue! Before hitting the button, please answer these questions.
Fill in as much of the template below as you can. If you leave out information, we can't help you as well.
-->

**What did you do?**
A clear and concise description of the steps you took (or insert a code snippet).

**What did you expect to see?**
A clear and concise description of what you expected to happen (or insert a code snippet).

**What did you see instead? Under which circumstances?**
A clear and concise description of what you expected to happen (or insert a code snippet).


**Environment**
* operator-sdk version:

<!--- Insert operator-sdk release or Git SHA here. -->

* go version:

<!--- Insert the output of `go version` here -->

* Kubernetes version information:

<!--- Insert the output of `kubectl version` here -->

* Kubernetes cluster kind:

* Are you writing your operator in ansible, helm, or go?

**Possible Solution**
<!--- Only if you have suggestions on a fix for the bug -->

**Additional context**
Add any other context about the problem here.<|MERGE_RESOLUTION|>--- conflicted
+++ resolved
@@ -9,13 +9,8 @@
 
 ## Bug Report
 
-<<<<<<< HEAD
 <!--
-Thanks for filing an issue! Before hitting the button, please answer these questions.
-=======
-<!-- 
 Note: Make sure to first check the prerequisites that can be found in the main README file!
->>>>>>> 987b9c94
 
 Thanks for filing an issue! Before hitting the button, please answer these questions.
 Fill in as much of the template below as you can. If you leave out information, we can't help you as well.
