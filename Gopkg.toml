--- conflicted
+++ resolved
@@ -39,17 +39,16 @@
   version = "=v2.12.0"
 
 [[constraint]]
-<<<<<<< HEAD
   name = "github.com/operator-framework/operator-lifecycle-manager"
   revision = "7790503542c3ae82d2daf1a0b05f720dd21568ad"
 
 [[constraint]]
   name = "k8s.io/helm"
   version = "2.11.0"
-=======
+
+[[constraint]]
   name = "github.com/sirupsen/logrus"
   version = "1.0.4"
->>>>>>> b623835e
 
 [[constraint]]
   name = "github.com/spf13/cobra"
