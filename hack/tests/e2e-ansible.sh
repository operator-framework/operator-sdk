#!/usr/bin/env bash

source hack/lib/test_lib.sh

set -eux

# ansible proxy test require a running cluster; run during e2e instead
go test -count=1 ./pkg/ansible/proxy/...

DEST_IMAGE="quay.io/example/memcached-operator:v0.0.2"
ROOTDIR="$(pwd)"
GOTMP="$(mktemp -d)"
trap_add 'rm -rf $GOTMP' EXIT

deploy_operator() {
    kubectl create -f "$OPERATORDIR/deploy/service_account.yaml"
    oc adm policy add-cluster-role-to-user cluster-admin -z memcached-operator || :
    kubectl create -f "$OPERATORDIR/deploy/role.yaml"
    kubectl create -f "$OPERATORDIR/deploy/role_binding.yaml"
    kubectl create -f "$OPERATORDIR/deploy/crds/ansible_v1alpha1_memcached_crd.yaml"
    kubectl create -f "$OPERATORDIR/deploy/crds/ansible_v1alpha1_foo_crd.yaml"
    kubectl create -f "$OPERATORDIR/deploy/operator.yaml"
}

remove_operator() {
    kubectl delete --ignore-not-found=true -f "$OPERATORDIR/deploy/service_account.yaml"
    kubectl delete --ignore-not-found=true -f "$OPERATORDIR/deploy/role.yaml"
    kubectl delete --ignore-not-found=true -f "$OPERATORDIR/deploy/role_binding.yaml"
    kubectl delete --ignore-not-found=true -f "$OPERATORDIR/deploy/crds/ansible_v1alpha1_memcached_crd.yaml"
    kubectl delete --ignore-not-found=true -f "$OPERATORDIR/deploy/crds/ansible_v1alpha1_foo_crd.yaml"
    kubectl delete --ignore-not-found=true -f "$OPERATORDIR/deploy/operator.yaml"
}

test_operator() {
    # wait for operator pod to run
    if ! timeout 1m kubectl rollout status deployment/memcached-operator;
    then
        echo FAIL: operator failed to run
        kubectl logs deployment/memcached-operator -c operator
        kubectl logs deployment/memcached-operator -c ansible
        exit 1
    fi

    # create CR
    kubectl create -f deploy/crds/ansible_v1alpha1_memcached_cr.yaml
    if ! timeout 20s bash -c -- 'until kubectl get deployment -l app=memcached | grep memcached; do sleep 1; done';
    then
        echo FAIL: operator failed to create memcached Deployment
        kubectl logs deployment/memcached-operator -c operator
        kubectl logs deployment/memcached-operator -c ansible
        exit 1
    fi
    memcached_deployment=$(kubectl get deployment -l app=memcached -o jsonpath="{..metadata.name}")
    if ! timeout 1m kubectl rollout status deployment/${memcached_deployment};
    then
        echo FAIL: memcached Deployment failed rollout
        kubectl logs deployment/${memcached_deployment}
        exit 1
    fi


    # make a configmap that the finalizer should remove
    kubectl create configmap deleteme
    trap_add 'kubectl delete --ignore-not-found configmap deleteme' EXIT

    kubectl delete -f ${OPERATORDIR}/deploy/crds/ansible_v1alpha1_memcached_cr.yaml --wait=true
    # if the finalizer did not delete the configmap...
    if kubectl get configmap deleteme 2> /dev/null;
    then
        echo FAIL: the finalizer did not delete the configmap
        kubectl logs deployment/memcached-operator -c operator
        kubectl logs deployment/memcached-operator -c ansible
        exit 1
    fi

    # The deployment should get garbage collected, so we expect to fail getting the deployment.
    if ! timeout 20s bash -c -- "while kubectl get deployment ${memcached_deployment} 2> /dev/null; do sleep 1; done";
    then
        echo FAIL: memcached Deployment did not get garbage collected
        kubectl logs deployment/memcached-operator -c operator
        kubectl logs deployment/memcached-operator -c ansible
        exit 1
    fi

    # Ensure that no errors appear in the log
    if kubectl logs deployment/memcached-operator -c operator | grep -i error;
    then
        echo FAIL: the operator log includes errors
        kubectl logs deployment/memcached-operator -c operator
        kubectl logs deployment/memcached-operator -c ansible
        exit 1
    fi
}

# switch to the "default" namespace if on openshift, to match the minikube test
if which oc 2>/dev/null; then oc project default; fi

# create and build the operator
pushd "$GOTMP"
operator-sdk new memcached-operator \
  --api-version=ansible.example.com/v1alpha1 \
  --kind=Memcached \
  --type=ansible \
  --repo=github.com/example-inc/memcached-operator
cp "$ROOTDIR/test/ansible-memcached/tasks.yml" memcached-operator/roles/memcached/tasks/main.yml
cp "$ROOTDIR/test/ansible-memcached/defaults.yml" memcached-operator/roles/memcached/defaults/main.yml
cp -a "$ROOTDIR/test/ansible-memcached/memfin" memcached-operator/roles/
cat "$ROOTDIR/test/ansible-memcached/watches-finalizer.yaml" >> memcached-operator/watches.yaml
# Append Foo kind to watches to test watching multiple Kinds
cat "$ROOTDIR/test/ansible-memcached/watches-foo-kind.yaml" >> memcached-operator/watches.yaml

pushd memcached-operator
# Add a second Kind to test watching multiple GVKs
operator-sdk add crd --kind=Foo --api-version=ansible.example.com/v1alpha1
sed -i 's|\(FROM quay.io/operator-framework/ansible-operator\)\(:.*\)\?|\1:dev|g' build/Dockerfile
operator-sdk build "$DEST_IMAGE"
sed -i "s|{{ REPLACE_IMAGE }}|$DEST_IMAGE|g" deploy/operator.yaml
sed -i 's|{{ pull_policy.default..Always.. }}|Never|g' deploy/operator.yaml

OPERATORDIR="$(pwd)"

deploy_operator
trap_add 'remove_operator' EXIT
test_operator
remove_operator

echo "###"
echo "### Base image testing passed"
echo "### Now testing migrate to hybrid operator"
echo "###"

export GO111MODULE=on
operator-sdk migrate --repo=github.com/example-inc/memcached-operator

if [[ ! -e build/Dockerfile.sdkold ]];
then
    echo FAIL the old Dockerfile should have been renamed to Dockerfile.sdkold
    exit 1
fi

# Remove any "replace" and "require" lines for the SDK repo before vendoring
# in case this is a release PR and the tag doesn't exist yet. This must be
# done without using "go mod edit", which first parses go.mod and will error
# if it doesn't find a tag/version/package.
<<<<<<< HEAD
=======
# TODO: remove SDK repo references if PR/branch is not from the main SDK repo.
>>>>>>> a532f97e
SDK_REPO="github.com/operator-framework/operator-sdk"
sed -E -i 's|^.*'"$SDK_REPO"'.*$||g' go.mod

# Run `go build ./...` to pull down the deps specified by the scaffolded
# `go.mod` file and verify dependencies build correctly.
go build ./...

# Use the local operator-sdk directory as the repo. To make the go toolchain
# happy, the directory needs a `go.mod` file that specifies the module name,
# so we need this temporary hack until we update the SDK repo itself to use
# go modules.
echo "module ${SDK_REPO}" > "${ROOTDIR}/go.mod"
trap_add "rm ${ROOTDIR}/go.mod" EXIT
go mod edit -replace="${SDK_REPO}=$ROOTDIR"
go build ./...

operator-sdk build "$DEST_IMAGE"

deploy_operator
test_operator

popd
popd<|MERGE_RESOLUTION|>--- conflicted
+++ resolved
@@ -142,10 +142,7 @@
 # in case this is a release PR and the tag doesn't exist yet. This must be
 # done without using "go mod edit", which first parses go.mod and will error
 # if it doesn't find a tag/version/package.
-<<<<<<< HEAD
-=======
 # TODO: remove SDK repo references if PR/branch is not from the main SDK repo.
->>>>>>> a532f97e
 SDK_REPO="github.com/operator-framework/operator-sdk"
 sed -E -i 's|^.*'"$SDK_REPO"'.*$||g' go.mod
 
