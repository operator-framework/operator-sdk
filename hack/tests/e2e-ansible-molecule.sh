#!/usr/bin/env bash

source hack/lib/test_lib.sh

set -eux

ROOTDIR="$(pwd)"
GOTMP="$(mktemp -d)"
trap_add 'rm -rf $GOTMP' EXIT
pip install --user pyasn1==0.4.5 pyasn1-modules==0.2.5 idna==2.7 ipaddress==1.0.22
pip install --user molecule==2.20.2
pip install --user docker openshift jmespath

deploy_prereqs() {
    kubectl create -f "$OPERATORDIR/deploy/service_account.yaml"
    oc adm policy add-cluster-role-to-user cluster-admin -z memcached-operator || :
    kubectl create -f "$OPERATORDIR/deploy/role.yaml"
    kubectl create -f "$OPERATORDIR/deploy/role_binding.yaml"
<<<<<<< HEAD
    kubectl create -f "$OPERATORDIR/deploy/crds/ansible.example.com_memcacheds.yaml"
=======
    kubectl create -f "$OPERATORDIR/deploy/crds/ansible.example.com_memcacheds_crd.yaml"
>>>>>>> 0fda6559
}

remove_prereqs() {
    kubectl delete --ignore-not-found=true -f "$OPERATORDIR/deploy/service_account.yaml"
    kubectl delete --ignore-not-found=true -f "$OPERATORDIR/deploy/role.yaml"
    kubectl delete --ignore-not-found=true -f "$OPERATORDIR/deploy/role_binding.yaml"
<<<<<<< HEAD
    kubectl delete --ignore-not-found=true -f "$OPERATORDIR/deploy/crds/ansible.example.com_memcacheds.yaml"
=======
    kubectl delete --ignore-not-found=true -f "$OPERATORDIR/deploy/crds/ansible.example.com_memcacheds_crd.yaml"
>>>>>>> 0fda6559
}

pushd "$GOTMP"
operator-sdk new memcached-operator \
  --api-version=ansible.example.com/v1alpha1 \
  --kind=Memcached \
  --type=ansible \
  --generate-playbook
cp "$ROOTDIR/test/ansible-memcached/tasks.yml" memcached-operator/roles/memcached/tasks/main.yml
cp "$ROOTDIR/test/ansible-memcached/defaults.yml" memcached-operator/roles/memcached/defaults/main.yml
cp "$ROOTDIR/test/ansible-memcached/asserts.yml"  memcached-operator/molecule/default/asserts.yml
cp "$ROOTDIR/test/ansible-memcached/molecule.yml"  memcached-operator/molecule/test-local/molecule.yml
cp -a "$ROOTDIR/test/ansible-memcached/memfin" memcached-operator/roles/
cp -a "$ROOTDIR/test/ansible-memcached/secret" memcached-operator/roles/
cat "$ROOTDIR/test/ansible-memcached/watches-finalizer.yaml" >> memcached-operator/watches.yaml
cat "$ROOTDIR/test/ansible-memcached/prepare-test-image.yml" >> memcached-operator/molecule/test-local/prepare.yml
# Append v1 kind to watches to test watching already registered GVK
cat "$ROOTDIR/test/ansible-memcached/watches-v1-kind.yaml" >> memcached-operator/watches.yaml



# Test local
pushd memcached-operator
sed -i 's|\(FROM quay.io/operator-framework/ansible-operator\)\(:.*\)\?|\1:dev|g' build/Dockerfile
OPERATORDIR="$(pwd)"
TEST_CLUSTER_PORT=24443 operator-sdk test local --namespace default

remove_prereqs

popd
popd

pushd "${ROOTDIR}/test/ansible-inventory"

sed -i 's|\(FROM quay.io/operator-framework/ansible-operator\)\(:.*\)\?|\1:dev|g' build/Dockerfile
TEST_CLUSTER_PORT=24443 operator-sdk test local --namespace default

popd<|MERGE_RESOLUTION|>--- conflicted
+++ resolved
@@ -16,22 +16,14 @@
     oc adm policy add-cluster-role-to-user cluster-admin -z memcached-operator || :
     kubectl create -f "$OPERATORDIR/deploy/role.yaml"
     kubectl create -f "$OPERATORDIR/deploy/role_binding.yaml"
-<<<<<<< HEAD
-    kubectl create -f "$OPERATORDIR/deploy/crds/ansible.example.com_memcacheds.yaml"
-=======
     kubectl create -f "$OPERATORDIR/deploy/crds/ansible.example.com_memcacheds_crd.yaml"
->>>>>>> 0fda6559
 }
 
 remove_prereqs() {
     kubectl delete --ignore-not-found=true -f "$OPERATORDIR/deploy/service_account.yaml"
     kubectl delete --ignore-not-found=true -f "$OPERATORDIR/deploy/role.yaml"
     kubectl delete --ignore-not-found=true -f "$OPERATORDIR/deploy/role_binding.yaml"
-<<<<<<< HEAD
-    kubectl delete --ignore-not-found=true -f "$OPERATORDIR/deploy/crds/ansible.example.com_memcacheds.yaml"
-=======
     kubectl delete --ignore-not-found=true -f "$OPERATORDIR/deploy/crds/ansible.example.com_memcacheds_crd.yaml"
->>>>>>> 0fda6559
 }
 
 pushd "$GOTMP"
