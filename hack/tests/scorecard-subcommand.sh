#!/usr/bin/env bash

DEST_IMAGE="quay.io/example/scorecard-proxy"
CONFIG_PATH=".test-osdk-scorecard.yaml"
CSV_PATH="deploy/memcachedoperator.0.0.2.csv.yaml"

set -ex

# build scorecard-proxy image (and delete intermediate builder image)
./hack/image/build-scorecard-proxy-image.sh "$DEST_IMAGE"

# the test framework directory has all the manifests needed to run the cluster
pushd test/test-framework
commandoutput="$(operator-sdk scorecard \
  --cr-manifest deploy/crds/cache_v1alpha1_memcached_cr.yaml \
  --init-timeout 60 \
  --csv-path "$CSV_PATH" \
  --verbose \
  --proxy-image "$DEST_IMAGE" \
  --proxy-pull-policy Never \
  2>&1)"
echo $commandoutput | grep "Total Score: 5/8 points"

# test config file
commandoutput2="$(operator-sdk scorecard \
  --proxy-image "$DEST_IMAGE" \
  --config "$CONFIG_PATH")"
<<<<<<< HEAD
echo $commandoutput2 | grep "Total Score: 6/8 points"

=======
echo $commandoutput2 | grep "Total Score: 5/8 points"
>>>>>>> e9b48df1
popd<|MERGE_RESOLUTION|>--- conflicted
+++ resolved
@@ -25,10 +25,5 @@
 commandoutput2="$(operator-sdk scorecard \
   --proxy-image "$DEST_IMAGE" \
   --config "$CONFIG_PATH")"
-<<<<<<< HEAD
-echo $commandoutput2 | grep "Total Score: 6/8 points"
-
-=======
 echo $commandoutput2 | grep "Total Score: 5/8 points"
->>>>>>> e9b48df1
 popd