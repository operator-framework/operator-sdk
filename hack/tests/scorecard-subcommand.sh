#!/usr/bin/env bash

DEST_IMAGE="quay.io/example/scorecard-proxy"

set -ex

# build scorecard-proxy image (and delete intermediate builder image)
./hack/image/build-scorecard-proxy-image.sh $DEST_IMAGE

# the test framework directory has all the manifests needed to run the cluster
pushd test/test-framework
commandoutput="$(operator-sdk scorecard --cr-manifest deploy/crds/cache_v1alpha1_memcached_cr.yaml --init-timeout 60 --csv-path deploy/memcachedoperator.0.0.2.csv.yaml --verbose --proxy-image $DEST_IMAGE --proxy-pull-policy Never 2>&1)"
<<<<<<< HEAD
echo $commandoutput | grep "Total Score: 7/9 points"
# test config file
commandoutput2="$(operator-sdk scorecard --proxy-image $DEST_IMAGE)"
echo $commandoutput2 | grep "Total Score: 7/9 points"
=======
echo $commandoutput | grep "Total Score: 5/7 points"
# test config file
commandoutput2="$(operator-sdk scorecard --proxy-image $DEST_IMAGE)"
echo $commandoutput2 | grep "Total Score: 5/7 points"
>>>>>>> a6107e66
popd<|MERGE_RESOLUTION|>--- conflicted
+++ resolved
@@ -10,15 +10,8 @@
 # the test framework directory has all the manifests needed to run the cluster
 pushd test/test-framework
 commandoutput="$(operator-sdk scorecard --cr-manifest deploy/crds/cache_v1alpha1_memcached_cr.yaml --init-timeout 60 --csv-path deploy/memcachedoperator.0.0.2.csv.yaml --verbose --proxy-image $DEST_IMAGE --proxy-pull-policy Never 2>&1)"
-<<<<<<< HEAD
-echo $commandoutput | grep "Total Score: 7/9 points"
+echo $commandoutput | grep "Total Score: 6/8 points"
 # test config file
 commandoutput2="$(operator-sdk scorecard --proxy-image $DEST_IMAGE)"
-echo $commandoutput2 | grep "Total Score: 7/9 points"
-=======
-echo $commandoutput | grep "Total Score: 5/7 points"
-# test config file
-commandoutput2="$(operator-sdk scorecard --proxy-image $DEST_IMAGE)"
-echo $commandoutput2 | grep "Total Score: 5/7 points"
->>>>>>> a6107e66
+echo $commandoutput2 | grep "Total Score: 6/8 points"
 popd