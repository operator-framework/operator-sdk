--- conflicted
+++ resolved
@@ -1,11 +1,8 @@
 #!/usr/bin/env bash
 
 DEST_IMAGE="quay.io/example/scorecard-proxy"
-<<<<<<< HEAD
+CONFIG_PATH=".test-osdk-scorecard.yaml"
 CSV_PATH="deploy/memcachedoperator.0.0.2.csv.yaml"
-=======
-CONFIG_PATH=".test-osdk-scorecard.yaml"
->>>>>>> 4a72c067
 
 set -ex
 
@@ -17,20 +14,17 @@
 commandoutput="$(operator-sdk scorecard \
   --cr-manifest deploy/crds/cache_v1alpha1_memcached_cr.yaml \
   --init-timeout 60 \
-<<<<<<< HEAD
   --csv-path "$CSV_PATH" \
-=======
-  --csv-path deploy/memcachedoperator.0.0.2.csv.yaml \
->>>>>>> 4a72c067
   --verbose \
   --proxy-image "$DEST_IMAGE" \
   --proxy-pull-policy Never \
   2>&1)"
-<<<<<<< HEAD
 echo $commandoutput | grep "Total Score: 6/7 points"
 
 # test config file
-commandoutput2="$(operator-sdk scorecard --proxy-image "$DEST_IMAGE")"
+commandoutput2="$(operator-sdk scorecard \
+  --proxy-image "$DEST_IMAGE" \
+  --config "$CONFIG_PATH")"
 echo $commandoutput2 | grep "Total Score: 6/7 points"
 
 # Test just using CSV.
@@ -44,13 +38,4 @@
   2>&1)"
 echo $commandoutput3 | grep "Total Score: 6/7 points"
 
-=======
-echo $commandoutput | grep "Total Score: 5/7 points"
-
-# test config file
-commandoutput2="$(operator-sdk scorecard \
-  --proxy-image "$DEST_IMAGE" \
-  --config "$CONFIG_PATH")"
-echo $commandoutput2 | grep "Total Score: 5/7 points"
->>>>>>> 4a72c067
 popd