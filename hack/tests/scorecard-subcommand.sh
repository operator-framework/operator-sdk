--- conflicted
+++ resolved
@@ -18,19 +18,11 @@
   --proxy-image "$DEST_IMAGE" \
   --proxy-pull-policy Never \
   2>&1)"
-<<<<<<< HEAD
-echo $commandoutput | grep "Total Score: 7/8 points"
-=======
-echo $commandoutput | grep "Total Score: 5/8 points"
->>>>>>> e9b48df1
+echo $commandoutput | grep "Total Score: 6/8 points"
 
 # test config file
 commandoutput2="$(operator-sdk scorecard \
   --proxy-image "$DEST_IMAGE" \
   --config "$CONFIG_PATH")"
-<<<<<<< HEAD
-echo $commandoutput2 | grep "Total Score: 7/8 points"
-=======
-echo $commandoutput2 | grep "Total Score: 5/8 points"
->>>>>>> e9b48df1
+echo $commandoutput2 | grep "Total Score: 6/8 points"
 popd