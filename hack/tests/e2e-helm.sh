#!/usr/bin/env bash

source hack/lib/test_lib.sh

set -eux

DEST_IMAGE="quay.io/example/nginx-operator:v0.0.2"
ROOTDIR="$(pwd)"
GOTMP="$(mktemp -d -p $GOPATH/src)"
trap_add 'rm -rf $GOTMP' EXIT

deploy_operator() {
    kubectl create -f "$OPERATORDIR/deploy/service_account.yaml"
    kubectl create -f "$OPERATORDIR/deploy/role.yaml"
    kubectl create -f "$OPERATORDIR/deploy/role_binding.yaml"
    kubectl create -f "$OPERATORDIR/deploy/crds/helm_v1alpha1_nginx_crd.yaml"
    kubectl create -f "$OPERATORDIR/deploy/operator.yaml"
}

remove_operator() {
    kubectl delete --ignore-not-found=true -f "$OPERATORDIR/deploy/service_account.yaml"
    kubectl delete --ignore-not-found=true -f "$OPERATORDIR/deploy/role.yaml"
    kubectl delete --ignore-not-found=true -f "$OPERATORDIR/deploy/role_binding.yaml"
    kubectl delete --ignore-not-found=true -f "$OPERATORDIR/deploy/crds/helm_v1alpha1_nginx_crd.yaml"
    kubectl delete --ignore-not-found=true -f "$OPERATORDIR/deploy/operator.yaml"
}

test_operator() {
    # wait for operator pod to run
    if ! timeout 1m kubectl rollout status deployment/nginx-operator;
    then
        kubectl logs deployment/nginx-operator
        exit 1
    fi

    # verify that metrics service was created
    if ! timeout 20s bash -c -- "until kubectl get service/nginx-operator > /dev/null 2>&1; do sleep 1; done";
    then
        kubectl logs deployment/nginx-operator
        exit 1
    fi

    # verify that the metrics endpoint exists
    if ! timeout 1m bash -c -- "until kubectl run -it --rm --restart=Never test-metrics --image=registry.access.redhat.com/ubi7/ubi-minimal:latest -- curl -sfo /dev/null http://nginx-operator:8383/metrics; do sleep 1; done";
    then
        kubectl logs deployment/nginx-operator
        exit 1
    fi

    # create CR
    kubectl create -f deploy/crds/helm_v1alpha1_nginx_cr.yaml
    trap_add 'kubectl delete --ignore-not-found -f ${OPERATORDIR}/deploy/crds/helm_v1alpha1_nginx_cr.yaml' EXIT
    if ! timeout 1m bash -c -- 'until kubectl get nginxes.helm.example.com example-nginx -o jsonpath="{..status.deployedRelease.name}" | grep "example-nginx"; do sleep 1; done';
    then
        kubectl logs deployment/nginx-operator
        exit 1
    fi

    release_name=$(kubectl get nginxes.helm.example.com example-nginx -o jsonpath="{..status.deployedRelease.name}")
    nginx_deployment=$(kubectl get deployment -l "app.kubernetes.io/instance=${release_name}" -o jsonpath="{..metadata.name}")

    if ! timeout 1m kubectl rollout status deployment/${nginx_deployment};
    then
        kubectl describe pods -l "app.kubernetes.io/instance=${release_name}"
        kubectl describe deployments ${nginx_deployment}
        kubectl logs deployment/nginx-operator
        exit 1
    fi

    nginx_service=$(kubectl get service -l "app.kubernetes.io/instance=${release_name}" -o jsonpath="{..metadata.name}")
    kubectl get service ${nginx_service}

    # scale deployment replicas to 2 and verify the
    # deployment automatically scales back down to 1.
    kubectl scale deployment/${nginx_deployment} --replicas=2
    if ! timeout 1m bash -c -- "until test \$(kubectl get deployment/${nginx_deployment} -o jsonpath='{..spec.replicas}') -eq 1; do sleep 1; done";
    then
        kubectl describe pods -l "app.kubernetes.io/instance=${release_name}"
        kubectl describe deployments ${nginx_deployment}
        kubectl logs deployment/nginx-operator
        exit 1
    fi

    # update CR to replicaCount=2 and verify the deployment
    # automatically scales up to 2 replicas.
    kubectl patch nginxes.helm.example.com example-nginx -p '[{"op":"replace","path":"/spec/replicaCount","value":2}]' --type=json
    if ! timeout 1m bash -c -- "until test \$(kubectl get deployment/${nginx_deployment} -o jsonpath='{..spec.replicas}') -eq 2; do sleep 1; done";
    then
        kubectl describe pods -l "app.kubernetes.io/instance=${release_name}"
        kubectl describe deployments ${nginx_deployment}
        kubectl logs deployment/nginx-operator
        exit 1
    fi

    kubectl delete -f deploy/crds/helm_v1alpha1_nginx_cr.yaml --wait=true
    kubectl logs deployment/nginx-operator | grep "Uninstalled release" | grep "${release_name}"
}

# if on openshift switch to the "default" namespace
# and allow containers to run as root (necessary for
# default nginx image)
if which oc 2>/dev/null;
then
    oc project default
    oc adm policy add-scc-to-user anyuid -z default
fi


# create and build the operator
pushd "$GOTMP"
log=$(operator-sdk new nginx-operator --api-version=helm.example.com/v1alpha1 --kind=Nginx --type=helm 2>&1)
echo $log
if echo $log | grep -q "failed to generate RBAC rules"; then
    echo FAIL expected successful generation of RBAC rules
    exit 1
fi

pushd nginx-operator
sed -i 's|\(FROM quay.io/operator-framework/helm-operator\)\(:.*\)\?|\1:dev|g' build/Dockerfile
operator-sdk build "$DEST_IMAGE"
sed -i "s|REPLACE_IMAGE|$DEST_IMAGE|g" deploy/operator.yaml
sed -i 's|Always|Never|g' deploy/operator.yaml

OPERATORDIR="$(pwd)"

deploy_operator
trap_add 'remove_operator' EXIT
test_operator
remove_operator

echo "###"
echo "### Base image testing passed"
echo "### Now testing migrate to hybrid operator"
echo "###"

export GO111MODULE=on
operator-sdk migrate

if [[ ! -e build/Dockerfile.sdkold ]];
then
    echo FAIL the old Dockerfile should have been renamed to Dockerfile.sdkold
    exit 1
fi

<<<<<<< HEAD
# Remove any "replace" lines for the SDK repo before vendoring in case this is
# a release PR and the tag doesn't exist yet. This must be done without using
# "go mod edit", which first parses go.mod and will error if it doesn't find
# a tag/version.
SDK_REPO="github.com/operator-framework/operator-sdk"
sed -E -i 's|^(replace)?.*'"$SDK_REPO"'.*=>.*$||g' go.mod

# Right now, SDK projects still need a vendor directory, so run `go mod vendor`
# to pull down the deps specified by the scaffolded `go.mod` file.
go mod vendor
=======
# Run `go build ./..` to pull down the deps specified by the scaffolded
# `go.mod` file and verify dependencies build correctly.
go build ./...
>>>>>>> fd7d925d

# Use the local operator-sdk directory as the repo. To make the go toolchain
# happy, the directory needs a `go.mod` file that specifies the module name,
# so we need this temporary hack until we update the SDK repo itself to use
# go modules.
<<<<<<< HEAD
echo "module ${SDK_REPO}" > "${ROOTDIR}/go.mod"
trap_add "rm ${ROOTDIR}/go.mod" EXIT
go mod edit -replace="${SDK_REPO}=$ROOTDIR"
go mod vendor
=======
echo "module github.com/operator-framework/operator-sdk" > $ROOTDIR/go.mod
trap_add 'rm $ROOTDIR/go.mod' EXIT
go mod edit -replace=github.com/operator-framework/operator-sdk=$ROOTDIR
go build ./...
>>>>>>> fd7d925d

operator-sdk build "$DEST_IMAGE"

deploy_operator
test_operator

popd
popd<|MERGE_RESOLUTION|>--- conflicted
+++ resolved
@@ -142,7 +142,6 @@
     exit 1
 fi
 
-<<<<<<< HEAD
 # Remove any "replace" lines for the SDK repo before vendoring in case this is
 # a release PR and the tag doesn't exist yet. This must be done without using
 # "go mod edit", which first parses go.mod and will error if it doesn't find
@@ -150,30 +149,18 @@
 SDK_REPO="github.com/operator-framework/operator-sdk"
 sed -E -i 's|^(replace)?.*'"$SDK_REPO"'.*=>.*$||g' go.mod
 
-# Right now, SDK projects still need a vendor directory, so run `go mod vendor`
-# to pull down the deps specified by the scaffolded `go.mod` file.
-go mod vendor
-=======
-# Run `go build ./..` to pull down the deps specified by the scaffolded
+# Run `go build ./...` to pull down the deps specified by the scaffolded
 # `go.mod` file and verify dependencies build correctly.
 go build ./...
->>>>>>> fd7d925d
 
 # Use the local operator-sdk directory as the repo. To make the go toolchain
 # happy, the directory needs a `go.mod` file that specifies the module name,
 # so we need this temporary hack until we update the SDK repo itself to use
 # go modules.
-<<<<<<< HEAD
 echo "module ${SDK_REPO}" > "${ROOTDIR}/go.mod"
 trap_add "rm ${ROOTDIR}/go.mod" EXIT
 go mod edit -replace="${SDK_REPO}=$ROOTDIR"
-go mod vendor
-=======
-echo "module github.com/operator-framework/operator-sdk" > $ROOTDIR/go.mod
-trap_add 'rm $ROOTDIR/go.mod' EXIT
-go mod edit -replace=github.com/operator-framework/operator-sdk=$ROOTDIR
 go build ./...
->>>>>>> fd7d925d
 
 operator-sdk build "$DEST_IMAGE"
 
