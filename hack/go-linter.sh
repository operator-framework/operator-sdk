--- conflicted
+++ resolved
@@ -9,13 +9,10 @@
 golangci-lint run --disable-all \
     --deadline 5m \
     --enable=nakedret \
-<<<<<<< HEAD
     --enable=varcheck \
     --enable=deadcode \
-=======
     --enable=structcheck \
     --enable=misspell \
->>>>>>> ff4e0962
     --enable=maligned \
     --enable=ineffassign \
     --enable=goconst \
@@ -29,5 +26,4 @@
 # --enable=lll
 # --enable=gosec
 # --enable=interfacer \
-# --enable=varcheck \
 # --enable=unparam \