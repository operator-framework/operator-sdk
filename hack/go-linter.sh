#!/usr/bin/env bash
set -e

source ./hack/common.sh

fetch_go_linter

header_text "Running golangci-lint"
golangci-lint run --disable-all \
    --deadline 5m \
    --enable=nakedret \
<<<<<<< HEAD
    --enable=structcheck \
=======
    --enable=maligned \
>>>>>>> 7d397953
    --enable=ineffassign \
    --enable=goconst \
    --enable=goimports \

##todo(camilamacedo86): The following checks requires fixes in the code
# --enable=golint
# --enable=gocyclo
# --enable=lll
# --enable=gosec
# --enable=misspell \
# --enable=errcheck \
# --enable=dupl \
# --enable=interfacer \
# --enable=misspell \
# --enable=varcheck \
# --enable=unparam \<|MERGE_RESOLUTION|>--- conflicted
+++ resolved
@@ -9,11 +9,8 @@
 golangci-lint run --disable-all \
     --deadline 5m \
     --enable=nakedret \
-<<<<<<< HEAD
     --enable=structcheck \
-=======
     --enable=maligned \
->>>>>>> 7d397953
     --enable=ineffassign \
     --enable=goconst \
     --enable=goimports \
@@ -23,7 +20,6 @@
 # --enable=gocyclo
 # --enable=lll
 # --enable=gosec
-# --enable=misspell \
 # --enable=errcheck \
 # --enable=dupl \
 # --enable=interfacer \
