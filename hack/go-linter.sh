--- conflicted
+++ resolved
@@ -9,13 +9,9 @@
 golangci-lint run --disable-all \
     --deadline 5m \
     --enable=nakedret \
-<<<<<<< HEAD
     --enable=varcheck \
     --enable=deadcode \
-
-=======
     --enable=goconst \
->>>>>>> cce44393
 
 ##todo(camilamacedo86): The following checks requires fixes in the code
 # --enable=golint
