--- conflicted
+++ resolved
@@ -9,12 +9,9 @@
 golangci-lint run --disable-all \
     --deadline 5m \
     --enable=nakedret \
-<<<<<<< HEAD
     --enable=interfacer \
-=======
     --enable=structcheck \
     --enable=misspell \
->>>>>>> ff4e0962
     --enable=maligned \
     --enable=ineffassign \
     --enable=goconst \
@@ -27,10 +24,5 @@
 # --enable=gocyclo
 # --enable=lll
 # --enable=gosec
-<<<<<<< HEAD
-# --enable=misspell \
-=======
-# --enable=interfacer \
->>>>>>> ff4e0962
 # --enable=varcheck \
 # --enable=unparam \