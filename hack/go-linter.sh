--- conflicted
+++ resolved
@@ -9,12 +9,9 @@
 golangci-lint run --disable-all \
     --deadline 5m \
     --enable=nakedret \
-<<<<<<< HEAD
     --enable=maligned \
-=======
     --enable=ineffassign \
     --enable=goconst \
->>>>>>> d69e352a
 
 ##todo(camilamacedo86): The following checks requires fixes in the code
 # --enable=golint
@@ -22,13 +19,11 @@
 # --enable=goimports
 # --enable=lll
 # --enable=gosec
-# --enable=deadcode \
 # --enable=misspell \
 # --enable=errcheck \
 # --enable=dupl \
 # --enable=interfacer \
 # --enable=misspell \
-# --enable=ineffassign \
 # --enable=varcheck \
 # --enable=structcheck \
 # --enable=unparam \