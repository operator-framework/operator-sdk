--- conflicted
+++ resolved
@@ -179,14 +179,6 @@
 
 	// Don't need to build Go code if a non-Go Operator.
 	if projutil.IsOperatorGo() {
-<<<<<<< HEAD
-		managerDir := filepath.Join(projutil.CheckAndGetProjectGoPkg(), scaffold.ManagerDir)
-		outputBinName := filepath.Join(absProjectPath, scaffold.BuildBinDir, projectName)
-		goBuildArgs := append(append([]string{"build"}, goTrimFlags...), "-o", outputBinName, managerDir)
-		buildCmd := exec.Command("go", goBuildArgs...)
-		buildCmd.Env = goBuildEnv
-		if err := projutil.ExecCmd(buildCmd); err != nil {
-=======
 		opts := projutil.GoCmdOptions{
 			BinName:     filepath.Join(absProjectPath, scaffold.BuildBinDir, projectName),
 			PackagePath: filepath.Join(projutil.CheckAndGetProjectGoPkg(), scaffold.ManagerDir),
@@ -194,7 +186,6 @@
 			Env:         goBuildEnv,
 		}
 		if err := projutil.GoBuild(opts); err != nil {
->>>>>>> 3c8e5e72
 			return fmt.Errorf("failed to build operator binary: (%v)", err)
 		}
 	}
