// Copyright 2018 The Operator-SDK Authors
//
// Licensed under the Apache License, Version 2.0 (the "License");
// you may not use this file except in compliance with the License.
// You may obtain a copy of the License at
//
//     http://www.apache.org/licenses/LICENSE-2.0
//
// Unless required by applicable law or agreed to in writing, software
// distributed under the License is distributed on an "AS IS" BASIS,
// WITHOUT WARRANTIES OR CONDITIONS OF ANY KIND, either express or implied.
// See the License for the specific language governing permissions and
// limitations under the License.

package build

import (
	"fmt"
	"os"
	"os/exec"
	"path"
	"path/filepath"
	"strings"

	"github.com/operator-framework/operator-sdk/internal/pkg/scaffold"
	"github.com/operator-framework/operator-sdk/internal/util/projutil"

	log "github.com/sirupsen/logrus"
	"github.com/spf13/cobra"
)

var (
	imageBuildArgs string
	imageBuilder   string
)

func NewCmd() *cobra.Command {
	buildCmd := &cobra.Command{
		Use:   "build <image>",
		Short: "Compiles code and builds artifacts",
		Long: `The operator-sdk build command compiles the code, builds the executables,
and generates Kubernetes manifests.

<image> is the container image to be built, e.g. "quay.io/example/operator:v0.0.1".
This image will be automatically set in the deployment manifests.

After build completes, the image would be built locally in docker. Then it needs to
be pushed to remote registry.
For example:
	$ operator-sdk build quay.io/example/operator:v0.0.1
	$ docker push quay.io/example/operator:v0.0.1
`,
		RunE: buildFunc,
	}
	buildCmd.Flags().StringVar(&imageBuildArgs, "image-build-args", "", "Extra image build arguments as one string such as \"--build-arg https_proxy=$https_proxy\"")
	buildCmd.Flags().StringVar(&imageBuilder, "image-builder", "docker", "Tool to build OCI images. One of: [docker, podman, buildah]")
	return buildCmd
}

func createBuildCommand(imageBuilder, context, dockerFile, image string, imageBuildArgs ...string) (*exec.Cmd, error) {
	var args []string
	switch imageBuilder {
	case "docker", "podman":
		args = append(args, "build", "-f", dockerFile, "-t", image)
	case "buildah":
		args = append(args, "bud", "--format=docker", "-f", dockerFile, "-t", image)
	default:
		return nil, fmt.Errorf("%s is not supported image builder", imageBuilder)
	}

	for _, bargs := range imageBuildArgs {
		if bargs != "" {
			splitArgs := strings.Fields(bargs)
			args = append(args, splitArgs...)
		}
	}

	args = append(args, context)

	return exec.Command(imageBuilder, args...), nil
}

func buildFunc(cmd *cobra.Command, args []string) error {
	if len(args) != 1 {
		return fmt.Errorf("command %s requires exactly one argument", cmd.CommandPath())
	}

	projutil.MustInProjectRoot()
	goBuildEnv := append(os.Environ(), "GOOS=linux", "GOARCH=amd64")

	// If CGO_ENABLED is not set, set it to '0'.
	if _, ok := os.LookupEnv("CGO_ENABLED"); !ok {
		goBuildEnv = append(goBuildEnv, "CGO_ENABLED=0")
	}

<<<<<<< HEAD
=======
	trimPath := os.ExpandEnv("all=-trimpath=${GOPATH}")
	goTrimFlags := []string{"-gcflags", trimPath, "-asmflags", trimPath}
>>>>>>> fd7d925d
	absProjectPath := projutil.MustGetwd()
	projectName := filepath.Base(absProjectPath)

	// Don't need to build Go code if a non-Go Operator.
	if projutil.IsOperatorGo() {
		opts := projutil.GoCmdOptions{
			BinName:     filepath.Join(absProjectPath, scaffold.BuildBinDir, projectName),
			PackagePath: path.Join(projutil.GetGoPkg(), filepath.ToSlash(scaffold.ManagerDir)),
			Env:         goBuildEnv,
			GoMod:       projutil.IsDepManagerGoMod(),
		}
		if _, ok := os.LookupEnv(projutil.GoPathEnv); ok {
			opts.Args = []string{"-gcflags", "all=-trimpath=${GOPATH}", "-asmflags", "all=-trimpath=${GOPATH}"}
		}
		if err := projutil.GoBuild(opts); err != nil {
			return fmt.Errorf("failed to build operator binary: (%v)", err)
		}
	}

	image := args[0]

	log.Infof("Building OCI image %s", image)

	buildCmd, err := createBuildCommand(imageBuilder, ".", "build/Dockerfile", image, imageBuildArgs)
	if err != nil {
		return err
	}

	if err := projutil.ExecCmd(buildCmd); err != nil {
		return fmt.Errorf("failed to output build image %s: (%v)", image, err)
	}

	log.Info("Operator build complete.")
	return nil
}<|MERGE_RESOLUTION|>--- conflicted
+++ resolved
@@ -93,11 +93,6 @@
 		goBuildEnv = append(goBuildEnv, "CGO_ENABLED=0")
 	}
 
-<<<<<<< HEAD
-=======
-	trimPath := os.ExpandEnv("all=-trimpath=${GOPATH}")
-	goTrimFlags := []string{"-gcflags", trimPath, "-asmflags", trimPath}
->>>>>>> fd7d925d
 	absProjectPath := projutil.MustGetwd()
 	projectName := filepath.Base(absProjectPath)
 
@@ -110,7 +105,8 @@
 			GoMod:       projutil.IsDepManagerGoMod(),
 		}
 		if _, ok := os.LookupEnv(projutil.GoPathEnv); ok {
-			opts.Args = []string{"-gcflags", "all=-trimpath=${GOPATH}", "-asmflags", "all=-trimpath=${GOPATH}"}
+			trimPath := os.ExpandEnv("all=-trimpath=${GOPATH}")
+			opts.Args = []string{"-gcflags", trimPath, "-asmflags", trimPath}
 		}
 		if err := projutil.GoBuild(opts); err != nil {
 			return fmt.Errorf("failed to build operator binary: (%v)", err)
