// Copyright 2018 The Operator-SDK Authors
//
// Licensed under the Apache License, Version 2.0 (the "License");
// you may not use this file except in compliance with the License.
// You may obtain a copy of the License at
//
//     http://www.apache.org/licenses/LICENSE-2.0
//
// Unless required by applicable law or agreed to in writing, software
// distributed under the License is distributed on an "AS IS" BASIS,
// WITHOUT WARRANTIES OR CONDITIONS OF ANY KIND, either express or implied.
// See the License for the specific language governing permissions and
// limitations under the License.

package build

import (
	"fmt"
	"os"
	"os/exec"
	"path"
	"path/filepath"
	"strings"

	"github.com/operator-framework/operator-sdk/internal/pkg/scaffold"
	"github.com/operator-framework/operator-sdk/internal/util/projutil"

	log "github.com/sirupsen/logrus"
	"github.com/spf13/cobra"
)

var (
	imageBuildArgs string
	imageBuilder   string
)

func NewCmd() *cobra.Command {
	buildCmd := &cobra.Command{
		Use:   "build <image>",
		Short: "Compiles code and builds artifacts",
		Long: `The operator-sdk build command compiles the code, builds the executables,
and generates Kubernetes manifests.

<image> is the container image to be built, e.g. "quay.io/example/operator:v0.0.1".
This image will be automatically set in the deployment manifests.

After build completes, the image would be built locally in docker. Then it needs to
be pushed to remote registry.
For example:
	$ operator-sdk build quay.io/example/operator:v0.0.1
	$ docker push quay.io/example/operator:v0.0.1
`,
		RunE: buildFunc,
	}
	buildCmd.Flags().StringVar(&imageBuildArgs, "image-build-args", "", "Extra image build arguments as one string such as \"--build-arg https_proxy=$https_proxy\"")
	buildCmd.Flags().StringVar(&imageBuilder, "image-builder", "docker", "Tool to build OCI images. One of: [docker, podman, buildah]")
	return buildCmd
}

func createBuildCommand(imageBuilder, context, dockerFile, image string, imageBuildArgs ...string) (*exec.Cmd, error) {
	var args []string
	switch imageBuilder {
	case "docker", "podman":
		args = append(args, "build", "-f", dockerFile, "-t", image)
	case "buildah":
		args = append(args, "bud", "--format=docker", "-f", dockerFile, "-t", image)
	default:
		return nil, fmt.Errorf("%s is not supported image builder", imageBuilder)
	}

	for _, bargs := range imageBuildArgs {
		if bargs != "" {
			splitArgs := strings.Fields(bargs)
			args = append(args, splitArgs...)
		}
	}

	args = append(args, context)

	return exec.Command(imageBuilder, args...), nil
}

func buildFunc(cmd *cobra.Command, args []string) error {
	if len(args) != 1 {
		return fmt.Errorf("command %s requires exactly one argument", cmd.CommandPath())
	}

	projutil.MustInProjectRoot()
	goBuildEnv := append(os.Environ(), "GOOS=linux", "GOARCH=amd64")

	// If CGO_ENABLED is not set, set it to '0'.
	if _, ok := os.LookupEnv("CGO_ENABLED"); !ok {
		goBuildEnv = append(goBuildEnv, "CGO_ENABLED=0")
	}

	absProjectPath := projutil.MustGetwd()
	projectName := filepath.Base(absProjectPath)

	// Don't need to build Go code if a non-Go Operator.
	if projutil.IsOperatorGo() {
		opts := projutil.GoCmdOptions{
			BinName:     filepath.Join(absProjectPath, scaffold.BuildBinDir, projectName),
<<<<<<< HEAD
			PackagePath: filepath.Join(projutil.GetGoPkg(), scaffold.ManagerDir),
=======
			PackagePath: path.Join(projutil.CheckAndGetProjectGoPkg(), filepath.ToSlash(scaffold.ManagerDir)),
			Args:        goTrimFlags,
>>>>>>> e9e59c05
			Env:         goBuildEnv,
			GoMod:       projutil.IsDepManagerGoMod(),
		}
		if _, ok := os.LookupEnv(projutil.GoPathEnv); ok {
			opts.Args = []string{"-gcflags", "all=-trimpath=${GOPATH}", "-asmflags", "all=-trimpath=${GOPATH}"}
		}
		if err := projutil.GoBuild(opts); err != nil {
			return fmt.Errorf("failed to build operator binary: (%v)", err)
		}
	}

	image := args[0]

	log.Infof("Building OCI image %s", image)

	buildCmd, err := createBuildCommand(imageBuilder, ".", "build/Dockerfile", image, imageBuildArgs)
	if err != nil {
		return err
	}

	if err := projutil.ExecCmd(buildCmd); err != nil {
		return fmt.Errorf("failed to output build image %s: (%v)", image, err)
	}

	log.Info("Operator build complete.")
	return nil
}<|MERGE_RESOLUTION|>--- conflicted
+++ resolved
@@ -100,12 +100,7 @@
 	if projutil.IsOperatorGo() {
 		opts := projutil.GoCmdOptions{
 			BinName:     filepath.Join(absProjectPath, scaffold.BuildBinDir, projectName),
-<<<<<<< HEAD
-			PackagePath: filepath.Join(projutil.GetGoPkg(), scaffold.ManagerDir),
-=======
-			PackagePath: path.Join(projutil.CheckAndGetProjectGoPkg(), filepath.ToSlash(scaffold.ManagerDir)),
-			Args:        goTrimFlags,
->>>>>>> e9e59c05
+			PackagePath: path.Join(projutil.GetGoPkg(), filepath.ToSlash(scaffold.ManagerDir)),
 			Env:         goBuildEnv,
 			GoMod:       projutil.IsDepManagerGoMod(),
 		}
