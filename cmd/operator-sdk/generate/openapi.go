--- conflicted
+++ resolved
@@ -40,13 +40,8 @@
 		└── v1alpha1
 			├── zz_generated.openapi.go
 	$ tree deploy/crds
-<<<<<<< HEAD
 	├── deploy/crds/app.example.com_v1alpha1_appservice_cr.yaml
-	├── deploy/crds/app_v1alpha1_appservice_crd.yaml
-=======
-	├── deploy/crds/app_v1alpha1_appservice_cr.yaml
 	├── deploy/crds/app.example.com_appservices_crd.yaml
->>>>>>> 922f52fd
 `,
 		RunE: openAPIFunc,
 	}
