--- conflicted
+++ resolved
@@ -29,11 +29,7 @@
 in all pkg/apis/<group>/<version> directories. Go code is generated under
 pkg/apis/<group>/<version>/zz_generated.openapi.go. CRD's are generated, or
 updated if they exist for a particular group + version + kind, under
-<<<<<<< HEAD
-deploy/crds/<group>_<resource>.yaml; OpenAPI V3 validation YAML
-=======
 deploy/crds/<full group>_<resource>_crd.yaml; OpenAPI V3 validation YAML
->>>>>>> 0fda6559
 is generated as a 'validation' object.
 
 Example:
@@ -45,11 +41,7 @@
 			├── zz_generated.openapi.go
 	$ tree deploy/crds
 	├── deploy/crds/app.example.com_v1alpha1_appservice_cr.yaml
-<<<<<<< HEAD
-	├── deploy/crds/app.example.com_appservices.yaml
-=======
 	├── deploy/crds/app.example.com_appservices_crd.yaml
->>>>>>> 0fda6559
 `,
 		RunE: openAPIFunc,
 	}
