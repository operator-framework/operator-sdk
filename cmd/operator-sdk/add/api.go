--- conflicted
+++ resolved
@@ -50,15 +50,9 @@
 tagged types in all paths under pkg/apis. Go code is generated under
 pkg/apis/<group>/<version>/zz_generated.{deepcopy,openapi}.go. CRD's are
 generated, or updated if they exist for a particular group + version + kind,
-<<<<<<< HEAD
 under deploy/crds/<full group>_<resource>_crd.yaml; OpenAPI V3 validation YAML
-is generated as a 'validation' object. But can disable this by setting flag
---skip-generation.
-=======
-under deploy/crds/<group>_<version>_<kind>_crd.yaml; OpenAPI V3 validation YAML
 is generated as a 'validation' object. Generation can be disabled with the
 --skip-generation flag.
->>>>>>> b3c2cc0b
 
 Example:
 	$ operator-sdk add api --api-version=app.example.com/v1alpha1 --kind=AppService
