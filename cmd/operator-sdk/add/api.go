--- conflicted
+++ resolved
@@ -51,13 +51,8 @@
 pkg/apis/<group>/<version>/zz_generated.{deepcopy,openapi}.go. CRD's are
 generated, or updated if they exist for a particular group + version + kind,
 under deploy/crds/<full group>_<resource>_crd.yaml; OpenAPI V3 validation YAML
-<<<<<<< HEAD
-is generated as a 'validation' object. But can disable this by setting flag
---skip-generation.
-=======
 is generated as a 'validation' object. Generation can be disabled with the
 --skip-generation flag.
->>>>>>> 3a85983e
 
 Example:
 	$ operator-sdk add api --api-version=app.example.com/v1alpha1 --kind=AppService
