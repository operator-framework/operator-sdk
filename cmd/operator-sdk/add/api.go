// Copyright 2018 The Operator-SDK Authors
//
// Licensed under the Apache License, Version 2.0 (the "License");
// you may not use this file except in compliance with the License.
// You may obtain a copy of the License at
//
//     http://www.apache.org/licenses/LICENSE-2.0
//
// Unless required by applicable law or agreed to in writing, software
// distributed under the License is distributed on an "AS IS" BASIS,
// WITHOUT WARRANTIES OR CONDITIONS OF ANY KIND, either express or implied.
// See the License for the specific language governing permissions and
// limitations under the License.

package add

import (
	"fmt"
	"io/ioutil"
	"os"
	"path/filepath"

	"github.com/operator-framework/operator-sdk/cmd/operator-sdk/internal/genutil"
	"github.com/operator-framework/operator-sdk/internal/pkg/scaffold"
	"github.com/operator-framework/operator-sdk/internal/pkg/scaffold/input"
	"github.com/operator-framework/operator-sdk/internal/util/projutil"

	"github.com/pkg/errors"
	log "github.com/sirupsen/logrus"
	"github.com/spf13/cobra"
)

var (
	apiVersion string
	kind       string
)

func newAddApiCmd() *cobra.Command {
	apiCmd := &cobra.Command{
		Use:   "api",
		Short: "Adds a new api definition under pkg/apis",
		Long: `operator-sdk add api --kind=<kind> --api-version=<group/version> creates the
api definition for a new custom resource under pkg/apis. This command must be
run from the project root directory. If the api already exists at
pkg/apis/<group>/<version> then the command will not overwrite and return an
error.

This command runs Kubernetes deepcopy and OpenAPI V3 generators on tagged
types in all paths under pkg/apis. Go code is generated under
pkg/apis/<group>/<version>/zz_generated.{deepcopy,openapi}.go. CRD's are
generated, or updated if they exist for a particular group + version + kind,
<<<<<<< HEAD
under deploy/crds/<group>_<resource>.yaml; OpenAPI V3 validation YAML
=======
under deploy/crds/<full group>_<resource>_crd.yaml; OpenAPI V3 validation YAML
>>>>>>> 0fda6559
is generated as a 'validation' object.

Example:
	$ operator-sdk add api --api-version=app.example.com/v1alpha1 --kind=AppService
	$ tree pkg/apis
	pkg/apis/
	├── addtoscheme_app_appservice.go
	├── apis.go
	└── app
		└── v1alpha1
			├── doc.go
			├── register.go
			├── appservice_types.go
			├── zz_generated.deepcopy.go
			├── zz_generated.openapi.go
	$ tree deploy/crds
	├── deploy/crds/app.example.com_v1alpha1_appservice_cr.yaml
<<<<<<< HEAD
	├── deploy/crds/app.example.com_appservices.yaml
=======
	├── deploy/crds/app.example.com_appservices_crd.yaml
>>>>>>> 0fda6559
`,
		RunE: apiRun,
	}

	apiCmd.Flags().StringVar(&apiVersion, "api-version", "", "Kubernetes APIVersion that has a format of $GROUP_NAME/$VERSION (e.g app.example.com/v1alpha1)")
	if err := apiCmd.MarkFlagRequired("api-version"); err != nil {
		log.Fatalf("Failed to mark `api-version` flag for `add api` subcommand as required")
	}
	apiCmd.Flags().StringVar(&kind, "kind", "", "Kubernetes resource Kind name. (e.g AppService)")
	if err := apiCmd.MarkFlagRequired("kind"); err != nil {
		log.Fatalf("Failed to mark `kind` flag for `add api` subcommand as required")
	}

	return apiCmd
}

func apiRun(cmd *cobra.Command, args []string) error {
	projutil.MustInProjectRoot()

	// Only Go projects can add apis.
	if err := projutil.CheckGoProjectCmd(cmd); err != nil {
		return err
	}

	log.Infof("Generating api version %s for kind %s.", apiVersion, kind)

	// Create and validate new resource.
	r, err := scaffold.NewResource(apiVersion, kind)
	if err != nil {
		return err
	}

	absProjectPath := projutil.MustGetwd()

	cfg := &input.Config{
		Repo:           projutil.GetGoPkg(),
		AbsProjectPath: absProjectPath,
	}
	s := &scaffold.Scaffold{}

	// Check if any package files for this API group dir exist, and if not
	// scaffold a group.go to prevent erroneous gengo parse errors.
	group := &scaffold.Group{Resource: r}
	if err := scaffoldIfNoPkgFileExists(s, cfg, group); err != nil {
		return errors.Wrap(err, "scaffold group file")
	}

	err = s.Execute(cfg,
		&scaffold.Types{Resource: r},
		&scaffold.AddToScheme{Resource: r},
		&scaffold.Register{Resource: r},
		&scaffold.Doc{Resource: r},
		&scaffold.CR{Resource: r},
		&scaffold.CRD{Resource: r, IsOperatorGo: projutil.IsOperatorGo()},
	)
	if err != nil {
		return fmt.Errorf("api scaffold failed: (%v)", err)
	}

	// update deploy/role.yaml for the given resource r.
	if err := scaffold.UpdateRoleForResource(r, absProjectPath); err != nil {
		return fmt.Errorf("failed to update the RBAC manifest for the resource (%v, %v): (%v)", r.APIVersion, r.Kind, err)
	}

	// Run k8s codegen for deepcopy
	if err := genutil.K8sCodegen(); err != nil {
		return err
	}

	// Generate a validation spec for the new CRD.
	if err := genutil.OpenAPIGen(); err != nil {
		return err
	}

	log.Info("API generation complete.")
	return nil
}

// scaffoldIfNoPkgFileExists executes f using s and cfg if no go files
// in f's directory exist.
func scaffoldIfNoPkgFileExists(s *scaffold.Scaffold, cfg *input.Config, f input.File) error {
	i, err := f.GetInput()
	if err != nil {
		return errors.Wrapf(err, "error getting file %s input", i.Path)
	}
	groupDir := filepath.Dir(i.Path)
	gdInfos, err := ioutil.ReadDir(groupDir)
	if err != nil && !os.IsNotExist(err) {
		return errors.Wrapf(err, "error reading dir %s", groupDir)
	}
	if err == nil {
		for _, info := range gdInfos {
			if !info.IsDir() && filepath.Ext(info.Name()) == ".go" {
				return nil
			}
		}
	}
	// err must be a non-existence error or no go files exist, so execute f.
	return s.Execute(cfg, f)
}<|MERGE_RESOLUTION|>--- conflicted
+++ resolved
@@ -49,11 +49,7 @@
 types in all paths under pkg/apis. Go code is generated under
 pkg/apis/<group>/<version>/zz_generated.{deepcopy,openapi}.go. CRD's are
 generated, or updated if they exist for a particular group + version + kind,
-<<<<<<< HEAD
-under deploy/crds/<group>_<resource>.yaml; OpenAPI V3 validation YAML
-=======
 under deploy/crds/<full group>_<resource>_crd.yaml; OpenAPI V3 validation YAML
->>>>>>> 0fda6559
 is generated as a 'validation' object.
 
 Example:
@@ -71,11 +67,7 @@
 			├── zz_generated.openapi.go
 	$ tree deploy/crds
 	├── deploy/crds/app.example.com_v1alpha1_appservice_cr.yaml
-<<<<<<< HEAD
-	├── deploy/crds/app.example.com_appservices.yaml
-=======
 	├── deploy/crds/app.example.com_appservices_crd.yaml
->>>>>>> 0fda6559
 `,
 		RunE: apiRun,
 	}
