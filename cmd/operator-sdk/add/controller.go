--- conflicted
+++ resolved
@@ -32,15 +32,6 @@
 	controllerCmd := &cobra.Command{
 		Use:   "controller",
 		Short: "Adds a new controller pkg",
-<<<<<<< HEAD
-		Long: `operator-sdk add controller --kind=<kind> --api-version=<group/version> creates a new
-controller pkg under pkg/controller/<kind> that, by default, reconciles on a custom resource for the specified
-apiversion and kind. The controller will expect to use the custom resource type that should already be defined
-under pkg/apis/<group>/<version> via the "operator-sdk add api --kind=<kind> --api-version=<group/version>" command.
-This command must be run from the project root directory.
-If the controller pkg for that Kind already exists at pkg/controller/<kind> then the command will not overwrite and
-return an error.
-=======
 		Long: `
 Add a new controller package to your operator project.
 
@@ -52,7 +43,6 @@
 
 		Example: `
 The following example will create a controller to manage, watch and reconcile as primary resource the <v1.AppService> from the domain <app.example.com>.    
->>>>>>> 475cdb5d
 
 Example:
 
@@ -61,7 +51,7 @@
 	pkg/controller/
 	├── add_appservice.go
 	├── appservice
-	│   └── appservice_controller.go
+	│   └── appservice_controller.go
 	└── controller.go
 
 The following example will create a controller to manage, watch and reconcile as a primary resource the <v1.Deployment> from the domain <k8s.io.api>, which is not defined in the project (external). Note that, it can be used to create controllers for any External API. 	
@@ -73,7 +63,7 @@
 	pkg/controller/
 	├── add_deployment.go
 	├── deployment
-	│   └── deployment_controller.go 
+	│   └── deployment_controller.go 
 	└── controller.go
 		`,
 		RunE: controllerRun,
@@ -90,12 +80,7 @@
 		log.Fatalf("Failed to mark `kind` flag for `add controller` subcommand as required")
 	}
 	controllerCmd.Flags().StringVar(&customAPIImport, "custom-api-import", "",
-<<<<<<< HEAD
-		`External Kubernetes resource import path of the form "host.com/repo/path[=import_identifier]".
-			import_identifier is optional`)
-=======
 		`The External API import path of the form "host.com/repo/path[=import_identifier]" Note that import_identifier is optional. ( E.g. --custom-api-import=k8s.io/api/apps )`)
->>>>>>> 475cdb5d
 
 	return controllerCmd
 }
