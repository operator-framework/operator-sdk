--- conflicted
+++ resolved
@@ -38,11 +38,7 @@
 	projutil.MustInProjectRoot()
 
 	absProjectPath := projutil.MustGetwd()
-<<<<<<< HEAD
 	repoPkg := projutil.GetGoPkg()
-=======
-	repoPkg := projutil.CheckAndGetProjectGoPkg()
->>>>>>> fd7d925d
 
 	gvMap, err := parseGroupVersions()
 	if err != nil {
@@ -58,11 +54,7 @@
 	apisPkg := filepath.Join(repoPkg, scaffold.ApisDir)
 	fqApis := createFQAPIs(apisPkg, gvMap)
 	f := func(a string) error { return openAPIGen(a, fqApis) }
-<<<<<<< HEAD
-	if err = withHeaderFile(f); err != nil {
-=======
 	if err = generateWithHeaderFile(f); err != nil {
->>>>>>> fd7d925d
 		return err
 	}
 
@@ -108,26 +100,17 @@
 	}
 	flag.Set("logtostderr", "true")
 	for _, api := range fqApis {
-<<<<<<< HEAD
-		// Use relative API path so the generator writes to the correct path.
-		apiPath := "./" + api[strings.Index(api, scaffold.ApisDir):]
-=======
 		api = filepath.FromSlash(api)
 		// Use relative API path so the generator writes to the correct path.
 		apiPath := "." + string(filepath.Separator) + api[strings.Index(api, scaffold.ApisDir):]
->>>>>>> fd7d925d
 		args := &gengoargs.GeneratorArgs{
 			InputDirs:          []string{apiPath},
 			OutputFileBaseName: "zz_generated.openapi",
 			OutputPackagePath:  filepath.Join(wd, apiPath),
 			GoHeaderFilePath:   hf,
 			CustomArgs: &generatorargs.CustomArgs{
-<<<<<<< HEAD
-				ReportFilename: "-", // stdout
-=======
 				// Print API rule violations to stdout
 				ReportFilename: "-",
->>>>>>> fd7d925d
 			},
 		}
 		if err := generatorargs.Validate(args); err != nil {
