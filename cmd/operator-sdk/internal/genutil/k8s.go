--- conflicted
+++ resolved
@@ -35,11 +35,7 @@
 func K8sCodegen() error {
 	projutil.MustInProjectRoot()
 
-<<<<<<< HEAD
 	repoPkg := projutil.GetGoPkg()
-=======
-	repoPkg := projutil.CheckAndGetProjectGoPkg()
->>>>>>> fd7d925d
 
 	gvMap, err := parseGroupVersions()
 	if err != nil {
@@ -55,11 +51,7 @@
 	apisPkg := filepath.Join(repoPkg, scaffold.ApisDir)
 	fqApis := createFQAPIs(apisPkg, gvMap)
 	f := func(a string) error { return deepcopyGen(a, fqApis) }
-<<<<<<< HEAD
-	if err = withHeaderFile(f); err != nil {
-=======
 	if err = generateWithHeaderFile(f); err != nil {
->>>>>>> fd7d925d
 		return err
 	}
 
@@ -74,14 +66,9 @@
 	}
 	flag.Set("logtostderr", "true")
 	for _, api := range fqApis {
-<<<<<<< HEAD
-		// Use relative API path so the generator writes to the correct path.
-		apiPath := "./" + api[strings.Index(api, scaffold.ApisDir):]
-=======
 		api = filepath.FromSlash(api)
 		// Use relative API path so the generator writes to the correct path.
 		apiPath := "." + string(filepath.Separator) + api[strings.Index(api, scaffold.ApisDir):]
->>>>>>> fd7d925d
 		args, cargs := generatorargs.NewDefaults()
 		args.InputDirs = []string{apiPath}
 		args.OutputPackagePath = filepath.Join(wd, apiPath)
