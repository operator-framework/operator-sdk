--- conflicted
+++ resolved
@@ -61,13 +61,6 @@
 	if err = withHeaderFile(fdc); err != nil {
 		return err
 	}
-<<<<<<< HEAD
-	fd := func(a string) error { return defaulterGen(binDir, repoPkg, a, gvMap) }
-	if err = withHeaderFile(fd); err != nil {
-		return err
-	}
-=======
->>>>>>> 3f9650c8
 
 	log.Info("Code-generation complete.")
 	return nil
