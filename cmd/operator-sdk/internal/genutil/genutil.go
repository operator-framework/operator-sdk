// Copyright 2018 The Operator-SDK Authors
//
// Licensed under the Apache License, Version 2.0 (the "License");
// you may not use this file except in compliance with the License.
// You may obtain a copy of the License at
//
//     http://www.apache.org/licenses/LICENSE-2.0
//
// Unless required by applicable law or agreed to in writing, software
// distributed under the License is distributed on an "AS IS" BASIS,
// WITHOUT WARRANTIES OR CONDITIONS OF ANY KIND, either express or implied.
// See the License for the specific language governing permissions and
// limitations under the License.

package genutil

import (
	"fmt"
	"io/ioutil"
	"os"
	"path"
	"path/filepath"

	"github.com/operator-framework/operator-sdk/internal/pkg/scaffold"

	log "github.com/sirupsen/logrus"
)

// ParseGroupVersions parses the layout of pkg/apis to return a map of
// API groups to versions.
func parseGroupVersions() (map[string][]string, error) {
	gvs := make(map[string][]string)
	groups, err := ioutil.ReadDir(scaffold.ApisDir)
	if err != nil {
		return nil, fmt.Errorf("could not read pkg/apis directory to find api Versions: %v", err)
	}

	for _, g := range groups {
		if g.IsDir() {
			groupDir := filepath.Join(scaffold.ApisDir, g.Name())
			versions, err := ioutil.ReadDir(groupDir)
			if err != nil {
				return nil, fmt.Errorf("could not read %s directory to find api Versions: %v", groupDir, err)
			}

			gvs[g.Name()] = make([]string, 0)
			for _, v := range versions {
				if v.IsDir() {
					// Ignore directories that do not contain any files, so generators
					// do not get empty directories as arguments.
					verDir := filepath.Join(groupDir, v.Name())
					files, err := ioutil.ReadDir(verDir)
					if err != nil {
						return nil, fmt.Errorf("could not read %s directory to find api Versions: %v", verDir, err)
					}
					for _, f := range files {
						if !f.IsDir() && filepath.Ext(f.Name()) == ".go" {
							gvs[g.Name()] = append(gvs[g.Name()], filepath.ToSlash(v.Name()))
							break
						}
					}
				}
			}
		}
	}

	if len(gvs) == 0 {
		return nil, fmt.Errorf("no groups or versions found in %s", scaffold.ApisDir)
	}
	return gvs, nil
}

// createFQAPIs return a slice of all fully qualified pkg + groups + versions
// of pkg and gvs in the format "pkg/groupA/v1".
func createFQAPIs(pkg string, gvs map[string][]string) (apis []string) {
	for g, vs := range gvs {
		for _, v := range vs {
<<<<<<< HEAD
			apis = append(apis, filepath.Join(pkg, g, v))
=======
			apis = append(apis, path.Join(pkg, g, v))
>>>>>>> fd7d925d
		}
	}
	return apis
}

// generateWithHeaderFile runs f with a header file path as an arguemnt.
// If there is no project boilerplate.go.txt file, an empty header file is
// created and its path passed as the argument.
// generateWithHeaderFile is meant to be used with Kubernetes code generators.
func generateWithHeaderFile(f func(string) error) (err error) {
	i, err := (&scaffold.Boilerplate{}).GetInput()
	if err != nil {
		return err
	}
	hf := i.Path
	if _, err := os.Stat(hf); os.IsNotExist(err) {
		if hf, err = createEmptyTmpFile(); err != nil {
			return err
		}
		defer func() {
			if err = os.RemoveAll(hf); err != nil {
				log.Error(err)
			}
		}()
	}
	return f(hf)
}

func createEmptyTmpFile() (string, error) {
	f, err := ioutil.TempFile("", "")
	if err != nil {
		return "", err
	}
	if err = f.Close(); err != nil {
		return "", err
	}
	return f.Name(), nil
}<|MERGE_RESOLUTION|>--- conflicted
+++ resolved
@@ -75,11 +75,7 @@
 func createFQAPIs(pkg string, gvs map[string][]string) (apis []string) {
 	for g, vs := range gvs {
 		for _, v := range vs {
-<<<<<<< HEAD
-			apis = append(apis, filepath.Join(pkg, g, v))
-=======
 			apis = append(apis, path.Join(pkg, g, v))
->>>>>>> fd7d925d
 		}
 	}
 	return apis
