// Copyright 2019 The Operator-SDK Authors
//
// Licensed under the Apache License, Version 2.0 (the "License");
// you may not use this file except in compliance with the License.
// You may obtain a copy of the License at
//
//     http://www.apache.org/licenses/LICENSE-2.0
//
// Unless required by applicable law or agreed to in writing, software
// distributed under the License is distributed on an "AS IS" BASIS,
// WITHOUT WARRANTIES OR CONDITIONS OF ANY KIND, either express or implied.
// See the License for the specific language governing permissions and
// limitations under the License.

package scorecard

import (
	"bytes"
	"fmt"
	"io"
	"os"

	log "github.com/sirupsen/logrus"

	"github.com/mitchellh/mapstructure"
	"github.com/operator-framework/operator-sdk/internal/scorecard"
	schelpers "github.com/operator-framework/operator-sdk/internal/scorecard/helpers"
	scplugins "github.com/operator-framework/operator-sdk/internal/scorecard/plugins"
	"github.com/operator-framework/operator-sdk/internal/util/projutil"
	"github.com/pkg/errors"
	"k8s.io/apimachinery/pkg/labels"

	"github.com/spf13/cobra"
	"github.com/spf13/viper"
)

const (
	configOpt       = "config"
	outputFormatOpt = "output"
	selectorOpt     = "selector"
	bundleOpt       = "bundle"
	listOpt         = "list"
)

var (
	logReadWriter io.ReadWriter
)

func NewCmd() *cobra.Command {

	c := scorecard.Config{}

	scorecardCmd := &cobra.Command{
		Use:   "scorecard",
		Short: "Run scorecard tests",
		Long: `Runs blackbox scorecard tests on an operator
`,
		//RunE: scorecard.Tests,
		RunE: func(cmd *cobra.Command, args []string) error {
			cmd.SilenceUsage = true
			buildScorecardConfig(&c)
			err := c.RunTests()
			return err
		},
	}
<<<<<<< HEAD

	scorecardCmd.Flags().String(scorecard.ConfigOpt, "", fmt.Sprintf("config file "+
		"(default is '<project_dir>/%s'; the config file's extension and format can be .yaml, .json, or .toml)",
		scorecard.DefaultConfigFile))
	scorecardCmd.Flags().String(scplugins.KubeconfigOpt, "",
		"Path to kubeconfig of custom resource created in cluster")
	scorecardCmd.Flags().StringP(scorecard.OutputFormatOpt, "o", scorecard.TextOutputFormat,
		fmt.Sprintf("Output format for results. Valid values: %s, %s", scorecard.TextOutputFormat,
			scorecard.JSONOutputFormat))
	scorecardCmd.Flags().String(schelpers.VersionOpt, schelpers.DefaultScorecardVersion,
		"scorecard version. Valid values: v1alpha1, v1alpha2")
	scorecardCmd.Flags().StringP(scorecard.SelectorOpt, "l", "",
		"selector (label query) to filter tests on (only valid when version is v1alpha2)")
	scorecardCmd.Flags().BoolP(scorecard.ListOpt, "L", false,
		"If true, only print the test names that would be run based on selector filtering "+
			"(only valid when version is v1alpha2)")
	scorecardCmd.Flags().StringP(scorecard.BundleOpt, "b", "",
		"OLM bundle directory path, when specified runs bundle validation")
=======
	scorecardCmd.Flags().String(configOpt, "", fmt.Sprintf("config file (default is '<project_dir>/%s'; the config file's extension and format can be .yaml, .json, or .toml)", scorecard.DefaultConfigFile))
	scorecardCmd.Flags().String(scplugins.KubeconfigOpt, "", "Path to kubeconfig of custom resource created in cluster")
	scorecardCmd.Flags().StringP(outputFormatOpt, "o", scorecard.TextOutputFormat, fmt.Sprintf("Output format for results. Valid values: %s, %s", scorecard.TextOutputFormat, scorecard.JSONOutputFormat))
	scorecardCmd.Flags().String(schelpers.VersionOpt, schelpers.DefaultScorecardVersion, "scorecard version. Valid values: v1alpha1, v1alpha2")
	scorecardCmd.Flags().StringP(selectorOpt, "l", "", "selector (label query) to filter tests on (only valid when version is v1alpha2)")
	scorecardCmd.Flags().BoolP(listOpt, "L", false, "If true, only print the test names that would be run based on selector filtering (only valid when version is v1alpha2)")
	scorecardCmd.Flags().StringP(bundleOpt, "b", "", "OLM bundle directory path, when specified runs bundle validation")
>>>>>>> aa1c5ea2

	if err := viper.BindPFlag(configOpt, scorecardCmd.Flags().Lookup(configOpt)); err != nil {
		log.Fatalf("Unable to add config :%v", err)
	}
	if err := viper.BindPFlag("scorecard."+scplugins.KubeconfigOpt,
		scorecardCmd.Flags().Lookup(scplugins.KubeconfigOpt)); err != nil {
		log.Fatalf("Unable to add kubeconfig :%v", err)
	}
<<<<<<< HEAD
	if err := viper.BindPFlag("scorecard."+scorecard.OutputFormatOpt,
		scorecardCmd.Flags().Lookup(scorecard.OutputFormatOpt)); err != nil {
=======
	if err := viper.BindPFlag("scorecard."+outputFormatOpt, scorecardCmd.Flags().Lookup(outputFormatOpt)); err != nil {
>>>>>>> aa1c5ea2
		log.Fatalf("Unable to add output format :%v", err)
	}
	if err := viper.BindPFlag("scorecard."+schelpers.VersionOpt,
		scorecardCmd.Flags().Lookup(schelpers.VersionOpt)); err != nil {
		log.Fatalf("Unable to add version :%v", err)
	}
<<<<<<< HEAD
	if err := viper.BindPFlag("scorecard."+scorecard.SelectorOpt,
		scorecardCmd.Flags().Lookup(scorecard.SelectorOpt)); err != nil {
		log.Fatalf("Unable to add selector :%v", err)
	}
	if err := viper.BindPFlag("scorecard."+scorecard.ListOpt,
		scorecardCmd.Flags().Lookup(scorecard.ListOpt)); err != nil {
		log.Fatalf("Unable to add list :%v", err)
	}
	if err := viper.BindPFlag("scorecard."+scorecard.BundleOpt,
		scorecardCmd.Flags().Lookup(scorecard.BundleOpt)); err != nil {
=======
	if err := viper.BindPFlag("scorecard."+selectorOpt, scorecardCmd.Flags().Lookup(selectorOpt)); err != nil {
		log.Fatalf("Unable to add selector :%v", err)
	}
	if err := viper.BindPFlag("scorecard."+listOpt, scorecardCmd.Flags().Lookup(listOpt)); err != nil {
		log.Fatalf("Unable to add list :%v", err)
	}
	if err := viper.BindPFlag("scorecard."+bundleOpt, scorecardCmd.Flags().Lookup(bundleOpt)); err != nil {
>>>>>>> aa1c5ea2
		log.Fatalf("Unable to add bundle :%v", err)
	}

	return scorecardCmd
}

func initConfig() (*viper.Viper, error) {
	// viper/cobra already has flags parsed at this point; we can check if a config file flag is set
	if viper.GetString(configOpt) != "" {
		// Use config file from the flag.
		viper.SetConfigFile(viper.GetString(configOpt))
	} else {
		viper.AddConfigPath(projutil.MustGetwd())
		// using SetConfigName allows users to use a .yaml, .json, or .toml file
		viper.SetConfigName(scorecard.DefaultConfigFile)
	}

	var scViper *viper.Viper
	if err := viper.ReadInConfig(); err == nil {
		scViper = viper.Sub("scorecard")
		// this is a workaround for the fact that nested flags don't persist on viper.Sub
		scViper.Set(outputFormatOpt, viper.GetString("scorecard."+outputFormatOpt))
		scViper.Set(scplugins.KubeconfigOpt, viper.GetString("scorecard."+scplugins.KubeconfigOpt))
		scViper.Set(schelpers.VersionOpt, viper.GetString("scorecard."+schelpers.VersionOpt))
		scViper.Set(selectorOpt, viper.GetString("scorecard."+selectorOpt))
		scViper.Set(bundleOpt, viper.GetString("scorecard."+bundleOpt))
		scViper.Set(listOpt, viper.GetString("scorecard."+listOpt))
		// configure logger output before logging anything
		if !scViper.IsSet(outputFormatOpt) {
			scViper.Set(outputFormatOpt, scorecard.TextOutputFormat)
		}
		format := scViper.GetString(outputFormatOpt)
		if format == scorecard.TextOutputFormat {
			logReadWriter = os.Stdout
		} else if format == scorecard.JSONOutputFormat {
			logReadWriter = &bytes.Buffer{}
		} else {
			return nil, fmt.Errorf("invalid output format: %s", format)
		}
		scorecard.Log.SetOutput(logReadWriter)
		scorecard.Log.Info("Using config file: ", viper.ConfigFileUsed())
	} else {
		return nil, fmt.Errorf("could not read config file: %v\nSee %s for more information about the scorecard config file", err, scorecard.ConfigDocLink())
	}
	return scViper, nil
}

func buildScorecardConfig(c *scorecard.Config) {

	scViper, err := initConfig()
	if err != nil {
		log.Fatalf("%v", err.Error())
	}

	outputFormat := scViper.GetString(outputFormatOpt)
	if outputFormat != scorecard.TextOutputFormat && outputFormat != scorecard.JSONOutputFormat {
		log.Fatalf("Invalid output format (%s); valid values: %s, %s", outputFormat, scorecard.TextOutputFormat, scorecard.JSONOutputFormat)
	}

	version := scViper.GetString(schelpers.VersionOpt)
	err = schelpers.ValidateVersion(version)
	if err != nil {
		log.Fatalf("%v", err)
	}
	if !schelpers.IsV1alpha2(version) && scViper.GetBool(listOpt) {
		log.Fatal("List flag is not supported on v1alpha1")
	}

	c.List = scViper.GetBool(listOpt)
	c.OutputFormat = scViper.GetString(outputFormatOpt)
	c.Version = scViper.GetString(schelpers.VersionOpt)
	c.Bundle = scViper.GetString(bundleOpt)

	if scViper.IsSet(scplugins.KubeconfigOpt) {
		c.Kubeconfig = scViper.GetString(scplugins.KubeconfigOpt)
	}

	c.Selector, err = labels.Parse(scViper.GetString(selectorOpt))
	if err != nil {
		log.Fatalf("%v", err)
	}

	c.PluginConfigs = []scorecard.PluginConfig{}
	if err := scViper.UnmarshalKey("plugins", &c.PluginConfigs, func(c *mapstructure.DecoderConfig) { c.ErrorUnused = true }); err != nil {
		log.Fatalf("%v", errors.Wrap(err, "Could not load plugin configurations"))
	}

	c.Plugins, err = c.GetPlugins(c.PluginConfigs)
	if err != nil {
		log.Fatalf("%v", err)
	}

	c.LogReadWriter = logReadWriter

}<|MERGE_RESOLUTION|>--- conflicted
+++ resolved
@@ -63,34 +63,23 @@
 			return err
 		},
 	}
-<<<<<<< HEAD
-
-	scorecardCmd.Flags().String(scorecard.ConfigOpt, "", fmt.Sprintf("config file "+
-		"(default is '<project_dir>/%s'; the config file's extension and format can be .yaml, .json, or .toml)",
-		scorecard.DefaultConfigFile))
+	scorecardCmd.Flags().String(configOpt, "", fmt.Sprintf(
+		"config file (default is '<project_dir>/%s'; the config file's extension and format can be .yaml,"+
+			" .json, or .toml)", scorecard.DefaultConfigFile))
 	scorecardCmd.Flags().String(scplugins.KubeconfigOpt, "",
 		"Path to kubeconfig of custom resource created in cluster")
-	scorecardCmd.Flags().StringP(scorecard.OutputFormatOpt, "o", scorecard.TextOutputFormat,
+	scorecardCmd.Flags().StringP(outputFormatOpt, "o", scorecard.TextOutputFormat,
 		fmt.Sprintf("Output format for results. Valid values: %s, %s", scorecard.TextOutputFormat,
 			scorecard.JSONOutputFormat))
 	scorecardCmd.Flags().String(schelpers.VersionOpt, schelpers.DefaultScorecardVersion,
 		"scorecard version. Valid values: v1alpha1, v1alpha2")
-	scorecardCmd.Flags().StringP(scorecard.SelectorOpt, "l", "",
+	scorecardCmd.Flags().StringP(selectorOpt, "l", "",
 		"selector (label query) to filter tests on (only valid when version is v1alpha2)")
-	scorecardCmd.Flags().BoolP(scorecard.ListOpt, "L", false,
-		"If true, only print the test names that would be run based on selector filtering "+
-			"(only valid when version is v1alpha2)")
-	scorecardCmd.Flags().StringP(scorecard.BundleOpt, "b", "",
+	scorecardCmd.Flags().BoolP(listOpt, "L", false,
+		"If true, only print the test names that would be run based on selector filtering"+
+			" (only valid when version is v1alpha2)")
+	scorecardCmd.Flags().StringP(bundleOpt, "b", "",
 		"OLM bundle directory path, when specified runs bundle validation")
-=======
-	scorecardCmd.Flags().String(configOpt, "", fmt.Sprintf("config file (default is '<project_dir>/%s'; the config file's extension and format can be .yaml, .json, or .toml)", scorecard.DefaultConfigFile))
-	scorecardCmd.Flags().String(scplugins.KubeconfigOpt, "", "Path to kubeconfig of custom resource created in cluster")
-	scorecardCmd.Flags().StringP(outputFormatOpt, "o", scorecard.TextOutputFormat, fmt.Sprintf("Output format for results. Valid values: %s, %s", scorecard.TextOutputFormat, scorecard.JSONOutputFormat))
-	scorecardCmd.Flags().String(schelpers.VersionOpt, schelpers.DefaultScorecardVersion, "scorecard version. Valid values: v1alpha1, v1alpha2")
-	scorecardCmd.Flags().StringP(selectorOpt, "l", "", "selector (label query) to filter tests on (only valid when version is v1alpha2)")
-	scorecardCmd.Flags().BoolP(listOpt, "L", false, "If true, only print the test names that would be run based on selector filtering (only valid when version is v1alpha2)")
-	scorecardCmd.Flags().StringP(bundleOpt, "b", "", "OLM bundle directory path, when specified runs bundle validation")
->>>>>>> aa1c5ea2
 
 	if err := viper.BindPFlag(configOpt, scorecardCmd.Flags().Lookup(configOpt)); err != nil {
 		log.Fatalf("Unable to add config :%v", err)
@@ -99,30 +88,13 @@
 		scorecardCmd.Flags().Lookup(scplugins.KubeconfigOpt)); err != nil {
 		log.Fatalf("Unable to add kubeconfig :%v", err)
 	}
-<<<<<<< HEAD
-	if err := viper.BindPFlag("scorecard."+scorecard.OutputFormatOpt,
-		scorecardCmd.Flags().Lookup(scorecard.OutputFormatOpt)); err != nil {
-=======
 	if err := viper.BindPFlag("scorecard."+outputFormatOpt, scorecardCmd.Flags().Lookup(outputFormatOpt)); err != nil {
->>>>>>> aa1c5ea2
 		log.Fatalf("Unable to add output format :%v", err)
 	}
 	if err := viper.BindPFlag("scorecard."+schelpers.VersionOpt,
 		scorecardCmd.Flags().Lookup(schelpers.VersionOpt)); err != nil {
 		log.Fatalf("Unable to add version :%v", err)
 	}
-<<<<<<< HEAD
-	if err := viper.BindPFlag("scorecard."+scorecard.SelectorOpt,
-		scorecardCmd.Flags().Lookup(scorecard.SelectorOpt)); err != nil {
-		log.Fatalf("Unable to add selector :%v", err)
-	}
-	if err := viper.BindPFlag("scorecard."+scorecard.ListOpt,
-		scorecardCmd.Flags().Lookup(scorecard.ListOpt)); err != nil {
-		log.Fatalf("Unable to add list :%v", err)
-	}
-	if err := viper.BindPFlag("scorecard."+scorecard.BundleOpt,
-		scorecardCmd.Flags().Lookup(scorecard.BundleOpt)); err != nil {
-=======
 	if err := viper.BindPFlag("scorecard."+selectorOpt, scorecardCmd.Flags().Lookup(selectorOpt)); err != nil {
 		log.Fatalf("Unable to add selector :%v", err)
 	}
@@ -130,7 +102,6 @@
 		log.Fatalf("Unable to add list :%v", err)
 	}
 	if err := viper.BindPFlag("scorecard."+bundleOpt, scorecardCmd.Flags().Lookup(bundleOpt)); err != nil {
->>>>>>> aa1c5ea2
 		log.Fatalf("Unable to add bundle :%v", err)
 	}
 
@@ -173,7 +144,8 @@
 		scorecard.Log.SetOutput(logReadWriter)
 		scorecard.Log.Info("Using config file: ", viper.ConfigFileUsed())
 	} else {
-		return nil, fmt.Errorf("could not read config file: %v\nSee %s for more information about the scorecard config file", err, scorecard.ConfigDocLink())
+		return nil, fmt.Errorf("could not read config file: %v\nSee %s for more information about the"+
+			" scorecard config file", err, scorecard.ConfigDocLink())
 	}
 	return scViper, nil
 }
@@ -187,7 +159,8 @@
 
 	outputFormat := scViper.GetString(outputFormatOpt)
 	if outputFormat != scorecard.TextOutputFormat && outputFormat != scorecard.JSONOutputFormat {
-		log.Fatalf("Invalid output format (%s); valid values: %s, %s", outputFormat, scorecard.TextOutputFormat, scorecard.JSONOutputFormat)
+		log.Fatalf("Invalid output format (%s); valid values: %s, %s", outputFormat, scorecard.TextOutputFormat,
+			scorecard.JSONOutputFormat)
 	}
 
 	version := scViper.GetString(schelpers.VersionOpt)
@@ -214,7 +187,8 @@
 	}
 
 	c.PluginConfigs = []scorecard.PluginConfig{}
-	if err := scViper.UnmarshalKey("plugins", &c.PluginConfigs, func(c *mapstructure.DecoderConfig) { c.ErrorUnused = true }); err != nil {
+	if err := scViper.UnmarshalKey("plugins", &c.PluginConfigs,
+		func(c *mapstructure.DecoderConfig) { c.ErrorUnused = true }); err != nil {
 		log.Fatalf("%v", errors.Wrap(err, "Could not load plugin configurations"))
 	}
 
