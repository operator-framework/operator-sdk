// Copyright 2019 The Operator-SDK Authors
//
// Licensed under the Apache License, Version 2.0 (the "License");
// you may not use this file except in compliance with the License.
// You may obtain a copy of the License at
//
//     http://www.apache.org/licenses/LICENSE-2.0
//
// Unless required by applicable law or agreed to in writing, software
// distributed under the License is distributed on an "AS IS" BASIS,
// WITHOUT WARRANTIES OR CONDITIONS OF ANY KIND, either express or implied.
// See the License for the specific language governing permissions and
// limitations under the License.

package scorecard

import (
	"fmt"
	"strings"

	"github.com/operator-framework/operator-sdk/internal/pkg/scaffold"
	"github.com/operator-framework/operator-sdk/internal/pkg/scorecard"
	"github.com/operator-framework/operator-sdk/version"

	log "github.com/sirupsen/logrus"
	"github.com/spf13/cobra"
	"github.com/spf13/viper"
)

<<<<<<< HEAD
// scorecardConfig stores all scorecard config passed as flags
type scorecardConfig struct {
	namespace          string
	kubeconfigPath     string
	initTimeout        int
	olmDeployed        bool
	csvPath            string
	basicTests         bool
	olmTests           bool
	tenantTests        bool
	namespacedManifest string
	globalManifest     string
	crManifest         []string
	proxyImage         string
	proxyPullPolicy    string
	crdsDir            string
	verbose            bool
}

var scConf scorecardConfig

=======
>>>>>>> 4011c4da
func NewCmd() *cobra.Command {
	scorecardCmd := &cobra.Command{
		Use:   "scorecard",
		Short: "Run scorecard tests",
		Long: `Runs blackbox scorecard tests on an operator
`,
		RunE: scorecard.ScorecardTests,
	}

<<<<<<< HEAD
	scorecardCmd.Flags().StringVar(&ScorecardConf, ConfigOpt, "", "config file (default is <project_dir>/.osdk-yaml)")
	scorecardCmd.Flags().StringVar(&scConf.namespace, NamespaceOpt, "", "Namespace of custom resource created in cluster")
	scorecardCmd.Flags().StringVar(&scConf.kubeconfigPath, KubeconfigOpt, "", "Path to kubeconfig of custom resource created in cluster")
	scorecardCmd.Flags().IntVar(&scConf.initTimeout, InitTimeoutOpt, 10, "Timeout for status block on CR to be created in seconds")
	scorecardCmd.Flags().BoolVar(&scConf.olmDeployed, OlmDeployedOpt, false, "The OLM has deployed the operator. Use only the CSV for test data")
	scorecardCmd.Flags().StringVar(&scConf.csvPath, CSVPathOpt, "", "Path to CSV being tested")
	scorecardCmd.Flags().BoolVar(&scConf.basicTests, BasicTestsOpt, true, "Enable basic operator checks")
	scorecardCmd.Flags().BoolVar(&scConf.olmTests, OLMTestsOpt, true, "Enable OLM integration checks")
	scorecardCmd.Flags().BoolVar(&scConf.tenantTests, TenantTestsOpt, false, "Enable good tenant checks")
	scorecardCmd.Flags().StringVar(&scConf.namespacedManifest, NamespacedManifestOpt, "", "Path to manifest for namespaced resources (e.g. RBAC and Operator manifest)")
	scorecardCmd.Flags().StringVar(&scConf.globalManifest, GlobalManifestOpt, "", "Path to manifest for Global resources (e.g. CRD manifests)")
	scorecardCmd.Flags().StringSliceVar(&scConf.crManifest, CRManifestOpt, nil, "Path to manifest for Custom Resource (required) (specify flag multiple times for multiple CRs)")
	scorecardCmd.Flags().StringVar(&scConf.proxyImage, ProxyImageOpt, fmt.Sprintf("quay.io/operator-framework/scorecard-proxy:%s", strings.TrimSuffix(version.Version, "+git")), "Image name for scorecard proxy")
	scorecardCmd.Flags().StringVar(&scConf.proxyPullPolicy, ProxyPullPolicyOpt, "Always", "Pull policy for scorecard proxy image")
	scorecardCmd.Flags().StringVar(&scConf.crdsDir, "crds-dir", scaffold.CRDsDir, "Directory containing CRDs (all CRD manifest filenames must have the suffix 'crd.yaml')")
	scorecardCmd.Flags().BoolVar(&scConf.verbose, VerboseOpt, false, "Enable verbose logging")
=======
	scorecardCmd.Flags().String(scorecard.ConfigOpt, "", "config file (default is <project_dir>/.osdk-yaml)")
	scorecardCmd.Flags().String(scorecard.NamespaceOpt, "", "Namespace of custom resource created in cluster")
	scorecardCmd.Flags().String(scorecard.KubeconfigOpt, "", "Path to kubeconfig of custom resource created in cluster")
	scorecardCmd.Flags().Int(scorecard.InitTimeoutOpt, 10, "Timeout for status block on CR to be created in seconds")
	scorecardCmd.Flags().Bool(scorecard.OlmDeployedOpt, false, "The OLM has deployed the operator. Use only the CSV for test data")
	scorecardCmd.Flags().String(scorecard.CSVPathOpt, "", "Path to CSV being tested")
	scorecardCmd.Flags().Bool(scorecard.BasicTestsOpt, true, "Enable basic operator checks")
	scorecardCmd.Flags().Bool(scorecard.OLMTestsOpt, true, "Enable OLM integration checks")
	scorecardCmd.Flags().Bool(scorecard.TenantTestsOpt, false, "Enable good tenant checks")
	scorecardCmd.Flags().String(scorecard.NamespacedManifestOpt, "", "Path to manifest for namespaced resources (e.g. RBAC and Operator manifest)")
	scorecardCmd.Flags().String(scorecard.GlobalManifestOpt, "", "Path to manifest for Global resources (e.g. CRD manifests)")
	scorecardCmd.Flags().String(scorecard.CRManifestOpt, "", "Path to manifest for Custom Resource (required)")
	scorecardCmd.Flags().String(scorecard.ProxyImageOpt, fmt.Sprintf("quay.io/operator-framework/scorecard-proxy:%s", strings.TrimSuffix(version.Version, "+git")), "Image name for scorecard proxy")
	scorecardCmd.Flags().String(scorecard.ProxyPullPolicyOpt, "Always", "Pull policy for scorecard proxy image")
	scorecardCmd.Flags().String(scorecard.CRDsDirOpt, scaffold.CRDsDir, "Directory containing CRDs (all CRD manifest filenames must have the suffix 'crd.yaml')")
	scorecardCmd.Flags().Bool(scorecard.VerboseOpt, false, "Enable verbose logging")
>>>>>>> 4011c4da

	if err := viper.BindPFlags(scorecardCmd.Flags()); err != nil {
		log.Fatalf("Failed to bind scorecard flags to viper: %v", err)
	}

	return scorecardCmd
}<|MERGE_RESOLUTION|>--- conflicted
+++ resolved
@@ -27,30 +27,6 @@
 	"github.com/spf13/viper"
 )
 
-<<<<<<< HEAD
-// scorecardConfig stores all scorecard config passed as flags
-type scorecardConfig struct {
-	namespace          string
-	kubeconfigPath     string
-	initTimeout        int
-	olmDeployed        bool
-	csvPath            string
-	basicTests         bool
-	olmTests           bool
-	tenantTests        bool
-	namespacedManifest string
-	globalManifest     string
-	crManifest         []string
-	proxyImage         string
-	proxyPullPolicy    string
-	crdsDir            string
-	verbose            bool
-}
-
-var scConf scorecardConfig
-
-=======
->>>>>>> 4011c4da
 func NewCmd() *cobra.Command {
 	scorecardCmd := &cobra.Command{
 		Use:   "scorecard",
@@ -60,24 +36,6 @@
 		RunE: scorecard.ScorecardTests,
 	}
 
-<<<<<<< HEAD
-	scorecardCmd.Flags().StringVar(&ScorecardConf, ConfigOpt, "", "config file (default is <project_dir>/.osdk-yaml)")
-	scorecardCmd.Flags().StringVar(&scConf.namespace, NamespaceOpt, "", "Namespace of custom resource created in cluster")
-	scorecardCmd.Flags().StringVar(&scConf.kubeconfigPath, KubeconfigOpt, "", "Path to kubeconfig of custom resource created in cluster")
-	scorecardCmd.Flags().IntVar(&scConf.initTimeout, InitTimeoutOpt, 10, "Timeout for status block on CR to be created in seconds")
-	scorecardCmd.Flags().BoolVar(&scConf.olmDeployed, OlmDeployedOpt, false, "The OLM has deployed the operator. Use only the CSV for test data")
-	scorecardCmd.Flags().StringVar(&scConf.csvPath, CSVPathOpt, "", "Path to CSV being tested")
-	scorecardCmd.Flags().BoolVar(&scConf.basicTests, BasicTestsOpt, true, "Enable basic operator checks")
-	scorecardCmd.Flags().BoolVar(&scConf.olmTests, OLMTestsOpt, true, "Enable OLM integration checks")
-	scorecardCmd.Flags().BoolVar(&scConf.tenantTests, TenantTestsOpt, false, "Enable good tenant checks")
-	scorecardCmd.Flags().StringVar(&scConf.namespacedManifest, NamespacedManifestOpt, "", "Path to manifest for namespaced resources (e.g. RBAC and Operator manifest)")
-	scorecardCmd.Flags().StringVar(&scConf.globalManifest, GlobalManifestOpt, "", "Path to manifest for Global resources (e.g. CRD manifests)")
-	scorecardCmd.Flags().StringSliceVar(&scConf.crManifest, CRManifestOpt, nil, "Path to manifest for Custom Resource (required) (specify flag multiple times for multiple CRs)")
-	scorecardCmd.Flags().StringVar(&scConf.proxyImage, ProxyImageOpt, fmt.Sprintf("quay.io/operator-framework/scorecard-proxy:%s", strings.TrimSuffix(version.Version, "+git")), "Image name for scorecard proxy")
-	scorecardCmd.Flags().StringVar(&scConf.proxyPullPolicy, ProxyPullPolicyOpt, "Always", "Pull policy for scorecard proxy image")
-	scorecardCmd.Flags().StringVar(&scConf.crdsDir, "crds-dir", scaffold.CRDsDir, "Directory containing CRDs (all CRD manifest filenames must have the suffix 'crd.yaml')")
-	scorecardCmd.Flags().BoolVar(&scConf.verbose, VerboseOpt, false, "Enable verbose logging")
-=======
 	scorecardCmd.Flags().String(scorecard.ConfigOpt, "", "config file (default is <project_dir>/.osdk-yaml)")
 	scorecardCmd.Flags().String(scorecard.NamespaceOpt, "", "Namespace of custom resource created in cluster")
 	scorecardCmd.Flags().String(scorecard.KubeconfigOpt, "", "Path to kubeconfig of custom resource created in cluster")
@@ -89,12 +47,11 @@
 	scorecardCmd.Flags().Bool(scorecard.TenantTestsOpt, false, "Enable good tenant checks")
 	scorecardCmd.Flags().String(scorecard.NamespacedManifestOpt, "", "Path to manifest for namespaced resources (e.g. RBAC and Operator manifest)")
 	scorecardCmd.Flags().String(scorecard.GlobalManifestOpt, "", "Path to manifest for Global resources (e.g. CRD manifests)")
-	scorecardCmd.Flags().String(scorecard.CRManifestOpt, "", "Path to manifest for Custom Resource (required)")
+	scorecardCmd.Flags().StringSlice(scorecard.CRManifestOpt, nil, "Path to manifest for Custom Resource (required) (specify flag multiple times for multiple CRs)")
 	scorecardCmd.Flags().String(scorecard.ProxyImageOpt, fmt.Sprintf("quay.io/operator-framework/scorecard-proxy:%s", strings.TrimSuffix(version.Version, "+git")), "Image name for scorecard proxy")
 	scorecardCmd.Flags().String(scorecard.ProxyPullPolicyOpt, "Always", "Pull policy for scorecard proxy image")
 	scorecardCmd.Flags().String(scorecard.CRDsDirOpt, scaffold.CRDsDir, "Directory containing CRDs (all CRD manifest filenames must have the suffix 'crd.yaml')")
 	scorecardCmd.Flags().Bool(scorecard.VerboseOpt, false, "Enable verbose logging")
->>>>>>> 4011c4da
 
 	if err := viper.BindPFlags(scorecardCmd.Flags()); err != nil {
 		log.Fatalf("Failed to bind scorecard flags to viper: %v", err)
