// Copyright 2019 The Operator-SDK Authors
//
// Licensed under the Apache License, Version 2.0 (the "License");
// you may not use this file except in compliance with the License.
// You may obtain a copy of the License at
//
//     http://www.apache.org/licenses/LICENSE-2.0
//
// Unless required by applicable law or agreed to in writing, software
// distributed under the License is distributed on an "AS IS" BASIS,
// WITHOUT WARRANTIES OR CONDITIONS OF ANY KIND, either express or implied.
// See the License for the specific language governing permissions and
// limitations under the License.

package migrate

import (
	"fmt"
	"os"
	"path/filepath"

	"github.com/operator-framework/operator-sdk/internal/pkg/scaffold"
	"github.com/operator-framework/operator-sdk/internal/pkg/scaffold/ansible"
	"github.com/operator-framework/operator-sdk/internal/pkg/scaffold/helm"
	"github.com/operator-framework/operator-sdk/internal/pkg/scaffold/input"
	"github.com/operator-framework/operator-sdk/internal/util/projutil"

	"github.com/pkg/errors"
	log "github.com/sirupsen/logrus"
	"github.com/spf13/cobra"
)

var (
	depManager string
	headerFile string
)

// NewCmd returns a command that will add source code to an existing non-go operator
func NewCmd() *cobra.Command {
	newCmd := &cobra.Command{
		Use:   "migrate",
		Short: "Adds source code to an operator",
		Long:  `operator-sdk migrate adds a main.go source file and any associated source files for an operator that is not of the "go" type.`,
		RunE:  migrateRun,
	}

<<<<<<< HEAD
	newCmd.Flags().StringVar(&depManager, "dep-manager", "modules", `Dependency manager the new project will use (choices: "dep", "modules")`)
=======
	newCmd.Flags().StringVar(&depManager, "dep-manager", "dep", `Dependency manager the new project will use (choices: "dep")`)
	newCmd.Flags().StringVar(&headerFile, "header-file", "", "Path to file containing headers for generated Go files. Copied to hack/boilerplate.go.txt")
>>>>>>> c447c45f

	return newCmd
}

// migrateRun determines the current operator type and runs the corresponding
// migrate function.
func migrateRun(cmd *cobra.Command, args []string) error {
	projutil.MustInProjectRoot()

	_ = projutil.CheckAndGetProjectGoPkg()

	opType := projutil.GetOperatorType()
	switch opType {
	case projutil.OperatorTypeAnsible:
		return migrateAnsible()
	case projutil.OperatorTypeHelm:
		return migrateHelm()
	}
	return fmt.Errorf("operator of type %s cannot be migrated", opType)
}

// migrateAnsible runs the migration process for an ansible-based operator
func migrateAnsible() error {
	wd := projutil.MustGetwd()

	cfg := &input.Config{
		Repo:           projutil.CheckAndGetProjectGoPkg(),
		AbsProjectPath: wd,
		ProjectName:    filepath.Base(wd),
	}

	dockerfile := ansible.DockerfileHybrid{
		Watches: true,
		Roles:   true,
	}
	_, err := os.Stat(ansible.PlaybookYamlFile)
	switch {
	case err == nil:
		dockerfile.Playbook = true
	case os.IsNotExist(err):
		log.Info("No playbook was found, so not including it in the new Dockerfile")
	default:
		return fmt.Errorf("error trying to stat %s: (%v)", ansible.PlaybookYamlFile, err)
	}
	if err := renameDockerfile(); err != nil {
		return err
	}

	s := &scaffold.Scaffold{}
	if headerFile != "" {
		err = s.Execute(cfg, &scaffold.Boilerplate{BoilerplateSrcPath: headerFile})
		if err != nil {
			return fmt.Errorf("boilerplate scaffold failed: (%v)", err)
		}
		s.BoilerplatePath = headerFile
	}

	if err := scaffoldAnsibleDepManager(s, cfg); err != nil {
		return errors.Wrap(err, "migrate Ansible dependency manager file scaffold failed")
	}

	err = s.Execute(cfg,
		&ansible.Main{},
		&dockerfile,
		&ansible.Entrypoint{},
		&ansible.UserSetup{},
		&ansible.K8sStatus{},
		&ansible.AoLogs{},
	)
	if err != nil {
		return fmt.Errorf("migrate ansible scaffold failed: (%v)", err)
	}
	return nil
}

// migrateHelm runs the migration process for a helm-based operator
func migrateHelm() error {
	wd := projutil.MustGetwd()

	cfg := &input.Config{
		Repo:           projutil.CheckAndGetProjectGoPkg(),
		AbsProjectPath: wd,
		ProjectName:    filepath.Base(wd),
	}

	if err := renameDockerfile(); err != nil {
		return err
	}

	s := &scaffold.Scaffold{}
	if headerFile != "" {
		err := s.Execute(cfg, &scaffold.Boilerplate{BoilerplateSrcPath: headerFile})
		if err != nil {
			return fmt.Errorf("boilerplate scaffold failed: (%v)", err)
		}
		s.BoilerplatePath = headerFile
	}

	if err := scaffoldHelmDepManager(s, cfg); err != nil {
		return errors.Wrap(err, "migrate Helm dependency manager file scaffold failed")
	}

	err := s.Execute(cfg,
		&helm.Main{},
		&helm.DockerfileHybrid{
			Watches:    true,
			HelmCharts: true,
		},
		&helm.Entrypoint{},
		&helm.UserSetup{},
	)
	if err != nil {
		return fmt.Errorf("migrate helm scaffold failed: (%v)", err)
	}
	return nil
}

func renameDockerfile() error {
	dockerfilePath := filepath.Join(scaffold.BuildDir, scaffold.DockerfileFile)
	newDockerfilePath := dockerfilePath + ".sdkold"
	err := os.Rename(dockerfilePath, newDockerfilePath)
	if err != nil {
		return fmt.Errorf("failed to rename Dockerfile: (%v)", err)
	}
	log.Infof("Renamed Dockerfile to %s and replaced with newer version. Compare the new Dockerfile to your old one and manually migrate any customizations", newDockerfilePath)
	return nil
}

func scaffoldHelmDepManager(s *scaffold.Scaffold, cfg *input.Config) error {
	var files []input.File
	switch m := projutil.DepManagerType(depManager); m {
	case projutil.DepManagerDep:
		files = append(files, &helm.GopkgToml{})
	case projutil.DepManagerGoMod:
		if err := goModCheck(); err != nil {
			return err
		}
		files = append(files, &helm.GoMod{}, &scaffold.Tools{})
	default:
		return projutil.ErrInvalidDepManager(depManager)
	}
	return s.Execute(cfg, files...)
}

func scaffoldAnsibleDepManager(s *scaffold.Scaffold, cfg *input.Config) error {
	var files []input.File
	switch m := projutil.DepManagerType(depManager); m {
	case projutil.DepManagerDep:
		files = append(files, &ansible.GopkgToml{})
	case projutil.DepManagerGoMod:
		if err := goModCheck(); err != nil {
			return err
		}
		files = append(files, &ansible.GoMod{}, &scaffold.Tools{})
	default:
		return projutil.ErrInvalidDepManager(depManager)
	}
	return s.Execute(cfg, files...)
}

func goModCheck() error {
	goModOn, err := projutil.GoModOn()
	if err == nil && !goModOn {
		log.Fatal(`Dependency manager "modules" has been selected but go modules are not active. ` +
			`Activate modules then run "operator-sdk migrate".`)
	}
	return err
}<|MERGE_RESOLUTION|>--- conflicted
+++ resolved
@@ -44,12 +44,8 @@
 		RunE:  migrateRun,
 	}
 
-<<<<<<< HEAD
 	newCmd.Flags().StringVar(&depManager, "dep-manager", "modules", `Dependency manager the new project will use (choices: "dep", "modules")`)
-=======
-	newCmd.Flags().StringVar(&depManager, "dep-manager", "dep", `Dependency manager the new project will use (choices: "dep")`)
 	newCmd.Flags().StringVar(&headerFile, "header-file", "", "Path to file containing headers for generated Go files. Copied to hack/boilerplate.go.txt")
->>>>>>> c447c45f
 
 	return newCmd
 }
