// Copyright 2019 The Operator-SDK Authors
//
// Licensed under the Apache License, Version 2.0 (the "License");
// you may not use this file except in compliance with the License.
// You may obtain a copy of the License at
//
//     http://www.apache.org/licenses/LICENSE-2.0
//
// Unless required by applicable law or agreed to in writing, software
// distributed under the License is distributed on an "AS IS" BASIS,
// WITHOUT WARRANTIES OR CONDITIONS OF ANY KIND, either express or implied.
// See the License for the specific language governing permissions and
// limitations under the License.

package migrate

import (
	"fmt"
	"os"
	"path/filepath"

	"github.com/operator-framework/operator-sdk/internal/pkg/scaffold"
	"github.com/operator-framework/operator-sdk/internal/pkg/scaffold/ansible"
	"github.com/operator-framework/operator-sdk/internal/pkg/scaffold/helm"
	"github.com/operator-framework/operator-sdk/internal/pkg/scaffold/input"
	"github.com/operator-framework/operator-sdk/internal/util/projutil"

	"github.com/pkg/errors"
	log "github.com/sirupsen/logrus"
	"github.com/spf13/cobra"
)

var depManager string

// NewCmd returns a command that will add source code to an existing non-go operator
func NewCmd() *cobra.Command {
	newCmd := &cobra.Command{
		Use:   "migrate",
		Short: "Adds source code to an operator",
		Long:  `operator-sdk migrate adds a main.go source file and any associated source files for an operator that is not of the "go" type.`,
		RunE:  migrateRun,
	}

<<<<<<< HEAD
	newCmd.Flags().StringVar(&depManager, "dep-manager", "mod", "Dependency manager the new project will use (choices: \"dep\", \"mod\")")
=======
	newCmd.Flags().StringVar(&depManager, "dep-manager", "dep", `Dependency manager the new project will use (choices: "dep")`)
>>>>>>> fc22a333

	return newCmd
}

// migrateRun determines the current operator type and runs the corresponding
// migrate function.
func migrateRun(cmd *cobra.Command, args []string) error {
	projutil.MustInProjectRoot()

	_ = projutil.CheckAndGetProjectGoPkg()

	opType := projutil.GetOperatorType()
	switch opType {
	case projutil.OperatorTypeAnsible:
		return migrateAnsible()
	case projutil.OperatorTypeHelm:
		return migrateHelm()
	}
	return fmt.Errorf("operator of type %s cannot be migrated", opType)
}

// migrateAnsible runs the migration process for an ansible-based operator
func migrateAnsible() error {
	wd := projutil.MustGetwd()

	cfg := &input.Config{
		Repo:           projutil.CheckAndGetProjectGoPkg(),
		AbsProjectPath: wd,
		ProjectName:    filepath.Base(wd),
	}
	s := &scaffold.Scaffold{}

	dockerfile := ansible.DockerfileHybrid{
		Watches: true,
		Roles:   true,
	}
	_, err := os.Stat(ansible.PlaybookYamlFile)
	switch {
	case err == nil:
		dockerfile.Playbook = true
	case os.IsNotExist(err):
		log.Info("No playbook was found, so not including it in the new Dockerfile")
	default:
		return fmt.Errorf("error trying to stat %s: (%v)", ansible.PlaybookYamlFile, err)
	}
	if err := renameDockerfile(); err != nil {
		return err
	}

	if err := scaffoldAnsibleDepManager(s, cfg); err != nil {
		return errors.Wrap(err, "migrate Ansible dependency manager file scaffold failed")
	}

	err = s.Execute(cfg,
		&ansible.Main{},
		&dockerfile,
		&ansible.Entrypoint{},
		&ansible.UserSetup{},
		&ansible.K8sStatus{},
		&ansible.AoLogs{},
	)
	if err != nil {
		return fmt.Errorf("migrate ansible scaffold failed: (%v)", err)
	}
	return nil
}

// migrateHelm runs the migration process for a helm-based operator
func migrateHelm() error {
	wd := projutil.MustGetwd()

	cfg := &input.Config{
		Repo:           projutil.CheckAndGetProjectGoPkg(),
		AbsProjectPath: wd,
		ProjectName:    filepath.Base(wd),
	}

	if err := renameDockerfile(); err != nil {
		return err
	}

	s := &scaffold.Scaffold{}
	if err := scaffoldHelmDepManager(s, cfg); err != nil {
		return errors.Wrap(err, "migrate Helm dependency manager file scaffold failed")
	}

	err := s.Execute(cfg,
		&helm.Main{},
		&helm.DockerfileHybrid{
			Watches:    true,
			HelmCharts: true,
		},
		&helm.Entrypoint{},
		&helm.UserSetup{},
	)
	if err != nil {
		return fmt.Errorf("migrate helm scaffold failed: (%v)", err)
	}
	return nil
}

func renameDockerfile() error {
	dockerfilePath := filepath.Join(scaffold.BuildDir, scaffold.DockerfileFile)
	newDockerfilePath := dockerfilePath + ".sdkold"
	err := os.Rename(dockerfilePath, newDockerfilePath)
	if err != nil {
		return fmt.Errorf("failed to rename Dockerfile: (%v)", err)
	}
	log.Infof("Renamed Dockerfile to %s and replaced with newer version. Compare the new Dockerfile to your old one and manually migrate any customizations", newDockerfilePath)
	return nil
}

func scaffoldHelmDepManager(s *scaffold.Scaffold, cfg *input.Config) error {
	var files []input.File
	switch m := projutil.DepManagerType(depManager); m {
	case projutil.DepManagerDep:
		files = append(files, &helm.GopkgToml{})
<<<<<<< HEAD
	case projutil.DepManagerGoMod:
		files = append(files, &helm.GoMod{}, &scaffold.Tools{})
	default:
		return projutil.ErrInvalidDepManagerType{Type: m}
=======
	default:
		return projutil.ErrInvalidDepManager
>>>>>>> fc22a333
	}
	return s.Execute(cfg, files...)
}

func scaffoldAnsibleDepManager(s *scaffold.Scaffold, cfg *input.Config) error {
	var files []input.File
	switch m := projutil.DepManagerType(depManager); m {
	case projutil.DepManagerDep:
		files = append(files, &ansible.GopkgToml{})
<<<<<<< HEAD
	case projutil.DepManagerGoMod:
		files = append(files, &ansible.GoMod{}, &scaffold.Tools{})
	default:
		return projutil.ErrInvalidDepManagerType{Type: m}
=======
	default:
		return projutil.ErrInvalidDepManager
>>>>>>> fc22a333
	}
	return s.Execute(cfg, files...)
}<|MERGE_RESOLUTION|>--- conflicted
+++ resolved
@@ -41,11 +41,7 @@
 		RunE:  migrateRun,
 	}
 
-<<<<<<< HEAD
-	newCmd.Flags().StringVar(&depManager, "dep-manager", "mod", "Dependency manager the new project will use (choices: \"dep\", \"mod\")")
-=======
-	newCmd.Flags().StringVar(&depManager, "dep-manager", "dep", `Dependency manager the new project will use (choices: "dep")`)
->>>>>>> fc22a333
+	newCmd.Flags().StringVar(&depManager, "dep-manager", "mod", `Dependency manager the new project will use (choices: "dep", "mod")`)
 
 	return newCmd
 }
@@ -163,15 +159,10 @@
 	switch m := projutil.DepManagerType(depManager); m {
 	case projutil.DepManagerDep:
 		files = append(files, &helm.GopkgToml{})
-<<<<<<< HEAD
 	case projutil.DepManagerGoMod:
 		files = append(files, &helm.GoMod{}, &scaffold.Tools{})
 	default:
-		return projutil.ErrInvalidDepManagerType{Type: m}
-=======
-	default:
-		return projutil.ErrInvalidDepManager
->>>>>>> fc22a333
+		return projutil.ErrInvalidDepManager(depManager)
 	}
 	return s.Execute(cfg, files...)
 }
@@ -181,15 +172,10 @@
 	switch m := projutil.DepManagerType(depManager); m {
 	case projutil.DepManagerDep:
 		files = append(files, &ansible.GopkgToml{})
-<<<<<<< HEAD
 	case projutil.DepManagerGoMod:
 		files = append(files, &ansible.GoMod{}, &scaffold.Tools{})
 	default:
-		return projutil.ErrInvalidDepManagerType{Type: m}
-=======
-	default:
-		return projutil.ErrInvalidDepManager
->>>>>>> fc22a333
+		return projutil.ErrInvalidDepManager(depManager)
 	}
 	return s.Execute(cfg, files...)
 }