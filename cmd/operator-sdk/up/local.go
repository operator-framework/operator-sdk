// Copyright 2018 The Operator-SDK Authors
//
// Licensed under the Apache License, Version 2.0 (the "License");
// you may not use this file except in compliance with the License.
// You may obtain a copy of the License at
//
//     http://www.apache.org/licenses/LICENSE-2.0
//
// Unless required by applicable law or agreed to in writing, software
// distributed under the License is distributed on an "AS IS" BASIS,
// WITHOUT WARRANTIES OR CONDITIONS OF ANY KIND, either express or implied.
// See the License for the specific language governing permissions and
// limitations under the License.

package up

import (
	"fmt"
	"os"
	"os/exec"
	"os/signal"
	"path"
	"path/filepath"
	"runtime"
	"strings"
	"syscall"

	"github.com/operator-framework/operator-sdk/internal/pkg/scaffold"
	k8sInternal "github.com/operator-framework/operator-sdk/internal/util/k8sutil"
	"github.com/operator-framework/operator-sdk/internal/util/projutil"
	"github.com/operator-framework/operator-sdk/pkg/ansible"
	aoflags "github.com/operator-framework/operator-sdk/pkg/ansible/flags"
	"github.com/operator-framework/operator-sdk/pkg/helm"
	hoflags "github.com/operator-framework/operator-sdk/pkg/helm/flags"
	"github.com/operator-framework/operator-sdk/pkg/k8sutil"
	"github.com/operator-framework/operator-sdk/pkg/log/zap"
	sdkVersion "github.com/operator-framework/operator-sdk/version"

	log "github.com/sirupsen/logrus"
	"github.com/spf13/cobra"
	logf "sigs.k8s.io/controller-runtime/pkg/runtime/log"
)

// newLocalCmd - up local command to run an operator loccally
func newLocalCmd() *cobra.Command {
	upLocalCmd := &cobra.Command{
		Use:   "local",
		Short: "Launches the operator locally",
		Long: `The operator-sdk up local command launches the operator on the local machine
by building the operator binary with the ability to access a
kubernetes cluster using a kubeconfig file.
`,
		RunE: upLocalFunc,
	}

	upLocalCmd.Flags().StringVar(&kubeConfig, "kubeconfig", "", "The file path to kubernetes configuration file; defaults to location specified by $KUBECONFIG with a fallback to $HOME/.kube/config if not set")
	upLocalCmd.Flags().StringVar(&operatorFlags, "operator-flags", "", "The flags that the operator needs. Example: \"--flag1 value1 --flag2=value2\"")
	upLocalCmd.Flags().StringVar(&namespace, "namespace", "", "The namespace where the operator watches for changes.")
	upLocalCmd.Flags().StringVar(&ldFlags, "go-ldflags", "", "Set Go linker options")
	switch projutil.GetOperatorType() {
	case projutil.OperatorTypeAnsible:
		ansibleOperatorFlags = aoflags.AddTo(upLocalCmd.Flags(), "(ansible operator)")
	case projutil.OperatorTypeHelm:
		helmOperatorFlags = hoflags.AddTo(upLocalCmd.Flags(), "(helm operator)")
	}
	return upLocalCmd
}

var (
	kubeConfig           string
	operatorFlags        string
	namespace            string
	ldFlags              string
	ansibleOperatorFlags *aoflags.AnsibleOperatorFlags
	helmOperatorFlags    *hoflags.HelmOperatorFlags
)

func upLocalFunc(cmd *cobra.Command, args []string) error {
	log.Info("Running the operator locally.")

	// get default namespace to watch if unset
	if !cmd.Flags().Changed("namespace") {
		_, defaultNamespace, err := k8sInternal.GetKubeconfigAndNamespace(kubeConfig)
		if err != nil {
			return fmt.Errorf("failed to get kubeconfig and default namespace: %v", err)
		}
		namespace = defaultNamespace
	}
	log.Infof("Using namespace %s.", namespace)

	switch t := projutil.GetOperatorType(); t {
	case projutil.OperatorTypeGo:
		return upLocal()
	case projutil.OperatorTypeAnsible:
		return upLocalAnsible()
	case projutil.OperatorTypeHelm:
		return upLocalHelm()
	}
	return projutil.ErrUnknownOperatorType{}
}

func upLocal() error {
	projutil.MustInProjectRoot()
	absProjectPath := projutil.MustGetwd()
	projectName := filepath.Base(absProjectPath)
	outputBinName := filepath.Join(scaffold.BuildBinDir, projectName+"-local")
	if err := buildLocal(outputBinName); err != nil {
		return fmt.Errorf("failed to build operator to run locally: (%v)", err)
	}

	args := []string{}
	if operatorFlags != "" {
		extraArgs := strings.Split(operatorFlags, " ")
		args = append(args, extraArgs...)
	}
	dc := exec.Command(outputBinName, args...)
	c := make(chan os.Signal)
	signal.Notify(c, os.Interrupt, syscall.SIGTERM)
	go func() {
		<-c
		err := dc.Process.Kill()
		if err != nil {
			log.Fatalf("Failed to terminate the operator: (%v)", err)
		}
		os.Exit(0)
	}()
	dc.Env = os.Environ()
	// only set env var if user explicitly specified a kubeconfig path
	if kubeConfig != "" {
		dc.Env = append(dc.Env, fmt.Sprintf("%v=%v", k8sutil.KubeConfigEnvVar, kubeConfig))
	}
	dc.Env = append(dc.Env, fmt.Sprintf("%v=%v", k8sutil.WatchNamespaceEnvVar, namespace))
	if err := projutil.ExecCmd(dc); err != nil {
		return fmt.Errorf("failed to run operator locally: (%v)", err)
	}
	return nil
}

func upLocalAnsible() error {
	logf.SetLogger(zap.Logger())
	if err := setupOperatorEnv(); err != nil {
		return err
	}
	return ansible.Run(ansibleOperatorFlags)
}

func upLocalHelm() error {
	logf.SetLogger(zap.Logger())
	if err := setupOperatorEnv(); err != nil {
		return err
	}
	return helm.Run(helmOperatorFlags)
}

func setupOperatorEnv() error {
	// Set the kubeconfig that the manager will be able to grab
	// only set env var if user explicitly specified a kubeconfig path
	if kubeConfig != "" {
		if err := os.Setenv(k8sutil.KubeConfigEnvVar, kubeConfig); err != nil {
			return fmt.Errorf("failed to set %s environment variable: (%v)", k8sutil.KubeConfigEnvVar, err)
		}
	}
	// Set the namespace that the manager will be able to grab
	if namespace != "" {
		if err := os.Setenv(k8sutil.WatchNamespaceEnvVar, namespace); err != nil {
			return fmt.Errorf("failed to set %s environment variable: (%v)", k8sutil.WatchNamespaceEnvVar, err)
		}
	}
	// Set the operator name, if not already set
	projutil.MustInProjectRoot()
	if _, err := k8sutil.GetOperatorName(); err != nil {
		operatorName := filepath.Base(projutil.MustGetwd())
		if err := os.Setenv(k8sutil.OperatorNameEnvVar, operatorName); err != nil {
			return fmt.Errorf("failed to set %s environment variable: (%v)", k8sutil.OperatorNameEnvVar, err)
		}
	}
	return nil
}

func buildLocal(outputBinName string) error {
	var args []string
	if ldFlags != "" {
		args = []string{"-ldflags", ldFlags}
	}
	opts := projutil.GoCmdOptions{
		BinName:     outputBinName,
<<<<<<< HEAD
		PackagePath: filepath.Join(projutil.GetGoPkg(), scaffold.ManagerDir),
=======
		PackagePath: path.Join(projutil.CheckAndGetProjectGoPkg(), filepath.ToSlash(scaffold.ManagerDir)),
>>>>>>> e9e59c05
		Args:        args,
		GoMod:       projutil.IsDepManagerGoMod(),
	}
	return projutil.GoBuild(opts)
}

func printVersion() {
	log.Infof("Go Version: %s", runtime.Version())
	log.Infof("Go OS/Arch: %s/%s", runtime.GOOS, runtime.GOARCH)
	log.Infof("Version of operator-sdk: %v", sdkVersion.Version)
}<|MERGE_RESOLUTION|>--- conflicted
+++ resolved
@@ -184,11 +184,7 @@
 	}
 	opts := projutil.GoCmdOptions{
 		BinName:     outputBinName,
-<<<<<<< HEAD
-		PackagePath: filepath.Join(projutil.GetGoPkg(), scaffold.ManagerDir),
-=======
-		PackagePath: path.Join(projutil.CheckAndGetProjectGoPkg(), filepath.ToSlash(scaffold.ManagerDir)),
->>>>>>> e9e59c05
+		PackagePath: path.Join(projutil.GetGoPkg(), filepath.ToSlash(scaffold.ManagerDir)),
 		Args:        args,
 		GoMod:       projutil.IsDepManagerGoMod(),
 	}
