--- conflicted
+++ resolved
@@ -62,10 +62,7 @@
 	newCmd.Flags().BoolVar(&skipGit, "skip-git-init", false, "Do not init the directory as a git repository")
 	newCmd.Flags().StringVar(&headerFile, "header-file", "", "Path to file containing headers for generated Go files. Copied to hack/boilerplate.go.txt")
 	newCmd.Flags().BoolVar(&makeVendor, "vendor", false, "Use a vendor directory for dependencies. This flag only applies when --dep-manager=modules (the default)")
-<<<<<<< HEAD
-=======
 	newCmd.Flags().BoolVar(&skipValidation, "skip-validation", false, "Do not validate the resulting project's structure and dependencies")
->>>>>>> fd7d925d
 	newCmd.Flags().BoolVar(&generatePlaybook, "generate-playbook", false, "Generate a playbook skeleton. (Only used for --type ansible)")
 
 	newCmd.Flags().StringVar(&helmChartRef, "helm-chart", "", "Initialize helm operator with existing helm chart (<URL>, <repo>/<name>, or local path)")
@@ -85,10 +82,7 @@
 	repo             string
 	skipGit          bool
 	makeVendor       bool
-<<<<<<< HEAD
-=======
 	skipValidation   bool
->>>>>>> fd7d925d
 	generatePlaybook bool
 
 	helmChartRef     string
@@ -129,15 +123,10 @@
 		}
 	}
 
-<<<<<<< HEAD
-	if err := checkProject(); err != nil {
-		return err
-=======
 	if !skipValidation {
 		if err := validateProject(); err != nil {
 			return err
 		}
->>>>>>> fd7d925d
 	}
 
 	if err := initGit(); err != nil {
@@ -458,16 +447,10 @@
 			return err
 		}
 	case projutil.DepManagerGoMod:
-<<<<<<< HEAD
-		// Only when a user requests a vendor directory be created should "go mod"
-		// be run during project initialization.
-		if makeVendor {
-			log.Info("Running go mod vendor")
-=======
 		// Only when a user requests a vendor directory be created should
 		// "go mod vendor" be run during project initialization.
 		if makeVendor {
->>>>>>> fd7d925d
+			log.Info("Running go mod vendor")
 			opts := projutil.GoCmdOptions{
 				Args: []string{"-v"},
 				Dir:  filepath.Join(projutil.MustGetwd(), projectName),
