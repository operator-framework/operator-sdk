--- conflicted
+++ resolved
@@ -98,7 +98,7 @@
 	}
 
 	if repo == "" {
-		repo = filepath.Join(projutil.GetGoPkg(), projectName)
+		repo = path.Join(projutil.GetGoPkg(), projectName)
 	}
 
 	log.Infof("Creating new %s operator '%s'.", strings.Title(operatorType), projectName)
@@ -162,11 +162,7 @@
 
 func doGoScaffold() error {
 	cfg := &input.Config{
-<<<<<<< HEAD
 		Repo:           repo,
-=======
-		Repo:           path.Join(projutil.CheckAndGetProjectGoPkg(), projectName),
->>>>>>> e9e59c05
 		AbsProjectPath: filepath.Join(projutil.MustGetwd(), projectName),
 		ProjectName:    projectName,
 	}
