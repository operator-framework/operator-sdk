--- conflicted
+++ resolved
@@ -54,11 +54,7 @@
 	newCmd.Flags().StringVar(&apiVersion, "api-version", "", "Kubernetes apiVersion and has a format of $GROUP_NAME/$VERSION (e.g app.example.com/v1alpha1) - used with \"ansible\" or \"helm\" types")
 	newCmd.Flags().StringVar(&kind, "kind", "", "Kubernetes CustomResourceDefintion kind. (e.g AppService) - used with \"ansible\" or \"helm\" types")
 	newCmd.Flags().StringVar(&operatorType, "type", "go", "Type of operator to initialize (choices: \"go\", \"ansible\" or \"helm\")")
-<<<<<<< HEAD
-	newCmd.Flags().StringVar(&depManager, "dep-manager", "mod", "Dependency manager the new project will use (choices: \"dep\", \"mod\")")
-=======
-	newCmd.Flags().StringVar(&depManager, "dep-manager", "dep", `Dependency manager the new project will use (choices: "dep")`)
->>>>>>> fc22a333
+	newCmd.Flags().StringVar(&depManager, "dep-manager", "mod", `Dependency manager the new project will use (choices: "dep", "mod")`)
 	newCmd.Flags().BoolVar(&skipGit, "skip-git-init", false, "Do not init the directory as a git repository")
 	newCmd.Flags().BoolVar(&generatePlaybook, "generate-playbook", false, "Generate a playbook skeleton. (Only used for --type ansible)")
 	newCmd.Flags().BoolVar(&isClusterScoped, "cluster-scoped", false, "Generate cluster-scoped resources instead of namespace-scoped")
@@ -160,15 +156,10 @@
 	switch m := projutil.DepManagerType(depManager); m {
 	case projutil.DepManagerDep:
 		err = s.Execute(cfg, &scaffold.GopkgToml{})
-<<<<<<< HEAD
 	case projutil.DepManagerGoMod:
 		err = s.Execute(cfg, &scaffold.GoMod{}, &scaffold.Tools{})
 	default:
-		err = projutil.ErrInvalidDepManagerType{Type: m}
-=======
-	default:
-		err = projutil.ErrInvalidDepManager
->>>>>>> fc22a333
+		err = projutil.ErrNoDepManager
 	}
 	if err != nil {
 		return fmt.Errorf("dependency manager file scaffold failed: (%v)", err)
@@ -393,7 +384,6 @@
 		if err := execProjCmd("dep", "ensure", "-v"); err != nil {
 			return err
 		}
-<<<<<<< HEAD
 	case projutil.DepManagerGoMod:
 		log.Info("Running go mod ...")
 		if err := execProjCmd("go", "mod", "vendor", "-v"); err != nil {
@@ -403,11 +393,7 @@
 			return err
 		}
 	default:
-		return projutil.ErrInvalidDepManagerType{Type: m}
-=======
-	default:
-		return projutil.ErrInvalidDepManager
->>>>>>> fc22a333
+		return projutil.ErrInvalidDepManager(depManager)
 	}
 	log.Info("Done getting dependencies")
 	return nil
