// Copyright 2018 The Operator-SDK Authors
//
// Licensed under the Apache License, Version 2.0 (the "License");
// you may not use this file except in compliance with the License.
// You may obtain a copy of the License at
//
//     http://www.apache.org/licenses/LICENSE-2.0
//
// Unless required by applicable law or agreed to in writing, software
// distributed under the License is distributed on an "AS IS" BASIS,
// WITHOUT WARRANTIES OR CONDITIONS OF ANY KIND, either express or implied.
// See the License for the specific language governing permissions and
// limitations under the License.

package new

import (
	"fmt"
	"os"
	"os/exec"
	"path"
	"path/filepath"
	"strings"

	"github.com/operator-framework/operator-sdk/internal/scaffold"
	"github.com/operator-framework/operator-sdk/internal/scaffold/ansible"
	"github.com/operator-framework/operator-sdk/internal/scaffold/helm"
	"github.com/operator-framework/operator-sdk/internal/scaffold/input"
	"github.com/operator-framework/operator-sdk/internal/util/projutil"

	"github.com/ghodss/yaml"
	"github.com/pkg/errors"
	log "github.com/sirupsen/logrus"
	"github.com/spf13/cobra"
	"k8s.io/client-go/discovery"
	"sigs.k8s.io/controller-runtime/pkg/client/config"
)

func NewCmd() *cobra.Command { //nolint:golint
	/*
		The nolint here is used to hide the warning
		"func name will be used as new.NewCmd by other packages,
		and that stutters; consider calling this Cmd"
		which is a false positive.
	*/
	newCmd := &cobra.Command{
		Use:   "new <project-name>",
		Short: "Creates a new operator application",
		Long: `The operator-sdk new command creates a new operator application and
generates a default directory layout based on the input <project-name>.

<project-name> is the project name of the new operator. (e.g app-operator)

For example:

	$ mkdir $HOME/projects/example.com/
	$ cd $HOME/projects/example.com/
	$ operator-sdk new app-operator
generates a skeletal app-operator application in $HOME/projects/example.com/app-operator.
`,
		RunE: newFunc,
	}

	newCmd.Flags().StringVar(&apiVersion, "api-version", "",
		"Kubernetes apiVersion and has a format of $GROUP_NAME/$VERSION (e.g app.example.com/v1alpha1) - used"+
			" with \"ansible\" or \"helm\" types")
	newCmd.Flags().StringVar(&kind, "kind", "",
		"Kubernetes CustomResourceDefintion kind. (e.g AppService) - used with \"ansible\" or \"helm\" types")
	newCmd.Flags().StringVar(&operatorType, "type", "go",
		"Type of operator to initialize (choices: \"go\", \"ansible\" or \"helm\")")
	newCmd.Flags().StringVar(&repo, "repo", "",
		"Project repository path for Go operators. Used as the project's Go import path. This must be set if"+
			" outside of $GOPATH/src (e.g. github.com/example-inc/my-operator)")
	newCmd.Flags().BoolVar(&gitInit, "git-init", false,
		"Initialize the project directory as a git repository (default false)")
	newCmd.Flags().StringVar(&headerFile, "header-file", "",
		"Path to file containing headers for generated Go files. Copied to hack/boilerplate.go.txt")
	newCmd.Flags().BoolVar(&makeVendor, "vendor", false, "Use a vendor directory for dependencies")
	newCmd.Flags().BoolVar(&skipValidation, "skip-validation", false,
		"Do not validate the resulting project's structure and dependencies. (Only used for --type go)")
	newCmd.Flags().BoolVar(&generatePlaybook, "generate-playbook", false,
		"Generate a playbook skeleton. (Only used for --type ansible)")
	newCmd.Flags().StringVar(&helmChartRef, "helm-chart", "",
		"Initialize helm operator with existing helm chart (<URL>, <repo>/<name>, or local path)")
	newCmd.Flags().StringVar(&helmChartVersion, "helm-chart-version", "",
		"Specific version of the helm chart (default is latest version)")
	newCmd.Flags().StringVar(&helmChartRepo, "helm-chart-repo", "",
		"Chart repository URL for the requested helm chart")

	return newCmd
}

var (
	apiVersion       string
	kind             string
	operatorType     string
	projectName      string
	headerFile       string
	repo             string
	gitInit          bool
	makeVendor       bool
	skipValidation   bool
	generatePlaybook bool

	helmChartRef     string
	helmChartVersion string
	helmChartRepo    string
)

func newFunc(cmd *cobra.Command, args []string) error {
	if err := parse(cmd, args); err != nil {
		return err
	}
	mustBeNewProject()
	if err := verifyFlags(); err != nil {
		return err
	}

	log.Infof("Creating new %s operator '%s'.", strings.Title(operatorType), projectName)

	switch operatorType {
	case projutil.OperatorTypeGo:
		if repo == "" {
			repo = path.Join(projutil.GetGoPkg(), projectName)
		}
		if err := doGoScaffold(); err != nil {
			return err
		}
		if err := getDeps(); err != nil {
			return err
		}
		if !skipValidation {
			if err := validateProject(); err != nil {
				return err
			}
		}

	case projutil.OperatorTypeAnsible:
		if err := doAnsibleScaffold(); err != nil {
			return err
		}
	case projutil.OperatorTypeHelm:
		if err := doHelmScaffold(); err != nil {
			return err
		}
	}

	if gitInit {
		if err := initGit(); err != nil {
			return err
		}
	}

	log.Info("Project creation complete.")
	return nil
}

func parse(cmd *cobra.Command, args []string) error {
	if len(args) != 1 {
		return fmt.Errorf("command %s requires exactly one argument", cmd.CommandPath())
	}
	projectName = args[0]
	if len(projectName) == 0 {
		return fmt.Errorf("project name must not be empty")
	}
	return nil
}

// mustBeNewProject checks if the given project exists under the current diretory.
// it exits with error when the project exists.
func mustBeNewProject() {
	fp := filepath.Join(projutil.MustGetwd(), projectName)
	stat, err := os.Stat(fp)
	if err != nil && os.IsNotExist(err) {
		return
	}
	if err != nil {
		log.Fatalf("Failed to determine if project (%v) exists", projectName)
	}
	if stat.IsDir() {
		log.Fatalf("Project (%v) in (%v) path already exists. Please use a different project name or delete"+
			" the existing one", projectName, fp)
	}
}

func doGoScaffold() error {
	cfg := &input.Config{
		Repo:           repo,
		AbsProjectPath: filepath.Join(projutil.MustGetwd(), projectName),
		ProjectName:    projectName,
	}
	s := &scaffold.Scaffold{}

	if headerFile != "" {
		err := s.Execute(cfg, &scaffold.Boilerplate{BoilerplateSrcPath: headerFile})
		if err != nil {
			return fmt.Errorf("boilerplate scaffold failed: (%v)", err)
		}
		s.BoilerplatePath = headerFile
	}

	if err := projutil.CheckGoModules(); err != nil {
		return err
	}

	err := s.Execute(cfg,
		&scaffold.GoMod{},
		&scaffold.Tools{},
		&scaffold.Cmd{},
		&scaffold.Dockerfile{},
		&scaffold.Entrypoint{},
		&scaffold.UserSetup{},
		&scaffold.ServiceAccount{},
		&scaffold.Role{},
		&scaffold.RoleBinding{},
		&scaffold.Operator{},
		&scaffold.Apis{},
		&scaffold.Controller{},
		&scaffold.Version{},
		&scaffold.Gitignore{},
	)
	if err != nil {
		return fmt.Errorf("new Go scaffold failed: (%v)", err)
	}
	return nil
}

func doAnsibleScaffold() error {
	cfg := &input.Config{
		AbsProjectPath: filepath.Join(projutil.MustGetwd(), projectName),
		ProjectName:    projectName,
	}

	resource, err := scaffold.NewResource(apiVersion, kind)
	if err != nil {
		return fmt.Errorf("invalid apiVersion and kind: (%v)", err)
	}

	roleFiles := ansible.RolesFiles{Resource: *resource}
	roleTemplates := ansible.RolesTemplates{Resource: *resource}

	s := &scaffold.Scaffold{}
	err = s.Execute(cfg,
		&scaffold.ServiceAccount{},
		&scaffold.Role{},
		&scaffold.RoleBinding{},
		&scaffold.CRD{Resource: resource},
		&scaffold.CR{Resource: resource},
		&ansible.BuildDockerfile{GeneratePlaybook: generatePlaybook},
		&ansible.RolesReadme{Resource: *resource},
		&ansible.RolesMetaMain{Resource: *resource},
		&roleFiles,
		&roleTemplates,
		&ansible.RolesVarsMain{Resource: *resource},
		&ansible.MoleculeTestLocalPlaybook{Resource: *resource},
		&ansible.RolesDefaultsMain{Resource: *resource},
		&ansible.RolesTasksMain{Resource: *resource},
		&ansible.MoleculeDefaultMolecule{},
		&ansible.BuildTestFrameworkDockerfile{},
		&ansible.MoleculeTestClusterMolecule{},
		&ansible.MoleculeDefaultPrepare{},
		&ansible.MoleculeDefaultPlaybook{
			GeneratePlaybook: generatePlaybook,
			Resource:         *resource,
		},
		&ansible.BuildTestFrameworkAnsibleTestScript{},
		&ansible.MoleculeDefaultAsserts{},
		&ansible.MoleculeTestClusterPlaybook{Resource: *resource},
		&ansible.RolesHandlersMain{Resource: *resource},
		&ansible.Watches{
			GeneratePlaybook: generatePlaybook,
			Resource:         *resource,
		},
		&ansible.DeployOperator{},
		&ansible.Travis{},
		&ansible.MoleculeTestLocalMolecule{},
		&ansible.MoleculeTestLocalPrepare{Resource: *resource},
	)
	if err != nil {
		return fmt.Errorf("new ansible scaffold failed: (%v)", err)
	}

	// Remove placeholders from empty directories
	err = os.Remove(filepath.Join(s.AbsProjectPath, roleFiles.Path))
	if err != nil {
		return fmt.Errorf("new ansible scaffold failed: (%v)", err)
	}
	err = os.Remove(filepath.Join(s.AbsProjectPath, roleTemplates.Path))
	if err != nil {
		return fmt.Errorf("new ansible scaffold failed: (%v)", err)
	}

	// Decide on playbook.
	if generatePlaybook {
		log.Infof("Generating %s playbook.", strings.Title(operatorType))

		err := s.Execute(cfg,
			&ansible.Playbook{Resource: *resource},
		)
		if err != nil {
			return fmt.Errorf("new ansible playbook scaffold failed: (%v)", err)
		}
	}

	// update deploy/role.yaml for the given resource r.
	if err := scaffold.UpdateRoleForResource(resource, cfg.AbsProjectPath); err != nil {
		return fmt.Errorf("failed to update the RBAC manifest for the resource (%v, %v): (%v)",
			resource.APIVersion, resource.Kind, err)
	}
	return nil
}

func doHelmScaffold() error {
	cfg := &input.Config{
		AbsProjectPath: filepath.Join(projutil.MustGetwd(), projectName),
		ProjectName:    projectName,
	}

	createOpts := helm.CreateChartOptions{
		ResourceAPIVersion: apiVersion,
		ResourceKind:       kind,
		Chart:              helmChartRef,
		Version:            helmChartVersion,
		Repo:               helmChartRepo,
	}

	resource, chart, err := helm.CreateChart(cfg.AbsProjectPath, createOpts)
	if err != nil {
		return fmt.Errorf("failed to create helm chart: %w", err)
	}

<<<<<<< HEAD
	valuesPath := filepath.Join("<project_dir>", helm.HelmChartsDir, chart.Name(), "values.yaml")

	rawValues, err := yaml.Marshal(chart.Values)
	if err != nil {
		return fmt.Errorf("failed to get raw chart values: %w", err)
	}
	crSpec := fmt.Sprintf("# Default values copied from %s\n\n%s", valuesPath, rawValues)
=======
	valuesPath := filepath.Join("<project_dir>", helm.HelmChartsDir,
		chart.GetMetadata().GetName(), "values.yaml")
	crSpec := fmt.Sprintf("# Default values copied from %s\n\n%s", valuesPath, chart.GetValues().GetRaw())
>>>>>>> 78150309

	roleScaffold := helm.DefaultRoleScaffold
	if k8sCfg, err := config.GetConfig(); err != nil {
		log.Warnf("Using default RBAC rules: failed to get Kubernetes config: %s", err)
	} else if dc, err := discovery.NewDiscoveryClientForConfig(k8sCfg); err != nil {
		log.Warnf("Using default RBAC rules: failed to create Kubernetes discovery client: %s", err)
	} else {
		roleScaffold = helm.GenerateRoleScaffold(dc, chart)
	}

	s := &scaffold.Scaffold{}
	err = s.Execute(cfg,
		&helm.Dockerfile{},
		&helm.WatchesYAML{
			Resource:  resource,
			ChartName: chart.Name(),
		},
		&scaffold.ServiceAccount{},
		&roleScaffold,
		&scaffold.RoleBinding{IsClusterScoped: roleScaffold.IsClusterScoped},
		&helm.Operator{},
		&scaffold.CRD{Resource: resource},
		&scaffold.CR{
			Resource: resource,
			Spec:     crSpec,
		},
	)
	if err != nil {
		return fmt.Errorf("new helm scaffold failed: %w", err)
	}

	if err := scaffold.UpdateRoleForResource(resource, cfg.AbsProjectPath); err != nil {
<<<<<<< HEAD
		return fmt.Errorf("failed to update the RBAC manifest for resource (%v, %v): %w", resource.APIVersion, resource.Kind, err)
=======
		return fmt.Errorf("failed to update the RBAC manifest for resource (%v, %v): (%v)",
			resource.APIVersion, resource.Kind, err)
>>>>>>> 78150309
	}
	return nil
}

func verifyFlags() error {
	if operatorType != projutil.OperatorTypeGo && operatorType != projutil.OperatorTypeAnsible &&
		operatorType != projutil.OperatorTypeHelm {
		return errors.Wrap(projutil.ErrUnknownOperatorType{Type: operatorType},
			"value of --type can only be `go`, `ansible`, or `helm`")
	}
	if operatorType != projutil.OperatorTypeAnsible && generatePlaybook {
		return fmt.Errorf("value of --generate-playbook can only be used with --type `ansible`")
	}

	if len(helmChartRef) != 0 {
		if operatorType != projutil.OperatorTypeHelm {
			return fmt.Errorf("value of --helm-chart can only be used with --type=helm")
		}
	} else if len(helmChartRepo) != 0 {
		return fmt.Errorf("value of --helm-chart-repo can only be used with --type=helm and --helm-chart")
	} else if len(helmChartVersion) != 0 {
		return fmt.Errorf("value of --helm-chart-version can only be used with --type=helm and --helm-chart")
	}

	if operatorType == projutil.OperatorTypeGo {
		if len(apiVersion) != 0 || len(kind) != 0 {
			return fmt.Errorf("operators of type Go do not use --api-version or --kind")
		}

		if err := projutil.CheckRepo(repo); err != nil {
			return err
		}
	}

	// --api-version and --kind are required with --type=ansible and --type=helm, with one exception.
	//
	// If --type=helm and --helm-chart is set, --api-version and --kind are optional. If left unset,
	// sane defaults are used when the specified helm chart is created.
	if operatorType == projutil.OperatorTypeAnsible || operatorType == projutil.OperatorTypeHelm &&
		len(helmChartRef) == 0 {
		if len(apiVersion) == 0 {
			return fmt.Errorf("value of --api-version must not have empty value")
		}
		if len(kind) == 0 {
			return fmt.Errorf("value of --kind must not have empty value")
		}
		kindFirstLetter := string(kind[0])
		if kindFirstLetter != strings.ToUpper(kindFirstLetter) {
			return fmt.Errorf("value of --kind must start with an uppercase letter")
		}
		if strings.Count(apiVersion, "/") != 1 {
			return fmt.Errorf("value of --api-version has wrong format (%v); format must be "+
				"$GROUP_NAME/$VERSION (e.g app.example.com/v1alpha1)", apiVersion)
		}
	}

	return nil
}

func execProjCmd(cmd string, args ...string) error {
	dc := exec.Command(cmd, args...)
	dc.Dir = filepath.Join(projutil.MustGetwd(), projectName)
	return projutil.ExecCmd(dc)
}

func getDeps() error {

	// Only when a user requests a vendor directory be created should
	// "go mod vendor" be run during project initialization.
	if !makeVendor {
		return nil
	}

	log.Info("Running go mod vendor")
	opts := projutil.GoCmdOptions{
		Args: []string{"-v"},
		Dir:  filepath.Join(projutil.MustGetwd(), projectName),
	}
	if err := projutil.GoCmd("mod vendor", opts); err != nil {
		return err
	}
	log.Info("Done getting dependencies")
	return nil
}

func initGit() error {
	log.Info("Running git init")
	if err := execProjCmd("git", "init"); err != nil {
		return errors.Wrapf(err, "failed to run git init")
	}
	log.Info("Run git init done")
	return nil
}

func validateProject() error {
	log.Info("Validating project")
	// Run "go build ./..." to make sure all packages can be built
	// correctly. From "go help build":
	//
	//	When compiling multiple packages or a single non-main package,
	//	build compiles the packages but discards the resulting object,
	//	serving only as a check that the packages can be built.
	opts := projutil.GoCmdOptions{
		PackagePath: "./...",
		Dir:         filepath.Join(projutil.MustGetwd(), projectName),
	}
	if err := projutil.GoBuild(opts); err != nil {
		return err
	}
	log.Info("Project validation successful.")
	return nil
}<|MERGE_RESOLUTION|>--- conflicted
+++ resolved
@@ -329,7 +329,6 @@
 		return fmt.Errorf("failed to create helm chart: %w", err)
 	}
 
-<<<<<<< HEAD
 	valuesPath := filepath.Join("<project_dir>", helm.HelmChartsDir, chart.Name(), "values.yaml")
 
 	rawValues, err := yaml.Marshal(chart.Values)
@@ -337,11 +336,6 @@
 		return fmt.Errorf("failed to get raw chart values: %w", err)
 	}
 	crSpec := fmt.Sprintf("# Default values copied from %s\n\n%s", valuesPath, rawValues)
-=======
-	valuesPath := filepath.Join("<project_dir>", helm.HelmChartsDir,
-		chart.GetMetadata().GetName(), "values.yaml")
-	crSpec := fmt.Sprintf("# Default values copied from %s\n\n%s", valuesPath, chart.GetValues().GetRaw())
->>>>>>> 78150309
 
 	roleScaffold := helm.DefaultRoleScaffold
 	if k8sCfg, err := config.GetConfig(); err != nil {
@@ -374,12 +368,8 @@
 	}
 
 	if err := scaffold.UpdateRoleForResource(resource, cfg.AbsProjectPath); err != nil {
-<<<<<<< HEAD
-		return fmt.Errorf("failed to update the RBAC manifest for resource (%v, %v): %w", resource.APIVersion, resource.Kind, err)
-=======
 		return fmt.Errorf("failed to update the RBAC manifest for resource (%v, %v): (%v)",
 			resource.APIVersion, resource.Kind, err)
->>>>>>> 78150309
 	}
 	return nil
 }
