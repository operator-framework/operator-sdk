// Copyright 2018 The Operator-SDK Authors
//
// Licensed under the Apache License, Version 2.0 (the "License");
// you may not use this file except in compliance with the License.
// You may obtain a copy of the License at
//
//     http://www.apache.org/licenses/LICENSE-2.0
//
// Unless required by applicable law or agreed to in writing, software
// distributed under the License is distributed on an "AS IS" BASIS,
// WITHOUT WARRANTIES OR CONDITIONS OF ANY KIND, either express or implied.
// See the License for the specific language governing permissions and
// limitations under the License.

package olmcatalog

import (
	"fmt"
	"io/ioutil"
	"path/filepath"
	"strings"

	"github.com/operator-framework/operator-sdk/internal/pkg/scaffold"
	"github.com/operator-framework/operator-sdk/internal/pkg/scaffold/input"
	catalog "github.com/operator-framework/operator-sdk/internal/pkg/scaffold/olm-catalog"
	"github.com/operator-framework/operator-sdk/internal/util/fileutil"
	"github.com/operator-framework/operator-sdk/internal/util/projutil"

	"github.com/coreos/go-semver/semver"
	log "github.com/sirupsen/logrus"
	"github.com/spf13/cobra"
)

var (
<<<<<<< HEAD
	csvVersion     string
	csvChannel     string
	fromVersion    string
	csvConfigPath  string
	updateCRDs     bool
	defaultChannel bool
=======
	csvVersion    string
	fromVersion   string
	csvConfigPath string
	updateCRDs    bool
	operatorName  string
>>>>>>> 9e2ae126
)

func newGenCSVCmd() *cobra.Command {
	genCSVCmd := &cobra.Command{
		Use:   "gen-csv",
		Short: "Generates a Cluster Service Version yaml file for the operator",
		Long: `The gen-csv command generates a Cluster Service Version (CSV) YAML manifest
for the operator. This file is used to publish the operator to the OLM Catalog.

A CSV semantic version is supplied via the --csv-version flag. If your operator
has already generated a CSV manifest you want to use as a base, supply its
version to --from-version. Otherwise the SDK will scaffold a new CSV manifest.

Configure CSV generation by writing a config file 'deploy/olm-catalog/csv-config.yaml`,
		RunE: genCSVFunc,
	}

	genCSVCmd.Flags().StringVar(&csvVersion, "csv-version", "", "Semantic version of the CSV")
	if err := genCSVCmd.MarkFlagRequired("csv-version"); err != nil {
		log.Fatalf("Failed to mark `csv-version` flag for `olm-catalog gen-csv` subcommand as required: %v", err)
	}
	genCSVCmd.Flags().StringVar(&fromVersion, "from-version", "", "Semantic version of an existing CSV to use as a base")
	genCSVCmd.Flags().StringVar(&csvConfigPath, "csv-config", "", "Path to CSV config file. Defaults to deploy/olm-catalog/csv-config.yaml")
	genCSVCmd.Flags().BoolVar(&updateCRDs, "update-crds", false, "Update CRD manifests in deploy/{operator-name}/{csv-version} the using latest API's")
<<<<<<< HEAD
	genCSVCmd.Flags().StringVar(&csvChannel, "csv-channel", "", "Channel the CSV should be registered under in the package manifest")
	genCSVCmd.Flags().BoolVar(&defaultChannel, "default-channel", false, "Use the channel passed to --csv-channel as the package manifests' default channel. Only valid when --csv-channel is set")
=======
	genCSVCmd.Flags().StringVar(&operatorName, "operator-name", "", "Operator name to use while generating CSV")
>>>>>>> 9e2ae126

	return genCSVCmd
}

func genCSVFunc(cmd *cobra.Command, args []string) error {
	if len(args) != 0 {
		return fmt.Errorf("command %s doesn't accept any arguments", cmd.CommandPath())
	}

	if err := verifyGenCSVFlags(); err != nil {
		return err
	}

	absProjectPath := projutil.MustGetwd()
	cfg := &input.Config{
		AbsProjectPath: absProjectPath,
		ProjectName:    filepath.Base(absProjectPath),
	}
	if projutil.IsOperatorGo() {
		cfg.Repo = projutil.GetGoPkg()
	}

	log.Infof("Generating CSV manifest version %s", csvVersion)

	if operatorName == "" {
		operatorName = filepath.Base(absProjectPath)
	}

	s := &scaffold.Scaffold{}
	csv := &catalog.CSV{
		CSVVersion:     csvVersion,
		FromVersion:    fromVersion,
		ConfigFilePath: csvConfigPath,
		OperatorName:   operatorName,
	}
	err := s.Execute(cfg,
		csv,
		&catalog.PackageManifest{
			CSVVersion:       csvVersion,
			Channel:          csvChannel,
			ChannelIsDefault: defaultChannel,
		},
	)
	if err != nil {
		return fmt.Errorf("catalog scaffold failed: (%v)", err)
	}

	// Write CRD's to the new or updated CSV package dir.
	if updateCRDs {
		input, err := csv.GetInput()
		if err != nil {
			return err
		}
		cfg, err := catalog.GetCSVConfig(csvConfigPath)
		if err != nil {
			return err
		}
		err = writeCRDsToDir(cfg.CRDCRPaths, filepath.Dir(input.Path))
		if err != nil {
			return err
		}
	}

	return nil
}

func verifyGenCSVFlags() error {
	if err := verifyCSVVersion(csvVersion); err != nil {
		return err
	}
	if fromVersion != "" {
		if err := verifyCSVVersion(fromVersion); err != nil {
			return err
		}
	}
	if fromVersion != "" && csvVersion == fromVersion {
		return fmt.Errorf("from-version (%s) cannot equal csv-version; set only csv-version instead", fromVersion)
	}

	if defaultChannel && csvChannel == "" {
		return fmt.Errorf("default-channel can only be used if csv-channel is set")
	}

	return nil
}

func verifyCSVVersion(version string) error {
	v, err := semver.NewVersion(version)
	if err != nil {
		return fmt.Errorf("%s is not a valid semantic version: (%v)", version, err)
	}
	// Ensures numerical values composing csvVersion don't contain leading 0's,
	// ex. 01.01.01
	if v.String() != version {
		return fmt.Errorf("provided CSV version %s contains bad values (parses to %s)", version, v)
	}
	return nil
}

func writeCRDsToDir(crdPaths []string, toDir string) error {
	for _, p := range crdPaths {
		if !strings.HasSuffix(p, "crd.yaml") {
			continue
		}
		b, err := ioutil.ReadFile(p)
		if err != nil {
			return err
		}
		path := filepath.Join(toDir, filepath.Base(p))
		err = ioutil.WriteFile(path, b, fileutil.DefaultFileMode)
		if err != nil {
			return err
		}
	}
	return nil
}<|MERGE_RESOLUTION|>--- conflicted
+++ resolved
@@ -32,20 +32,13 @@
 )
 
 var (
-<<<<<<< HEAD
 	csvVersion     string
 	csvChannel     string
 	fromVersion    string
 	csvConfigPath  string
+	operatorName   string
 	updateCRDs     bool
 	defaultChannel bool
-=======
-	csvVersion    string
-	fromVersion   string
-	csvConfigPath string
-	updateCRDs    bool
-	operatorName  string
->>>>>>> 9e2ae126
 )
 
 func newGenCSVCmd() *cobra.Command {
@@ -70,12 +63,9 @@
 	genCSVCmd.Flags().StringVar(&fromVersion, "from-version", "", "Semantic version of an existing CSV to use as a base")
 	genCSVCmd.Flags().StringVar(&csvConfigPath, "csv-config", "", "Path to CSV config file. Defaults to deploy/olm-catalog/csv-config.yaml")
 	genCSVCmd.Flags().BoolVar(&updateCRDs, "update-crds", false, "Update CRD manifests in deploy/{operator-name}/{csv-version} the using latest API's")
-<<<<<<< HEAD
+	genCSVCmd.Flags().StringVar(&operatorName, "operator-name", "", "Operator name to use while generating CSV")
 	genCSVCmd.Flags().StringVar(&csvChannel, "csv-channel", "", "Channel the CSV should be registered under in the package manifest")
 	genCSVCmd.Flags().BoolVar(&defaultChannel, "default-channel", false, "Use the channel passed to --csv-channel as the package manifests' default channel. Only valid when --csv-channel is set")
-=======
-	genCSVCmd.Flags().StringVar(&operatorName, "operator-name", "", "Operator name to use while generating CSV")
->>>>>>> 9e2ae126
 
 	return genCSVCmd
 }
