--- conflicted
+++ resolved
@@ -49,15 +49,9 @@
 	opType := projutil.GetOperatorType()
 	switch opType {
 	case projutil.OperatorTypeAnsible:
-<<<<<<< HEAD
 		return migrateAnsible()
-=======
-		migrateAnsible()
 	case projutil.OperatorTypeHelm:
-		migrateHelm()
-	default:
-		log.Fatalf("Operator of type %s cannot be migrated.", opType)
->>>>>>> 3a1b0e71
+		return migrateHelm()
 	}
 	return fmt.Errorf("operator of type %s cannot be migrated", opType)
 }
@@ -85,17 +79,9 @@
 		return fmt.Errorf("error trying to stat playbook.yaml: (%v)", err)
 	}
 
-<<<<<<< HEAD
-	dockerfilePath := filepath.Join(scaffold.BuildDir, scaffold.DockerfileFile)
-	newDockerfilePath := dockerfilePath + ".sdkold"
-	err = os.Rename(dockerfilePath, newDockerfilePath)
-	if err != nil {
-		return fmt.Errorf("failed to rename Dockerfile: (%v)", err)
+	if err := renameDockerfile(); err != nil {
+		return err
 	}
-	log.Infof("Renamed Dockerfile to %s and replaced with newer version. Compare the new Dockerfile to your old one and manually migrate any customizations", newDockerfilePath)
-=======
-	renameDockerfile()
->>>>>>> 3a1b0e71
 
 	s := &scaffold.Scaffold{}
 	err = s.Execute(cfg,
@@ -106,15 +92,13 @@
 		&ansible.UserSetup{},
 	)
 	if err != nil {
-		return fmt.Errorf("migrate scaffold failed: (%v)", err)
+		return fmt.Errorf("migrate ansible scaffold failed: (%v)", err)
 	}
-<<<<<<< HEAD
 	return nil
-=======
 }
 
 // migrateHelm runs the migration process for a helm-based operator
-func migrateHelm() {
+func migrateHelm() error {
 	wd := projutil.MustGetwd()
 
 	cfg := &input.Config{
@@ -122,7 +106,9 @@
 		ProjectName:    filepath.Base(wd),
 	}
 
-	renameDockerfile()
+	if err := renameDockerfile(); err != nil {
+		return err
+	}
 
 	s := &scaffold.Scaffold{}
 	err := s.Execute(cfg,
@@ -136,8 +122,9 @@
 		&helm.UserSetup{},
 	)
 	if err != nil {
-		log.Fatalf("Migrate scaffold failed: (%v)", err)
+		return fmt.Errorf("migrate helm scaffold failed: (%v)", err)
 	}
+	return nil
 }
 
 func renameDockerfile() {
@@ -145,8 +132,8 @@
 	newDockerfilePath := dockerfilePath + ".sdkold"
 	err := os.Rename(dockerfilePath, newDockerfilePath)
 	if err != nil {
-		log.Fatalf("Failed to rename Dockerfile: (%v)", err)
+		return fmt.Errorf("failed to rename Dockerfile: (%v)", err)
 	}
 	log.Infof("Renamed Dockerfile to %s and replaced with newer version. Compare the new Dockerfile to your old one and manually migrate any customizations", newDockerfilePath)
->>>>>>> 3a1b0e71
+	return nil
 }