--- conflicted
+++ resolved
@@ -69,18 +69,14 @@
 		Watches: true,
 		Roles:   true,
 	}
-	_, err := os.Stat("playbook.yml")
+	_, err := os.Stat(ansible.PlaybookYamlFile)
 	switch {
 	case err == nil:
 		dockerfile.Playbook = true
 	case os.IsNotExist(err):
 		log.Info("No playbook was found, so not including it in the new Dockerfile")
 	default:
-<<<<<<< HEAD
-		return fmt.Errorf("error trying to stat playbook.yaml: (%v)", err)
-=======
-		log.Fatalf("Error trying to stat playbook.yml: (%v)", err)
->>>>>>> 81b9a45d
+		return fmt.Errorf("error trying to stat %s: (%v)", ansible.PlaybookYamlFile, err)
 	}
 
 	if err := renameDockerfile(); err != nil {
