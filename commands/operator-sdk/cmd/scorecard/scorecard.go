--- conflicted
+++ resolved
@@ -91,7 +91,6 @@
 const scorecardPodName = "operator-scorecard-test"
 
 func ScorecardTests(cmd *cobra.Command, args []string) error {
-<<<<<<< HEAD
 	err := initConfig()
 	if err != nil {
 		return err
@@ -99,12 +98,7 @@
 	if viper.GetString(CRManifestOpt) == "" {
 		return errors.New("cr-manifest config option missing")
 	}
-	// in main.go, we catch and print errors, so we don't want cobra to print the error itself
-	cmd.SilenceErrors = true
 	if !viper.GetBool(BasicTestsOpt) && !viper.GetBool(OLMTestsOpt) {
-=======
-	if !SCConf.BasicTests && !SCConf.OLMTests {
->>>>>>> 683d3b2e
 		return errors.New("at least one test type is required")
 	}
 	if viper.GetBool(OLMTestsOpt) && viper.GetString(CSVPathOpt) == "" {
