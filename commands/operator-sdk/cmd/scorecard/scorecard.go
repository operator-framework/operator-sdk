--- conflicted
+++ resolved
@@ -59,7 +59,6 @@
 	CRManifestOpt         = "cr-manifest"
 	ProxyImageOpt         = "proxy-image"
 	ProxyPullPolicyOpt    = "proxy-pull-policy"
-	CRDsDirOpt            = "crds-dir"
 	VerboseOpt            = "verbose"
 )
 
@@ -282,28 +281,10 @@
 		}
 	}
 	if viper.GetBool(OLMTestsOpt) {
-<<<<<<< HEAD
-=======
-		yamlSpec, err := ioutil.ReadFile(viper.GetString(CSVPathOpt))
-		if err != nil {
-			return fmt.Errorf("failed to read csv: %v", err)
-		}
-		rawCSV, _, err := dynamicDecoder.Decode(yamlSpec, nil, nil)
-		if err != nil {
-			return err
-		}
-		csv := &olmapiv1alpha1.ClusterServiceVersion{}
-		switch o := rawCSV.(type) {
-		case *olmapiv1alpha1.ClusterServiceVersion:
-			csv = o
-		default:
-			return fmt.Errorf("provided yaml file not of ClusterServiceVersion type")
-		}
 		fmt.Println("Checking if all CRDs have validation")
 		if err := crdsHaveValidation(viper.GetString(CRDsDirOpt), runtimeClient, obj); err != nil {
 			return err
 		}
->>>>>>> 21560776
 		fmt.Println("Checking for CRD resources")
 		crdsHaveResources(csv)
 		fmt.Println("Checking for existence of example CRs")
