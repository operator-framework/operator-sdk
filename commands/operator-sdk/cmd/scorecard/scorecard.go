--- conflicted
+++ resolved
@@ -41,30 +41,6 @@
 	"sigs.k8s.io/controller-runtime/pkg/client"
 )
 
-<<<<<<< HEAD
-// TODO: use a config file to reduce number of flags users
-// have to provide for the config
-
-// Config stores all scorecard config passed as flags
-type Config struct {
-	Namespace          string
-	KubeconfigPath     string
-	InitTimeout        int
-	CSVPath            string
-	BasicTests         bool
-	OLMTests           bool
-	TenantTests        bool
-	NamespacedManifest string
-	GlobalManifest     string
-	CRManifest         string
-	ProxyImage         string
-	ProxyPullPolicy    string
-	CRDsDir            string
-	Verbose            bool
-}
-
-var SCConf Config
-=======
 const (
 	ConfigOpt             = "config"
 	NamespaceOpt          = "namespace"
@@ -79,9 +55,9 @@
 	CRManifestOpt         = "cr-manifest"
 	ProxyImageOpt         = "proxy-image"
 	ProxyPullPolicyOpt    = "proxy-pull-policy"
+	CRDsDirOpt            = "crds-dir"
 	VerboseOpt            = "verbose"
 )
->>>>>>> 0136d0ec
 
 const (
 	basicOperator  = "Basic Operator"
@@ -256,7 +232,7 @@
 			return fmt.Errorf("provided yaml file not of ClusterServiceVersion type")
 		}
 		fmt.Println("Checking if all CRDs have validation")
-		if err := crdsHaveValidation(SCConf.CRDsDir, runtimeClient, obj); err != nil {
+		if err := crdsHaveValidation(viper.GetString(CRDsDirOpt), runtimeClient, obj); err != nil {
 			return err
 		}
 		fmt.Println("Checking for CRD resources")
