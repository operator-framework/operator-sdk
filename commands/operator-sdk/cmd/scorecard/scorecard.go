// Copyright 2019 The Operator-SDK Authors
//
// Licensed under the Apache License, Version 2.0 (the "License");
// you may not use this file except in compliance with the License.
// You may obtain a copy of the License at
//
//     http://www.apache.org/licenses/LICENSE-2.0
//
// Unless required by applicable law or agreed to in writing, software
// distributed under the License is distributed on an "AS IS" BASIS,
// WITHOUT WARRANTIES OR CONDITIONS OF ANY KIND, either express or implied.
// See the License for the specific language governing permissions and
// limitations under the License.

package scorecard

import (
	"context"
	"errors"
	"fmt"
	"io/ioutil"
	"os"

	"github.com/operator-framework/operator-sdk/internal/util/projutil"
	"github.com/operator-framework/operator-sdk/pkg/scaffold"

	k8sInternal "github.com/operator-framework/operator-sdk/internal/util/k8sutil"
	"github.com/operator-framework/operator-sdk/internal/util/yamlutil"

	olmapiv1alpha1 "github.com/operator-framework/operator-lifecycle-manager/pkg/api/apis/operators/v1alpha1"
	log "github.com/sirupsen/logrus"
	"github.com/spf13/cobra"
	"github.com/spf13/viper"
	v1 "k8s.io/api/core/v1"
	extscheme "k8s.io/apiextensions-apiserver/pkg/client/clientset/clientset/scheme"
	"k8s.io/apimachinery/pkg/runtime"
	"k8s.io/apimachinery/pkg/runtime/serializer"
	"k8s.io/client-go/discovery/cached"
	"k8s.io/client-go/kubernetes"
	cgoscheme "k8s.io/client-go/kubernetes/scheme"
	"k8s.io/client-go/rest"
	"k8s.io/client-go/restmapper"
	"sigs.k8s.io/controller-runtime/pkg/client"
)

const (
	ConfigOpt             = "config"
	NamespaceOpt          = "namespace"
	KubeconfigOpt         = "kubeconfig"
	InitTimeoutOpt        = "init-timeout"
	CSVPathOpt            = "csv-path"
	BasicTestsOpt         = "basic-tests"
	OLMTestsOpt           = "olm-tests"
	TenantTestsOpt        = "good-tenant-tests"
	NamespacedManifestOpt = "namespace-manifest"
	GlobalManifestOpt     = "global-manifest"
	CRManifestOpt         = "cr-manifest"
	ProxyImageOpt         = "proxy-image"
	ProxyPullPolicyOpt    = "proxy-pull-policy"
	CRDsDirOpt            = "crds-dir"
	VerboseOpt            = "verbose"
)

const (
	basicOperator  = "Basic Operator"
	olmIntegration = "OLM Integration"
	goodTenant     = "Good Tenant"
)

var (
	kubeconfig     *rest.Config
	dynamicDecoder runtime.Decoder
	runtimeClient  client.Client
	restMapper     *restmapper.DeferredDiscoveryRESTMapper
	deploymentName string
	proxyPod       *v1.Pod
	cleanupFns     []cleanupFn
	ScorecardConf  string
)

const scorecardPodName = "operator-scorecard-test"

func ScorecardTests(cmd *cobra.Command, args []string) error {
	err := initConfig()
	if err != nil {
		return err
	}
	if viper.GetString(CRManifestOpt) == "" {
		return errors.New("cr-manifest config option missing")
	}
	if !viper.GetBool(BasicTestsOpt) && !viper.GetBool(OLMTestsOpt) {
		return errors.New("at least one test type is required")
	}
	if viper.GetBool(OLMTestsOpt) && viper.GetString(CSVPathOpt) == "" {
		return fmt.Errorf("if olm-tests is enabled, the --csv-path flag must be set")
	}
	pullPolicy := viper.GetString(ProxyPullPolicyOpt)
	if pullPolicy != "Always" && pullPolicy != "Never" && pullPolicy != "PullIfNotPresent" {
		return fmt.Errorf("invalid proxy pull policy: (%s); valid values: Always, Never, PullIfNotPresent", pullPolicy)
	}
	cmd.SilenceUsage = true
	if viper.GetBool(VerboseOpt) {
		log.SetLevel(log.DebugLevel)
	}
	// if no namespaced manifest path is given, combine deploy/service_account.yaml, deploy/role.yaml, deploy/role_binding.yaml and deploy/operator.yaml
	if viper.GetString(NamespacedManifestOpt) == "" {
		file, err := yamlutil.GenerateCombinedNamespacedManifest(scaffold.DeployDir)
		if err != nil {
			return err
		}
		viper.Set(NamespacedManifestOpt, file.Name())
		defer func() {
			err := os.Remove(viper.GetString(NamespacedManifestOpt))
			if err != nil {
				log.Errorf("Could not delete temporary namespace manifest file: (%v)", err)
			}
		}()
	}
	if viper.GetString(GlobalManifestOpt) == "" {
		file, err := yamlutil.GenerateCombinedGlobalManifest(scaffold.CRDsDir)
		if err != nil {
			return err
		}
		viper.Set(GlobalManifestOpt, file.Name())
		defer func() {
			err := os.Remove(viper.GetString(GlobalManifestOpt))
			if err != nil {
				log.Errorf("Could not delete global manifest file: (%v)", err)
			}
		}()
	}
	defer func() {
		if err := cleanupScorecard(); err != nil {
			log.Errorf("Failed to clenup resources: (%v)", err)
		}
	}()
	var tmpNamespaceVar string
	kubeconfig, tmpNamespaceVar, err = k8sInternal.GetKubeconfigAndNamespace(viper.GetString(KubeconfigOpt))
	if err != nil {
		return fmt.Errorf("failed to build the kubeconfig: %v", err)
	}
	if viper.GetString(NamespaceOpt) == "" {
		viper.Set(NamespaceOpt, tmpNamespaceVar)
	}
	scheme := runtime.NewScheme()
	// scheme for client go
	if err := cgoscheme.AddToScheme(scheme); err != nil {
		return fmt.Errorf("failed to add client-go scheme to client: (%v)", err)
	}
	// api extensions scheme (CRDs)
	if err := extscheme.AddToScheme(scheme); err != nil {
		return fmt.Errorf("failed to add failed to add extensions api scheme to client: (%v)", err)
	}
	// olm api (CS
	if err := olmapiv1alpha1.AddToScheme(scheme); err != nil {
		return fmt.Errorf("failed to add failed to add oml api scheme (CSVs) to client: (%v)", err)
	}
	dynamicDecoder = serializer.NewCodecFactory(scheme).UniversalDeserializer()
	// if a user creates a new CRD, we need to be able to reset the rest mapper
	// temporary kubeclient to get a cached discovery
	kubeclient, err := kubernetes.NewForConfig(kubeconfig)
	if err != nil {
		return fmt.Errorf("failed to get a kubeclient: %v", err)
	}
	cachedDiscoveryClient := cached.NewMemCacheClient(kubeclient.Discovery())
	restMapper = restmapper.NewDeferredDiscoveryRESTMapper(cachedDiscoveryClient)
	restMapper.Reset()
	runtimeClient, _ = client.New(kubeconfig, client.Options{Scheme: scheme, Mapper: restMapper})
	if err := createFromYAMLFile(viper.GetString(GlobalManifestOpt)); err != nil {
		return fmt.Errorf("failed to create global resources: %v", err)
	}
	if err := createFromYAMLFile(viper.GetString(NamespacedManifestOpt)); err != nil {
		return fmt.Errorf("failed to create namespaced resources: %v", err)
	}
	if err := createFromYAMLFile(viper.GetString(CRManifestOpt)); err != nil {
		return fmt.Errorf("failed to create cr resource: %v", err)
	}
	obj, err := yamlToUnstructured(viper.GetString(CRManifestOpt))
	if err != nil {
		return fmt.Errorf("failed to decode custom resource manifest into object: %s", err)
	}
	if err := waitUntilReady(obj); err != nil {
		return fmt.Errorf("failed waiting for CR to be ready: %v", err)
	}
	var suites []*TestSuite
	if viper.GetBool(BasicTestsOpt) {
		conf := BasicTestConfig{
			Client:   runtimeClient,
			CR:       obj,
			ProxyPod: proxyPod,
		}
		basicTests := NewBasicTestSuite(conf)
		basicTests.Run(context.TODO())
		suites = append(suites, basicTests)
	}
	if viper.GetBool(OLMTestsOpt) {
		yamlSpec, err := ioutil.ReadFile(viper.GetString(CSVPathOpt))
		if err != nil {
			return fmt.Errorf("failed to read csv: %v", err)
		}
		rawCSV, _, err := dynamicDecoder.Decode(yamlSpec, nil, nil)
		if err != nil {
			return err
		}
		csv := &olmapiv1alpha1.ClusterServiceVersion{}
		switch o := rawCSV.(type) {
		case *olmapiv1alpha1.ClusterServiceVersion:
			csv = o
		default:
			return fmt.Errorf("provided yaml file not of ClusterServiceVersion type")
		}
<<<<<<< HEAD
		conf := OLMTestConfig{
			Client:   runtimeClient,
			CR:       obj,
			CSV:      csv,
			CRDsDir:  viper.GetString(CRDsDirOpt),
			ProxyPod: proxyPod,
=======
		fmt.Println("Checking if all CRDs have validation")
		if err := crdsHaveValidation(viper.GetString(CRDsDirOpt), runtimeClient, obj); err != nil {
			return err
		}
		fmt.Println("Checking for CRD resources")
		crdsHaveResources(obj, csv)
		fmt.Println("Checking for existence of example CRs")
		annotationsContainExamples(csv)
		fmt.Println("Checking spec descriptors")
		err = specDescriptors(csv, runtimeClient, obj)
		if err != nil {
			return err
		}
		fmt.Println("Checking status descriptors")
		err = statusDescriptors(csv, runtimeClient, obj)
		if err != nil {
			return err
>>>>>>> e9b48df1
		}
		olmTests := NewOLMTestSuite(conf)
		olmTests.Run(context.TODO())
		suites = append(suites, olmTests)
	}
	totalScore := 0.0
	for _, suite := range suites {
		fmt.Printf("%s:\n", suite.GetName())
		for _, result := range suite.TestResults {
			fmt.Printf("\t%s: %d/%d\n", result.Test.GetName(), result.EarnedPoints, result.MaximumPoints)
		}
		totalScore += float64(suite.TotalScore())
	}
	totalScore = totalScore / float64(len(suites))
	fmt.Printf("\nTotal Score: %.0f%%\n", totalScore)
	// Print suggestions
	for _, suite := range suites {
		for _, result := range suite.TestResults {
			for _, suggestion := range result.Suggestions {
				// 33 is yellow (specifically, the same shade of yellow that logrus uses for warnings)
				fmt.Printf("\x1b[%dmSUGGESTION:\x1b[0m %s\n", 33, suggestion)
			}
		}
	}
	// Print errors
	for _, suite := range suites {
		for _, result := range suite.TestResults {
			for _, err := range result.Errors {
				// 31 is red (specifically, the same shade of red that logrus uses for errors)
				fmt.Printf("\x1b[%dmERROR:\x1b[0m %s\n", 31, err)
			}
		}
	}
	return nil
}

func initConfig() error {
	if ScorecardConf != "" {
		// Use config file from the flag.
		viper.SetConfigFile(ScorecardConf)
	} else {
		viper.AddConfigPath(projutil.MustGetwd())
		// using SetConfigName allows users to use a .yaml, .json, or .toml file
		viper.SetConfigName(".osdk-scorecard")
	}

	if err := viper.ReadInConfig(); err == nil {
		log.Info("Using config file: ", viper.ConfigFileUsed())
	} else {
		log.Warn("Could not load config file; using flags")
	}
	return nil
}<|MERGE_RESOLUTION|>--- conflicted
+++ resolved
@@ -209,32 +209,12 @@
 		default:
 			return fmt.Errorf("provided yaml file not of ClusterServiceVersion type")
 		}
-<<<<<<< HEAD
 		conf := OLMTestConfig{
 			Client:   runtimeClient,
 			CR:       obj,
 			CSV:      csv,
 			CRDsDir:  viper.GetString(CRDsDirOpt),
 			ProxyPod: proxyPod,
-=======
-		fmt.Println("Checking if all CRDs have validation")
-		if err := crdsHaveValidation(viper.GetString(CRDsDirOpt), runtimeClient, obj); err != nil {
-			return err
-		}
-		fmt.Println("Checking for CRD resources")
-		crdsHaveResources(obj, csv)
-		fmt.Println("Checking for existence of example CRs")
-		annotationsContainExamples(csv)
-		fmt.Println("Checking spec descriptors")
-		err = specDescriptors(csv, runtimeClient, obj)
-		if err != nil {
-			return err
-		}
-		fmt.Println("Checking status descriptors")
-		err = statusDescriptors(csv, runtimeClient, obj)
-		if err != nil {
-			return err
->>>>>>> e9b48df1
 		}
 		olmTests := NewOLMTestSuite(conf)
 		olmTests.Run(context.TODO())
