// Copyright 2019 The Operator-SDK Authors
//
// Licensed under the Apache License, Version 2.0 (the "License");
// you may not use this file except in compliance with the License.
// You may obtain a copy of the License at
//
//     http://www.apache.org/licenses/LICENSE-2.0
//
// Unless required by applicable law or agreed to in writing, software
// distributed under the License is distributed on an "AS IS" BASIS,
// WITHOUT WARRANTIES OR CONDITIONS OF ANY KIND, either express or implied.
// See the License for the specific language governing permissions and
// limitations under the License.

package scorecard

import (
	"errors"
	"fmt"
	"io/ioutil"
	"os"

	"github.com/operator-framework/operator-sdk/internal/util/projutil"

	k8sInternal "github.com/operator-framework/operator-sdk/internal/util/k8sutil"
	"github.com/operator-framework/operator-sdk/internal/util/yamlutil"

	olmapiv1alpha1 "github.com/operator-framework/operator-lifecycle-manager/pkg/api/apis/operators/v1alpha1"
	log "github.com/sirupsen/logrus"
	"github.com/spf13/cobra"
	"github.com/spf13/viper"
	v1 "k8s.io/api/core/v1"
	extscheme "k8s.io/apiextensions-apiserver/pkg/client/clientset/clientset/scheme"
	"k8s.io/apimachinery/pkg/runtime"
	"k8s.io/apimachinery/pkg/runtime/serializer"
	"k8s.io/client-go/discovery/cached"
	"k8s.io/client-go/kubernetes"
	cgoscheme "k8s.io/client-go/kubernetes/scheme"
	"k8s.io/client-go/rest"
	"k8s.io/client-go/restmapper"
	"sigs.k8s.io/controller-runtime/pkg/client"
)

const (
	ConfigOpt             = "config"
	NamespaceOpt          = "namespace"
	KubeconfigOpt         = "kubeconfig"
	InitTimeoutOpt        = "init-timeout"
	CSVPathOpt            = "csv-path"
	BasicTestsOpt         = "basic-tests"
	OLMTestsOpt           = "olm-tests"
	TenantTestsOpt        = "good-tenant-tests"
	NamespacedManifestOpt = "namespace-manifest"
	GlobalManifestOpt     = "global-manifest"
	CRManifestOpt         = "cr-manifest"
	ProxyImageOpt         = "proxy-image"
	ProxyPullPolicyOpt    = "proxy-pull-policy"
	CRDsDirOpt            = "crds-dir"
	VerboseOpt            = "verbose"
)

const (
	basicOperator  = "Basic Operator"
	olmIntegration = "OLM Integration"
	goodTenant     = "Good Tenant"
)

var (
	kubeconfig     *rest.Config
	scSuggestions  []string
	dynamicDecoder runtime.Decoder
	runtimeClient  client.Client
	restMapper     *restmapper.DeferredDiscoveryRESTMapper
	deploymentName string
	proxyPod       *v1.Pod
	cleanupFns     []cleanupFn
	ScorecardConf  string
)

const scorecardPodName = "operator-scorecard-test"

func ScorecardTests(cmd *cobra.Command, args []string) error {
	err := initConfig()
	if err != nil {
		return err
	}
	if viper.GetString(CRManifestOpt) == "" {
		return errors.New("cr-manifest config option missing")
	}
	if !viper.GetBool(BasicTestsOpt) && !viper.GetBool(OLMTestsOpt) {
		return errors.New("at least one test type is required")
	}
	if viper.GetBool(OLMTestsOpt) && viper.GetString(CSVPathOpt) == "" {
		return fmt.Errorf("if olm-tests is enabled, the --csv-path flag must be set")
	}
	pullPolicy := viper.GetString(ProxyPullPolicyOpt)
	if pullPolicy != "Always" && pullPolicy != "Never" && pullPolicy != "PullIfNotPresent" {
		return fmt.Errorf("invalid proxy pull policy: (%s); valid values: Always, Never, PullIfNotPresent", pullPolicy)
	}
	cmd.SilenceUsage = true
	if viper.GetBool(VerboseOpt) {
		log.SetLevel(log.DebugLevel)
	}
	// if no namespaced manifest path is given, combine deploy/service_account.yaml, deploy/role.yaml, deploy/role_binding.yaml and deploy/operator.yaml
	if viper.GetString(NamespacedManifestOpt) == "" {
		file, err := yamlutil.GenerateCombinedNamespacedManifest()
		if err != nil {
			return err
		}
		viper.Set(NamespacedManifestOpt, file.Name())
		defer func() {
			err := os.Remove(viper.GetString(NamespacedManifestOpt))
			if err != nil {
				log.Errorf("Could not delete temporary namespace manifest file: (%v)", err)
			}
		}()
	}
	if viper.GetString(GlobalManifestOpt) == "" {
		file, err := yamlutil.GenerateCombinedGlobalManifest()
		if err != nil {
			return err
		}
		viper.Set(GlobalManifestOpt, file.Name())
		defer func() {
			err := os.Remove(viper.GetString(GlobalManifestOpt))
			if err != nil {
				log.Errorf("Could not delete global manifest file: (%v)", err)
			}
		}()
	}
	defer func() {
		if err := cleanupScorecard(); err != nil {
			log.Errorf("Failed to clenup resources: (%v)", err)
		}
	}()
	var tmpNamespaceVar string
	kubeconfig, tmpNamespaceVar, err = k8sInternal.GetKubeconfigAndNamespace(viper.GetString(KubeconfigOpt))
	if err != nil {
		return fmt.Errorf("failed to build the kubeconfig: %v", err)
	}
	if viper.GetString(NamespaceOpt) == "" {
		viper.Set(NamespaceOpt, tmpNamespaceVar)
	}
	scheme := runtime.NewScheme()
	// scheme for client go
	if err := cgoscheme.AddToScheme(scheme); err != nil {
		return fmt.Errorf("failed to add client-go scheme to client: (%v)", err)
	}
	// api extensions scheme (CRDs)
	if err := extscheme.AddToScheme(scheme); err != nil {
		return fmt.Errorf("failed to add failed to add extensions api scheme to client: (%v)", err)
	}
	// olm api (CS
	if err := olmapiv1alpha1.AddToScheme(scheme); err != nil {
		return fmt.Errorf("failed to add failed to add oml api scheme (CSVs) to client: (%v)", err)
	}
	dynamicDecoder = serializer.NewCodecFactory(scheme).UniversalDeserializer()
	// if a user creates a new CRD, we need to be able to reset the rest mapper
	// temporary kubeclient to get a cached discovery
	kubeclient, err := kubernetes.NewForConfig(kubeconfig)
	if err != nil {
		return fmt.Errorf("failed to get a kubeclient: %v", err)
	}
	cachedDiscoveryClient := cached.NewMemCacheClient(kubeclient.Discovery())
	restMapper = restmapper.NewDeferredDiscoveryRESTMapper(cachedDiscoveryClient)
	restMapper.Reset()
	runtimeClient, _ = client.New(kubeconfig, client.Options{Scheme: scheme, Mapper: restMapper})
	if err := createFromYAMLFile(viper.GetString(GlobalManifestOpt)); err != nil {
		return fmt.Errorf("failed to create global resources: %v", err)
	}
	if err := createFromYAMLFile(viper.GetString(NamespacedManifestOpt)); err != nil {
		return fmt.Errorf("failed to create namespaced resources: %v", err)
	}
	if err := createFromYAMLFile(viper.GetString(CRManifestOpt)); err != nil {
		return fmt.Errorf("failed to create cr resource: %v", err)
	}
	obj, err := yamlToUnstructured(viper.GetString(CRManifestOpt))
	if err != nil {
		return fmt.Errorf("failed to decode custom resource manifest into object: %s", err)
	}
	vars := ScorecardVars{
		client:        &runtimeClient,
		crObj:         obj,
		proxyPod:      proxyPod,
		timeout:       60,
		retryInterval: 5,
	}
	if err := waitUntilReady(obj); err != nil {
		return fmt.Errorf("failed waiting for CR to be ready: %v", err)
	}
	if viper.GetBool(BasicTestsOpt) {
		for _, test := range BasicTests.tests {
			err = test.execute(vars)
			if err != nil {
				return err
			}
		}
	}
	if viper.GetBool(OLMTestsOpt) {
		yamlSpec, err := ioutil.ReadFile(viper.GetString(CSVPathOpt))
		if err != nil {
			return fmt.Errorf("failed to read csv: %v", err)
		}
		rawCSV, _, err := dynamicDecoder.Decode(yamlSpec, nil, nil)
		if err != nil {
			return err
		}
		csv := &olmapiv1alpha1.ClusterServiceVersion{}
		switch o := rawCSV.(type) {
		case *olmapiv1alpha1.ClusterServiceVersion:
			csv = o
		default:
			return fmt.Errorf("provided yaml file not of ClusterServiceVersion type")
		}
<<<<<<< HEAD
		vars.csvObj = csv
		for _, test := range OLMTests.tests {
			err = test.execute(vars)
			if err != nil {
				return err
			}
=======
		fmt.Println("Checking if all CRDs have validation")
		if err := crdsHaveValidation(viper.GetString(CRDsDirOpt), runtimeClient, obj); err != nil {
			return err
		}
		fmt.Println("Checking for CRD resources")
		crdsHaveResources(csv)
		fmt.Println("Checking for existence of example CRs")
		annotationsContainExamples(csv)
		fmt.Println("Checking spec descriptors")
		err = specDescriptors(csv, runtimeClient, obj)
		if err != nil {
			return err
		}
		fmt.Println("Checking status descriptors")
		err = statusDescriptors(csv, runtimeClient, obj)
		if err != nil {
			return err
>>>>>>> 21560776
		}
	}
	var totalScores []int
	if viper.GetBool(BasicTestsOpt) {
		fmt.Println("Basic Tests")
		for _, test := range BasicTests.tests {
			if !(test.scores[0].earnedPoints == 0 && test.scores[0].maximumPoints == 0) {
				fmt.Printf("\t%s: %d/%d points\n", test.name, test.scores[0].earnedPoints, test.scores[0].maximumPoints)
			} else {
				fmt.Printf("\t%s: N/A (depends on an earlier test that failed)\n", test.name)
			}
		}
		totalScore := BasicTests.calculateTotalScore()
		fmt.Printf("Basic Tests Score: %d%%\n\n", totalScore)
		totalScores = append(totalScores, totalScore)
	}
	if viper.GetBool(OLMTestsOpt) {
		fmt.Println("OLM Tests")
		for _, test := range OLMTests.tests {
			if !(test.scores[0].earnedPoints == 0 && test.scores[0].maximumPoints == 0) {
				fmt.Printf("\t%s: %d/%d points\n", test.name, test.scores[0].earnedPoints, test.scores[0].maximumPoints)
			} else {
				fmt.Printf("\t%s: N/A (depends on an earlier test that failed)\n", test.name)
			}
		}
		totalScore := OLMTests.calculateTotalScore()
		fmt.Printf("OLM Tests Score: %d%%\n\n", totalScore)
		totalScores = append(totalScores, totalScore)
	}
	/* not yet implemented
	if SCConf.TenantTests {
	*/
	totalScore := 0.0
	for _, score := range totalScores {
		totalScore += float64(score)
	}
	totalScore = totalScore / float64(len(totalScores))
	fmt.Printf("\nTotal Score: %.0f%%\n", totalScore)
	for _, suggestion := range scSuggestions {
		// 33 is yellow (specifically, the same shade of yellow that logrus uses for warnings)
		fmt.Printf("\x1b[%dmSUGGESTION:\x1b[0m %s\n", 33, suggestion)
	}
	return nil
}

func initConfig() error {
	if ScorecardConf != "" {
		// Use config file from the flag.
		viper.SetConfigFile(ScorecardConf)
	} else {
		viper.AddConfigPath(projutil.MustGetwd())
		// using SetConfigName allows users to use a .yaml, .json, or .toml file
		viper.SetConfigName(".osdk-scorecard")
	}

	if err := viper.ReadInConfig(); err == nil {
		log.Info("Using config file: ", viper.ConfigFileUsed())
	} else {
		log.Warn("Could not load config file; using only flags")
	}
	return nil
}<|MERGE_RESOLUTION|>--- conflicted
+++ resolved
@@ -212,32 +212,12 @@
 		default:
 			return fmt.Errorf("provided yaml file not of ClusterServiceVersion type")
 		}
-<<<<<<< HEAD
 		vars.csvObj = csv
 		for _, test := range OLMTests.tests {
 			err = test.execute(vars)
 			if err != nil {
 				return err
 			}
-=======
-		fmt.Println("Checking if all CRDs have validation")
-		if err := crdsHaveValidation(viper.GetString(CRDsDirOpt), runtimeClient, obj); err != nil {
-			return err
-		}
-		fmt.Println("Checking for CRD resources")
-		crdsHaveResources(csv)
-		fmt.Println("Checking for existence of example CRs")
-		annotationsContainExamples(csv)
-		fmt.Println("Checking spec descriptors")
-		err = specDescriptors(csv, runtimeClient, obj)
-		if err != nil {
-			return err
-		}
-		fmt.Println("Checking status descriptors")
-		err = statusDescriptors(csv, runtimeClient, obj)
-		if err != nil {
-			return err
->>>>>>> 21560776
 		}
 	}
 	var totalScores []int
