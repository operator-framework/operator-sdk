// Copyright 2019 The Operator-SDK Authors
//
// Licensed under the Apache License, Version 2.0 (the "License");
// you may not use this file except in compliance with the License.
// You may obtain a copy of the License at
//
//     http://www.apache.org/licenses/LICENSE-2.0
//
// Unless required by applicable law or agreed to in writing, software
// distributed under the License is distributed on an "AS IS" BASIS,
// WITHOUT WARRANTIES OR CONDITIONS OF ANY KIND, either express or implied.
// See the License for the specific language governing permissions and
// limitations under the License.

package cmd

import (
	"fmt"
	"strings"

	"github.com/operator-framework/operator-sdk/pkg/scaffold"

	log "github.com/sirupsen/logrus"
	"github.com/spf13/cobra"
	"github.com/spf13/viper"

	"github.com/operator-framework/operator-sdk/commands/operator-sdk/cmd/scorecard"
	"github.com/operator-framework/operator-sdk/version"
)

// scorecardConfig stores all scorecard config passed as flags
type scorecardConfig struct {
	namespace          string
	kubeconfigPath     string
	initTimeout        int
	csvPath            string
	basicTests         bool
	olmTests           bool
	tenantTests        bool
	namespacedManifest string
	globalManifest     string
	crManifest         string
	proxyImage         string
	proxyPullPolicy    string
	verbose            bool
}

var scConf scorecardConfig

func NewScorecardCmd() *cobra.Command {
	scorecardCmd := &cobra.Command{
		Use:   "scorecard",
		Short: "Run scorecard tests",
		Long: `Runs blackbox scorecard tests on an operator
`,
		RunE: scorecard.ScorecardTests,
	}

<<<<<<< HEAD
	scorecardCmd.Flags().StringVar(&scorecard.SCConf.Namespace, "namespace", "", "Namespace of custom resource created in cluster")
	scorecardCmd.Flags().StringVar(&scorecard.SCConf.KubeconfigPath, "kubeconfig", "", "Path to kubeconfig of custom resource created in cluster")
	scorecardCmd.Flags().IntVar(&scorecard.SCConf.InitTimeout, "init-timeout", 10, "Timeout for status block on CR to be created in seconds")
	scorecardCmd.Flags().StringVar(&scorecard.SCConf.CSVPath, "csv-path", "", "Path to CSV being tested")
	scorecardCmd.Flags().BoolVar(&scorecard.SCConf.BasicTests, "basic-tests", true, "Enable basic operator checks")
	scorecardCmd.Flags().BoolVar(&scorecard.SCConf.OLMTests, "olm-tests", true, "Enable OLM integration checks")
	scorecardCmd.Flags().StringVar(&scorecard.SCConf.NamespacedManifest, "namespaced-manifest", "", "Path to manifest for namespaced resources (e.g. RBAC and Operator manifest)")
	scorecardCmd.Flags().StringVar(&scorecard.SCConf.GlobalManifest, "global-manifest", "", "Path to manifest for Global resources (e.g. CRD manifests)")
	scorecardCmd.Flags().StringVar(&scorecard.SCConf.CRManifest, "cr-manifest", "", "Path to manifest for Custom Resource")
	scorecardCmd.Flags().StringVar(&scorecard.SCConf.ProxyImage, "proxy-image", fmt.Sprintf("quay.io/operator-framework/scorecard-proxy:%s", strings.TrimSuffix(version.Version, "+git")), "Image name for scorecard proxy")
	scorecardCmd.Flags().StringVar(&scorecard.SCConf.ProxyPullPolicy, "proxy-pull-policy", "Always", "Pull policy for scorecard proxy image")
	scorecardCmd.Flags().StringVar(&scorecard.SCConf.CRDsDir, "crds-dir", scaffold.CrdsDir, "Directory containing CRDs (all CRDs must end in 'crd.yaml')")
	scorecardCmd.Flags().BoolVar(&scorecard.SCConf.Verbose, "verbose", false, "Enable verbose logging")
	// Since it's difficult to handle multiple CRs, we will require users to specify what CR they want to test; we can handle this better in the future
	if err := scorecardCmd.MarkFlagRequired("cr-manifest"); err != nil {
		log.Fatalf("Failed to mark `cr-manifest` flag for `scorecard` subcommand as required")
=======
	scorecardCmd.Flags().StringVar(&scorecard.ScorecardConf, scorecard.ConfigOpt, "", "config file (default is <project_dir>/.osdk-scorecard.yaml)")
	scorecardCmd.Flags().StringVar(&scConf.namespace, scorecard.NamespaceOpt, "", "Namespace of custom resource created in cluster")
	scorecardCmd.Flags().StringVar(&scConf.kubeconfigPath, scorecard.KubeconfigOpt, "", "Path to kubeconfig of custom resource created in cluster")
	scorecardCmd.Flags().IntVar(&scConf.initTimeout, scorecard.InitTimeoutOpt, 10, "Timeout for status block on CR to be created in seconds")
	scorecardCmd.Flags().StringVar(&scConf.csvPath, scorecard.CSVPathOpt, "", "Path to CSV being tested")
	scorecardCmd.Flags().BoolVar(&scConf.basicTests, scorecard.BasicTestsOpt, true, "Enable basic operator checks")
	scorecardCmd.Flags().BoolVar(&scConf.olmTests, scorecard.OLMTestsOpt, true, "Enable OLM integration checks")
	scorecardCmd.Flags().BoolVar(&scConf.tenantTests, scorecard.TenantTestsOpt, false, "Enable good tenant checks")
	scorecardCmd.Flags().StringVar(&scConf.namespacedManifest, scorecard.NamespacedManifestOpt, "", "Path to manifest for namespaced resources (e.g. RBAC and Operator manifest)")
	scorecardCmd.Flags().StringVar(&scConf.globalManifest, scorecard.GlobalManifestOpt, "", "Path to manifest for Global resources (e.g. CRD manifests)")
	scorecardCmd.Flags().StringVar(&scConf.crManifest, scorecard.CRManifestOpt, "", "Path to manifest for Custom Resource (required)")
	scorecardCmd.Flags().StringVar(&scConf.proxyImage, scorecard.ProxyImageOpt, fmt.Sprintf("quay.io/operator-framework/scorecard-proxy:%s", strings.TrimSuffix(version.Version, "+git")), "Image name for scorecard proxy")
	scorecardCmd.Flags().StringVar(&scConf.proxyPullPolicy, scorecard.ProxyPullPolicyOpt, "Always", "Pull policy for scorecard proxy image")
	scorecardCmd.Flags().BoolVar(&scConf.verbose, scorecard.VerboseOpt, false, "Enable verbose logging")

	if err := viper.BindPFlags(scorecardCmd.Flags()); err != nil {
		log.Fatalf("Failed to bind scorecard flags to viper: %v", err)
>>>>>>> 0136d0ec
	}

	return scorecardCmd
}<|MERGE_RESOLUTION|>--- conflicted
+++ resolved
@@ -42,6 +42,7 @@
 	crManifest         string
 	proxyImage         string
 	proxyPullPolicy    string
+	crdsDir            string
 	verbose            bool
 }
 
@@ -56,24 +57,6 @@
 		RunE: scorecard.ScorecardTests,
 	}
 
-<<<<<<< HEAD
-	scorecardCmd.Flags().StringVar(&scorecard.SCConf.Namespace, "namespace", "", "Namespace of custom resource created in cluster")
-	scorecardCmd.Flags().StringVar(&scorecard.SCConf.KubeconfigPath, "kubeconfig", "", "Path to kubeconfig of custom resource created in cluster")
-	scorecardCmd.Flags().IntVar(&scorecard.SCConf.InitTimeout, "init-timeout", 10, "Timeout for status block on CR to be created in seconds")
-	scorecardCmd.Flags().StringVar(&scorecard.SCConf.CSVPath, "csv-path", "", "Path to CSV being tested")
-	scorecardCmd.Flags().BoolVar(&scorecard.SCConf.BasicTests, "basic-tests", true, "Enable basic operator checks")
-	scorecardCmd.Flags().BoolVar(&scorecard.SCConf.OLMTests, "olm-tests", true, "Enable OLM integration checks")
-	scorecardCmd.Flags().StringVar(&scorecard.SCConf.NamespacedManifest, "namespaced-manifest", "", "Path to manifest for namespaced resources (e.g. RBAC and Operator manifest)")
-	scorecardCmd.Flags().StringVar(&scorecard.SCConf.GlobalManifest, "global-manifest", "", "Path to manifest for Global resources (e.g. CRD manifests)")
-	scorecardCmd.Flags().StringVar(&scorecard.SCConf.CRManifest, "cr-manifest", "", "Path to manifest for Custom Resource")
-	scorecardCmd.Flags().StringVar(&scorecard.SCConf.ProxyImage, "proxy-image", fmt.Sprintf("quay.io/operator-framework/scorecard-proxy:%s", strings.TrimSuffix(version.Version, "+git")), "Image name for scorecard proxy")
-	scorecardCmd.Flags().StringVar(&scorecard.SCConf.ProxyPullPolicy, "proxy-pull-policy", "Always", "Pull policy for scorecard proxy image")
-	scorecardCmd.Flags().StringVar(&scorecard.SCConf.CRDsDir, "crds-dir", scaffold.CrdsDir, "Directory containing CRDs (all CRDs must end in 'crd.yaml')")
-	scorecardCmd.Flags().BoolVar(&scorecard.SCConf.Verbose, "verbose", false, "Enable verbose logging")
-	// Since it's difficult to handle multiple CRs, we will require users to specify what CR they want to test; we can handle this better in the future
-	if err := scorecardCmd.MarkFlagRequired("cr-manifest"); err != nil {
-		log.Fatalf("Failed to mark `cr-manifest` flag for `scorecard` subcommand as required")
-=======
 	scorecardCmd.Flags().StringVar(&scorecard.ScorecardConf, scorecard.ConfigOpt, "", "config file (default is <project_dir>/.osdk-scorecard.yaml)")
 	scorecardCmd.Flags().StringVar(&scConf.namespace, scorecard.NamespaceOpt, "", "Namespace of custom resource created in cluster")
 	scorecardCmd.Flags().StringVar(&scConf.kubeconfigPath, scorecard.KubeconfigOpt, "", "Path to kubeconfig of custom resource created in cluster")
@@ -87,11 +70,11 @@
 	scorecardCmd.Flags().StringVar(&scConf.crManifest, scorecard.CRManifestOpt, "", "Path to manifest for Custom Resource (required)")
 	scorecardCmd.Flags().StringVar(&scConf.proxyImage, scorecard.ProxyImageOpt, fmt.Sprintf("quay.io/operator-framework/scorecard-proxy:%s", strings.TrimSuffix(version.Version, "+git")), "Image name for scorecard proxy")
 	scorecardCmd.Flags().StringVar(&scConf.proxyPullPolicy, scorecard.ProxyPullPolicyOpt, "Always", "Pull policy for scorecard proxy image")
+	scorecardCmd.Flags().StringVar(&scConf.crdsDir, "crds-dir", scaffold.CrdsDir, "Directory containing CRDs (all CRDs must end in 'crd.yaml')")
 	scorecardCmd.Flags().BoolVar(&scConf.verbose, scorecard.VerboseOpt, false, "Enable verbose logging")
 
 	if err := viper.BindPFlags(scorecardCmd.Flags()); err != nil {
 		log.Fatalf("Failed to bind scorecard flags to viper: %v", err)
->>>>>>> 0136d0ec
 	}
 
 	return scorecardCmd
