--- conflicted
+++ resolved
@@ -137,41 +137,20 @@
 }
 
 func upLocalAnsible() error {
-<<<<<<< HEAD
 	logf.SetLogger(zap.Logger())
-
-	// Set the kubeconfig that the manager will be able to grab
-	// only set env var if user explicitly specified a kubeconfig path
-	if kubeConfig != "" {
-		if err := os.Setenv(k8sutil.KubeConfigEnvVar, kubeConfig); err != nil {
-			return fmt.Errorf("failed to set %s environment variable: (%v)", k8sutil.KubeConfigEnvVar, err)
-		}
-	}
-	// Set the namespace that the manager will be able to grab
-	if namespace != "" {
-		if err := os.Setenv(k8sutil.WatchNamespaceEnvVar, namespace); err != nil {
-			return fmt.Errorf("failed to set %s environment variable: (%v)", k8sutil.WatchNamespaceEnvVar, err)
-		}
-=======
-	logf.SetLogger(logf.ZapLogger(false))
 	if err := setupOperatorEnv(); err != nil {
 		return err
->>>>>>> 980c466b
 	}
 	return ansible.Run(ansibleOperatorFlags)
 }
 
 func upLocalHelm() error {
-<<<<<<< HEAD
 	logf.SetLogger(zap.Logger())
-=======
-	logf.SetLogger(logf.ZapLogger(false))
 	if err := setupOperatorEnv(); err != nil {
 		return err
 	}
 	return helm.Run(helmOperatorFlags)
 }
->>>>>>> 980c466b
 
 func setupOperatorEnv() error {
 	// Set the kubeconfig that the manager will be able to grab
