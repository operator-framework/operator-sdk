// Copyright 2018 The Operator-SDK Authors
//
// Licensed under the Apache License, Version 2.0 (the "License");
// you may not use this file except in compliance with the License.
// You may obtain a copy of the License at
//
//     http://www.apache.org/licenses/LICENSE-2.0
//
// Unless required by applicable law or agreed to in writing, software
// distributed under the License is distributed on an "AS IS" BASIS,
// WITHOUT WARRANTIES OR CONDITIONS OF ANY KIND, either express or implied.
// See the License for the specific language governing permissions and
// limitations under the License.

package up

import (
	"fmt"
	"os"
	"os/exec"
	"os/signal"
	"path/filepath"
	"runtime"
	"strings"
	"syscall"

	k8sInternal "github.com/operator-framework/operator-sdk/internal/util/k8sutil"
	"github.com/operator-framework/operator-sdk/internal/util/projutil"
	"github.com/operator-framework/operator-sdk/pkg/ansible"
	aoflags "github.com/operator-framework/operator-sdk/pkg/ansible/flags"
	"github.com/operator-framework/operator-sdk/pkg/helm"
	hoflags "github.com/operator-framework/operator-sdk/pkg/helm/flags"
	"github.com/operator-framework/operator-sdk/pkg/k8sutil"
	"github.com/operator-framework/operator-sdk/pkg/scaffold"
	sdkVersion "github.com/operator-framework/operator-sdk/version"

	log "github.com/sirupsen/logrus"
	"github.com/spf13/cobra"
	logf "sigs.k8s.io/controller-runtime/pkg/runtime/log"
)

// NewLocalCmd - up local command to run an operator loccally
func NewLocalCmd() *cobra.Command {
	upLocalCmd := &cobra.Command{
		Use:   "local",
		Short: "Launches the operator locally",
		Long: `The operator-sdk up local command launches the operator on the local machine
by building the operator binary with the ability to access a
kubernetes cluster using a kubeconfig file.
`,
		RunE: upLocalFunc,
	}

	upLocalCmd.Flags().StringVar(&kubeConfig, "kubeconfig", "", "The file path to kubernetes configuration file; defaults to location specified by $KUBECONFIG with a fallback to $HOME/.kube/config if not set")
	upLocalCmd.Flags().StringVar(&operatorFlags, "operator-flags", "", "The flags that the operator needs. Example: \"--flag1 value1 --flag2=value2\"")
	upLocalCmd.Flags().StringVar(&namespace, "namespace", "", "The namespace where the operator watches for changes.")
	upLocalCmd.Flags().StringVar(&ldFlags, "go-ldflags", "", "Set Go linker options")
	switch projutil.GetOperatorType() {
	case projutil.OperatorTypeAnsible:
		ansibleOperatorFlags = aoflags.AddTo(upLocalCmd.Flags(), "(ansible operator)")
	case projutil.OperatorTypeHelm:
		helmOperatorFlags = hoflags.AddTo(upLocalCmd.Flags(), "(helm operator)")
	}
	return upLocalCmd
}

var (
	kubeConfig           string
	operatorFlags        string
	namespace            string
	ldFlags              string
	ansibleOperatorFlags *aoflags.AnsibleOperatorFlags
	helmOperatorFlags    *hoflags.HelmOperatorFlags
)

<<<<<<< HEAD
func upLocalFunc(cmd *cobra.Command, args []string) {
	log.Info("Running the operator locally.")

	// get default namespace to watch if unset
	if !cmd.Flags().Changed("namespace") {
		_, defaultNamespace, err := k8sInternal.GetKubeconfigAndNamespace(kubeConfig)
		if err != nil {
			log.Fatalf("Failed to get kubeconfig and default namespace: %v", err)
		}
		namespace = defaultNamespace
	}
	log.Infof("Using namespace %s.", namespace)

	switch projutil.GetOperatorType() {
=======
const (
	defaultConfigPath = ".kube/config"
)

func upLocalFunc(cmd *cobra.Command, args []string) error {
	mustKubeConfig()

	log.Info("Running the operator locally.")

	t := projutil.GetOperatorType()
	switch t {
>>>>>>> fd1f3474
	case projutil.OperatorTypeGo:
		projutil.MustInProjectRoot()
		return upLocal()
	case projutil.OperatorTypeAnsible:
		return upLocalAnsible()
	case projutil.OperatorTypeHelm:
		return upLocalHelm()
	}
	return fmt.Errorf("unknown operator type '%v'", t)
}

<<<<<<< HEAD
func upLocal() {
=======
// mustKubeConfig exits if the kubeconfig file does not exist.
func mustKubeConfig() {
	// If kubeConfig is not specified, search for the default kubeconfig file
	// under the $HOME/.kube/config.
	if len(kubeConfig) == 0 {
		usr, err := user.Current()
		if err != nil {
			log.Fatalf("Failed to determine user's home dir: (%v)", err)
		}
		kubeConfig = filepath.Join(usr.HomeDir, defaultConfigPath)
	}

	_, err := os.Stat(kubeConfig)
	if err != nil && os.IsNotExist(err) {
		log.Fatalf("Failed to find the kubeconfig file (%v): (%v)", kubeConfig, err)
	}
}

func upLocal() error {
>>>>>>> fd1f3474
	args := []string{"run"}
	if ldFlags != "" {
		args = append(args, []string{"-ldflags", ldFlags}...)
	}
	args = append(args, filepath.Join(scaffold.ManagerDir, scaffold.CmdFile))
	if operatorFlags != "" {
		extraArgs := strings.Split(operatorFlags, " ")
		args = append(args, extraArgs...)
	}
	dc := exec.Command("go", args...)
	c := make(chan os.Signal)
	signal.Notify(c, os.Interrupt, syscall.SIGTERM)
	go func() {
		<-c
		err := dc.Process.Kill()
		if err != nil {
			log.Fatalf("Failed to terminate the operator: (%v)", err)
		}
		os.Exit(0)
	}()
<<<<<<< HEAD
	dc.Stdout = os.Stdout
	dc.Stderr = os.Stderr
	dc.Env = os.Environ()
	// only set env var if user explicitly specified a kubeconfig path
	if kubeConfig != "" {
		dc.Env = append(dc.Env, fmt.Sprintf("%v=%v", k8sutil.KubeConfigEnvVar, kubeConfig))
	}
=======
	dc.Env = append(os.Environ(), fmt.Sprintf("%v=%v", k8sutil.KubeConfigEnvVar, kubeConfig))
>>>>>>> fd1f3474
	dc.Env = append(dc.Env, fmt.Sprintf("%v=%v", k8sutil.WatchNamespaceEnvVar, namespace))
	if err := projutil.ExecCmd(dc); err != nil {
		return fmt.Errorf("failed to run operator locally: (%v)", err)
	}
	return nil
}

func upLocalAnsible() error {
	logf.SetLogger(logf.ZapLogger(false))

	// Set the kubeconfig that the manager will be able to grab
<<<<<<< HEAD
	// only set env var if user explicitly specified a kubeconfig path
	if kubeConfig != "" {
		if err := os.Setenv(k8sutil.KubeConfigEnvVar, kubeConfig); err != nil {
			log.Fatalf("Failed to set %s environment variable: (%v)", k8sutil.KubeConfigEnvVar, err)
		}
=======
	if err := os.Setenv(k8sutil.KubeConfigEnvVar, kubeConfig); err != nil {
		return fmt.Errorf("failed to set %s environment variable: (%v)", k8sutil.KubeConfigEnvVar, err)
>>>>>>> fd1f3474
	}
	// Set the namespace that the manager will be able to grab
	if namespace != "" {
		if err := os.Setenv(k8sutil.WatchNamespaceEnvVar, namespace); err != nil {
			return fmt.Errorf("failed to set %s environment variable: (%v)", k8sutil.WatchNamespaceEnvVar, err)
		}
	}

	return ansible.Run(ansibleOperatorFlags)
}

func upLocalHelm() error {
	logf.SetLogger(logf.ZapLogger(false))

	// Set the kubeconfig that the manager will be able to grab
<<<<<<< HEAD
	// only set env var if user explicitly specified a kubeconfig path
	if kubeConfig != "" {
		if err := os.Setenv(k8sutil.KubeConfigEnvVar, kubeConfig); err != nil {
			log.Fatalf("Failed to set %s environment variable: (%v)", k8sutil.KubeConfigEnvVar, err)
		}
=======
	if err := os.Setenv(k8sutil.KubeConfigEnvVar, kubeConfig); err != nil {
		return fmt.Errorf("failed to set %s environment variable: (%v)", k8sutil.KubeConfigEnvVar, err)
>>>>>>> fd1f3474
	}
	// Set the namespace that the manager will be able to grab
	if namespace != "" {
		if err := os.Setenv(k8sutil.WatchNamespaceEnvVar, namespace); err != nil {
			return fmt.Errorf("failed to set %s environment variable: (%v)", k8sutil.WatchNamespaceEnvVar, err)
		}
	}

	return helm.Run(helmOperatorFlags)
}

func printVersion() {
	log.Infof("Go Version: %s", runtime.Version())
	log.Infof("Go OS/Arch: %s/%s", runtime.GOOS, runtime.GOARCH)
	log.Infof("Version of operator-sdk: %v", sdkVersion.Version)
}<|MERGE_RESOLUTION|>--- conflicted
+++ resolved
@@ -73,34 +73,20 @@
 	helmOperatorFlags    *hoflags.HelmOperatorFlags
 )
 
-<<<<<<< HEAD
-func upLocalFunc(cmd *cobra.Command, args []string) {
+func upLocalFunc(cmd *cobra.Command, args []string) error {
 	log.Info("Running the operator locally.")
 
 	// get default namespace to watch if unset
 	if !cmd.Flags().Changed("namespace") {
 		_, defaultNamespace, err := k8sInternal.GetKubeconfigAndNamespace(kubeConfig)
 		if err != nil {
-			log.Fatalf("Failed to get kubeconfig and default namespace: %v", err)
+			return fmt.Errorf("Failed to get kubeconfig and default namespace: %v", err)
 		}
 		namespace = defaultNamespace
 	}
 	log.Infof("Using namespace %s.", namespace)
 
 	switch projutil.GetOperatorType() {
-=======
-const (
-	defaultConfigPath = ".kube/config"
-)
-
-func upLocalFunc(cmd *cobra.Command, args []string) error {
-	mustKubeConfig()
-
-	log.Info("Running the operator locally.")
-
-	t := projutil.GetOperatorType()
-	switch t {
->>>>>>> fd1f3474
 	case projutil.OperatorTypeGo:
 		projutil.MustInProjectRoot()
 		return upLocal()
@@ -112,29 +98,7 @@
 	return fmt.Errorf("unknown operator type '%v'", t)
 }
 
-<<<<<<< HEAD
-func upLocal() {
-=======
-// mustKubeConfig exits if the kubeconfig file does not exist.
-func mustKubeConfig() {
-	// If kubeConfig is not specified, search for the default kubeconfig file
-	// under the $HOME/.kube/config.
-	if len(kubeConfig) == 0 {
-		usr, err := user.Current()
-		if err != nil {
-			log.Fatalf("Failed to determine user's home dir: (%v)", err)
-		}
-		kubeConfig = filepath.Join(usr.HomeDir, defaultConfigPath)
-	}
-
-	_, err := os.Stat(kubeConfig)
-	if err != nil && os.IsNotExist(err) {
-		log.Fatalf("Failed to find the kubeconfig file (%v): (%v)", kubeConfig, err)
-	}
-}
-
 func upLocal() error {
->>>>>>> fd1f3474
 	args := []string{"run"}
 	if ldFlags != "" {
 		args = append(args, []string{"-ldflags", ldFlags}...)
@@ -151,11 +115,10 @@
 		<-c
 		err := dc.Process.Kill()
 		if err != nil {
-			log.Fatalf("Failed to terminate the operator: (%v)", err)
+			return fmt.Errorf("Failed to terminate the operator: (%v)", err)
 		}
 		os.Exit(0)
 	}()
-<<<<<<< HEAD
 	dc.Stdout = os.Stdout
 	dc.Stderr = os.Stderr
 	dc.Env = os.Environ()
@@ -163,9 +126,6 @@
 	if kubeConfig != "" {
 		dc.Env = append(dc.Env, fmt.Sprintf("%v=%v", k8sutil.KubeConfigEnvVar, kubeConfig))
 	}
-=======
-	dc.Env = append(os.Environ(), fmt.Sprintf("%v=%v", k8sutil.KubeConfigEnvVar, kubeConfig))
->>>>>>> fd1f3474
 	dc.Env = append(dc.Env, fmt.Sprintf("%v=%v", k8sutil.WatchNamespaceEnvVar, namespace))
 	if err := projutil.ExecCmd(dc); err != nil {
 		return fmt.Errorf("failed to run operator locally: (%v)", err)
@@ -177,16 +137,11 @@
 	logf.SetLogger(logf.ZapLogger(false))
 
 	// Set the kubeconfig that the manager will be able to grab
-<<<<<<< HEAD
 	// only set env var if user explicitly specified a kubeconfig path
 	if kubeConfig != "" {
 		if err := os.Setenv(k8sutil.KubeConfigEnvVar, kubeConfig); err != nil {
-			log.Fatalf("Failed to set %s environment variable: (%v)", k8sutil.KubeConfigEnvVar, err)
+			return fmt.Errorf("Failed to set %s environment variable: (%v)", k8sutil.KubeConfigEnvVar, err)
 		}
-=======
-	if err := os.Setenv(k8sutil.KubeConfigEnvVar, kubeConfig); err != nil {
-		return fmt.Errorf("failed to set %s environment variable: (%v)", k8sutil.KubeConfigEnvVar, err)
->>>>>>> fd1f3474
 	}
 	// Set the namespace that the manager will be able to grab
 	if namespace != "" {
@@ -202,16 +157,11 @@
 	logf.SetLogger(logf.ZapLogger(false))
 
 	// Set the kubeconfig that the manager will be able to grab
-<<<<<<< HEAD
 	// only set env var if user explicitly specified a kubeconfig path
 	if kubeConfig != "" {
 		if err := os.Setenv(k8sutil.KubeConfigEnvVar, kubeConfig); err != nil {
-			log.Fatalf("Failed to set %s environment variable: (%v)", k8sutil.KubeConfigEnvVar, err)
+			return fmt.Errorf("Failed to set %s environment variable: (%v)", k8sutil.KubeConfigEnvVar, err)
 		}
-=======
-	if err := os.Setenv(k8sutil.KubeConfigEnvVar, kubeConfig); err != nil {
-		return fmt.Errorf("failed to set %s environment variable: (%v)", k8sutil.KubeConfigEnvVar, err)
->>>>>>> fd1f3474
 	}
 	// Set the namespace that the manager will be able to grab
 	if namespace != "" {
