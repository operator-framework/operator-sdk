--- conflicted
+++ resolved
@@ -30,11 +30,6 @@
 	aoflags "github.com/operator-framework/operator-sdk/pkg/ansible/flags"
 	"github.com/operator-framework/operator-sdk/pkg/helm"
 	hoflags "github.com/operator-framework/operator-sdk/pkg/helm/flags"
-<<<<<<< HEAD
-	"github.com/operator-framework/operator-sdk/pkg/helm/release"
-	"github.com/operator-framework/operator-sdk/pkg/helm/watches"
-=======
->>>>>>> 57453bcd
 	"github.com/operator-framework/operator-sdk/pkg/k8sutil"
 	"github.com/operator-framework/operator-sdk/pkg/scaffold"
 	sdkVersion "github.com/operator-framework/operator-sdk/version"
@@ -168,50 +163,10 @@
 		log.Fatalf("Failed to set %s environment variable: (%v)", k8sutil.KubeConfigEnvVar, err)
 	}
 
-<<<<<<< HEAD
-	logf.SetLogger(logf.ZapLogger(false))
-
-	printVersion()
-
-	cfg, err := config.GetConfig()
-	if err != nil {
-		log.Fatal(err)
-	}
-
-	mgr, err := manager.New(cfg, manager.Options{Namespace: namespace})
-	if err != nil {
-		log.Fatal(err)
-	}
-
-	// Create Tiller's storage backend and kubernetes client
-	storageBackend := storage.Init(driver.NewMemory())
-	tillerKubeClient, err := client.NewFromManager(mgr)
-	if err != nil {
-		log.Fatal(err)
-	}
-
-	watches, err := watches.Load(helmOperatorFlags.WatchesFile)
-	if err != nil {
-		log.Fatal(err)
-	}
-
-	for _, w := range watches {
-		// Register the controller with the factory.
-		err := controller.Add(mgr, controller.WatchOptions{
-			Namespace:               namespace,
-			GVK:                     w.GroupVersionKind,
-			ManagerFactory:          release.NewManagerFactory(storageBackend, tillerKubeClient, w.ChartDir),
-			ReconcilePeriod:         helmOperatorFlags.ReconcilePeriod,
-			WatchDependentResources: w.WatchDependentResources,
-		})
-		if err != nil {
-			log.Fatal(err)
-=======
 	// Set the kubeconfig that the manager will be able to grab
 	if namespace != "" {
 		if err := os.Setenv(k8sutil.WatchNamespaceEnvVar, namespace); err != nil {
 			log.Fatalf("Failed to set %s environment variable: (%v)", k8sutil.WatchNamespaceEnvVar, err)
->>>>>>> 57453bcd
 		}
 	}
 
