--- conflicted
+++ resolved
@@ -153,38 +153,11 @@
 	if err := os.Setenv(k8sutil.KubeConfigEnvVar, kubeConfig); err != nil {
 		log.Fatalf("Failed to set %s environment variable: (%v)", k8sutil.KubeConfigEnvVar, err)
 	}
-<<<<<<< HEAD
-
-	logf.SetLogger(logf.ZapLogger(false))
-
-	mgr, err := manager.New(config.GetConfigOrDie(), manager.Options{Namespace: namespace})
-	if err != nil {
-		log.Fatal(err)
-	}
-
-	printVersion()
-	log.Infof("Watching namespace: %s", namespace)
-	done := make(chan error)
-	cMap := proxy.NewControllerMap()
-
-	// start the proxy
-	err = proxy.Run(done, proxy.Options{
-		Address:       "localhost",
-		Port:          8888,
-		KubeConfig:    mgr.GetConfig(),
-		Cache:         mgr.GetCache(),
-		RESTMapper:    mgr.GetRESTMapper(),
-		ControllerMap: cMap,
-	})
-	if err != nil {
-		log.Fatalf("Error starting proxy: (%v)", err)
-=======
 	// Set the kubeconfig that the manager will be able to grab
 	if namespace != "" {
 		if err := os.Setenv(k8sutil.WatchNamespaceEnvVar, namespace); err != nil {
-			log.Fatalf("failed to set %s environment variable: (%v)", k8sutil.WatchNamespaceEnvVar, err)
-		}
->>>>>>> dd62eaa4
+			log.Fatalf("Failed to set %s environment variable: (%v)", k8sutil.WatchNamespaceEnvVar, err)
+		}
 	}
 
 	ansible.Run(ansibleOperatorFlags)
