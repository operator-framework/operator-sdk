// Copyright 2018 The Operator-SDK Authors
//
// Licensed under the Apache License, Version 2.0 (the "License");
// you may not use this file except in compliance with the License.
// You may obtain a copy of the License at
//
//     http://www.apache.org/licenses/LICENSE-2.0
//
// Unless required by applicable law or agreed to in writing, software
// distributed under the License is distributed on an "AS IS" BASIS,
// WITHOUT WARRANTIES OR CONDITIONS OF ANY KIND, either express or implied.
// See the License for the specific language governing permissions and
// limitations under the License.

package cmd

import (
	"errors"
	"fmt"
	"io/ioutil"
	"os"
	"os/exec"
	"path/filepath"

	"github.com/operator-framework/operator-sdk/internal/util/projutil"
	"github.com/operator-framework/operator-sdk/internal/util/yamlutil"
	"github.com/operator-framework/operator-sdk/pkg/scaffold"
	"github.com/operator-framework/operator-sdk/pkg/scaffold/input"
	"github.com/operator-framework/operator-sdk/pkg/test"

	"github.com/ghodss/yaml"
	log "github.com/sirupsen/logrus"
	"github.com/spf13/cobra"
)

var (
	namespacedManBuild string
	testLocationBuild  string
	enableTests        bool
	genMultistage      bool
)

func NewBuildCmd() *cobra.Command {
	buildCmd := &cobra.Command{
		Use:   "build <image>",
		Short: "Compiles code and builds artifacts",
		Long: `The operator-sdk build command compiles the code, builds the executables,
and generates Kubernetes manifests.

<image> is the container image to be built, e.g. "quay.io/example/operator:v0.0.1".
This image will be automatically set in the deployment manifests.

After build completes, the image would be built locally in docker. Then it needs to
be pushed to remote registry.
For example:
	$ operator-sdk build quay.io/example/operator:v0.0.1
	$ docker push quay.io/example/operator:v0.0.1
`,
		Run: buildFunc,
	}
	buildCmd.Flags().BoolVar(&enableTests, "enable-tests", false, "Enable in-cluster testing by adding test binary to the image")
	buildCmd.Flags().BoolVar(&genMultistage, "gen-multistage", false, "Generate multistage build and test Dockerfiles")
	buildCmd.Flags().StringVar(&testLocationBuild, "test-location", "./test/e2e", "Location of tests")
	buildCmd.Flags().StringVar(&namespacedManBuild, "namespaced-manifest", "deploy/operator.yaml", "Path of namespaced resources manifest for tests")
	return buildCmd
}

/*
 * verifyDeploymentImages checks image names of pod 0 in deployments found in the provided yaml file.
 * This is done because e2e tests require a namespaced manifest file to configure a namespace with
 * required resources. This function is intended to identify if a user used a different image name
 * for their operator in the provided yaml, which would result in the testing of the wrong operator
 * image. As it is possible for a namespaced yaml to have multiple deployments (such as the vault
 * operator, which depends on the etcd-operator), this is just a warning, not a fatal error.
 */
func verifyDeploymentImage(yamlFile []byte, imageName string) error {
	warningMessages := ""
	scanner := yamlutil.NewYAMLScanner(yamlFile)
	for scanner.Scan() {
		yamlSpec := scanner.Bytes()

		yamlMap := make(map[string]interface{})
		err := yaml.Unmarshal(yamlSpec, &yamlMap)
		if err != nil {
			log.Fatalf("Could not unmarshal YAML namespaced spec: (%v)", err)
		}
		kind, ok := yamlMap["kind"].(string)
		if !ok {
			log.Fatal("YAML manifest file contains a 'kind' field that is not a string")
		}
		if kind == "Deployment" {
			// this is ugly and hacky; we should probably make this cleaner
			nestedMap, ok := yamlMap["spec"].(map[string]interface{})
			if !ok {
				continue
			}
			nestedMap, ok = nestedMap["template"].(map[string]interface{})
			if !ok {
				continue
			}
			nestedMap, ok = nestedMap["spec"].(map[string]interface{})
			if !ok {
				continue
			}
			containersArray, ok := nestedMap["containers"].([]interface{})
			if !ok {
				continue
			}
			for _, item := range containersArray {
				image, ok := item.(map[string]interface{})["image"].(string)
				if !ok {
					continue
				}
				if image != imageName {
					warningMessages = fmt.Sprintf("%s\nWARNING: Namespace manifest contains a deployment with image %v, which does not match the name of the image being built: %v", warningMessages, image, imageName)
				}
			}
		}
	}
	if err := scanner.Err(); err != nil {
		log.Fatalf("Failed to verify deployment image: (%v)", err)
	}
	if warningMessages == "" {
		return nil
	}
	return errors.New(warningMessages)
}

func verifyTestManifest(image string) {
	namespacedBytes, err := ioutil.ReadFile(namespacedManBuild)
	if err != nil {
		log.Fatalf("Could not read namespaced manifest: (%v)", err)
	}

	err = verifyDeploymentImage(namespacedBytes, image)
	// the error from verifyDeploymentImage is just a warning, not fatal error
	if err != nil {
		log.Warn(err)
	}
}

func buildFunc(cmd *cobra.Command, args []string) {
	if len(args) != 1 {
		log.Fatalf("Command %s requires exactly one argument", cmd.CommandPath())
	}
	projutil.MustInProjectRoot()

	image := args[0]
	baseImageName := image
	if enableTests {
		baseImageName += "-intermediate"
	}

	log.Infof("Building Docker image %s", baseImageName)

	// The runtime environment may have docker v17.05+, in which case the SDK
	// can build the binary within a container in a multistage pipeline.
	// Otherwise the binary will be built on the host and COPY'd into the
	// resulting image.
	buildDockerfile := filepath.Join(scaffold.BuildDir, scaffold.DockerfileFile)
	buildDockerfile = makeDockerfileIfMultistage(buildDockerfile)
	if projutil.IsOperatorGo() && !projutil.IsDockerfileMultistage(buildDockerfile) {
		if err := buildOperatorBinary(); err != nil {
			log.Fatalf("Failed to build operator binary: (%v)", err)
		}
	}
	err := projutil.DockerBuild(buildDockerfile, baseImageName)
	if err != nil {
		if enableTests {
			log.Fatalf("Failed to output intermediate image %s: (%v)", image, err)
		} else {
			log.Fatalf("Failed to output build image %s: (%v)", image, err)
		}
	}

	if enableTests {
<<<<<<< HEAD
		if !projutil.IsOperatorGo() || !projutil.IsDockerMultistage() {
			log.Fatalf("In-cluster tests are only available for Go operators on hosts with Docker v17.05+")
=======
		if mainExists() {
			testBinary := filepath.Join(absProjectPath, scaffold.BuildBinDir, filepath.Base(absProjectPath)+"-test")
			buildTestCmd := exec.Command("go", "test", "-c", "-o", testBinary, testLocationBuild+"/...")
			buildTestCmd.Env = goBuildEnv
			buildTestCmd.Stdout = os.Stdout
			buildTestCmd.Stderr = os.Stderr
			err = buildTestCmd.Run()
			if err != nil {
				log.Fatalf("Failed to build test binary: (%v)", err)
			}
>>>>>>> 351ca3e4
		}
		// If a user is using an older sdk repo as their library, make sure they
		// have required build files.
		testDockerfile := filepath.Join(scaffold.BuildTestDir, scaffold.DockerfileFile)
		_, err = os.Stat(testDockerfile)
		if (err != nil && os.IsNotExist(err)) || !projutil.IsDockerfileMultistage(testDockerfile) {

			log.Info("Generating build manifests for test-framework.")

			absProjectPath := projutil.MustGetwd()
			cfg := &input.Config{
				Repo:           projutil.CheckAndGetProjectGoPkg(),
				AbsProjectPath: absProjectPath,
				ProjectName:    filepath.Base(absProjectPath),
			}

<<<<<<< HEAD
			err = (&scaffold.Scaffold{}).Execute(cfg,
				&scaffold.TestFrameworkDockerfile{
					Input: input.Input{IfExistsAction: input.Overwrite},
				},
				&scaffold.GoTestScript{},
				&scaffold.TestPod{Image: image, TestNamespaceEnv: test.TestNamespaceEnv},
			)
=======
			s := &scaffold.Scaffold{}
			switch projutil.GetOperatorType() {
			case projutil.OperatorTypeGo:
				err = s.Execute(cfg,
					&scaffold.TestFrameworkDockerfile{},
					&scaffold.GoTestScript{},
					&scaffold.TestPod{Image: image, TestNamespaceEnv: test.TestNamespaceEnv},
				)
			case projutil.OperatorTypeAnsible:
				log.Fatal("Test scaffolding for Ansible Operators is not implemented")
			case projutil.OperatorTypeHelm:
				log.Fatal("Test scaffolding for Helm Operators is not implemented")
			default:
				log.Fatal("Failed to determine operator type")
			}

>>>>>>> 351ca3e4
			if err != nil {
				log.Fatalf("Test framework manifest scaffold failed: (%v)", err)
			}
		}

		log.Infof("Building test Docker image %s", image)

		// Tests require docker v17.05+ anyway so we don't need to conditionally
		// scaffold a multistage Dockerfile.
		err = projutil.DockerBuild(testDockerfile, image,
			"TESTDIR="+testLocationBuild,
			"BASEIMAGE="+baseImageName,
			"NAMESPACEDMAN="+namespacedManBuild)
		if err != nil {
			log.Fatalf("Failed to output test image %s: (%v)", image, err)
		}
		// Check image name of deployments in namespaced manifest
		verifyTestManifest(image)
	}

	log.Info("Operator build complete.")
}

// makeDockerfileIfMultistage is effectively a function for migrating
// single-stage to multistage Dockerfiles. makeDockerfileIfMultistage scaffolds
// a multistage Dockerfile for Go operators on hosts with docker v17.05+ if a
// multistage Dockerfile is not already present at path dockerfile. The newly
// scaffolded file is named 'multistage.Dockerfile', which users are expected
// to rename to 'Dockerfile'. Users will see a warning if docker v17.05+ is
// present but they haven't set the --gen-multistage flag in
// `operator-sdk build...`
func makeDockerfileIfMultistage(dockerfile string) string {
	if !projutil.IsOperatorGo() || !projutil.IsDockerMultistage() {
		return dockerfile
	}
	if !projutil.IsDockerfileMultistage(dockerfile) {
		msDockerfile := "multistage." + scaffold.DockerfileFile
		if !genMultistage {
			log.Warnf(`Project uses a non-multistage Dockerfile but the present docker version
supports multistage builds. Run operator-sdk build with --gen-multistage to write
a multistage Dockerfile to '%s' and build it. Rename this
file to '%s' to avoid this warning.`,
				filepath.Join(scaffold.BuildDir, msDockerfile),
				dockerfile)

		} else {
			absProjectPath := projutil.MustGetwd()
			cfg := &input.Config{
				AbsProjectPath: absProjectPath,
				ProjectName:    filepath.Base(absProjectPath),
				Repo:           projutil.CheckAndGetProjectGoPkg(),
			}

			dockerfile = filepath.Join(scaffold.BuildDir, msDockerfile)
			d := &scaffold.Dockerfile{
				Multistage: true,
				Input: input.Input{
					Path:           dockerfile,
					IfExistsAction: input.Overwrite,
				},
			}
			err := (&scaffold.Scaffold{}).Execute(cfg, d)
			if err != nil {
				log.Fatalf("Failed to write %s: (%v)", msDockerfile, err)
			}
		}
	}

	return dockerfile
}

// buildOperatorBinary builds the operator binary locally.
func buildOperatorBinary() error {
	absProjectPath := projutil.MustGetwd()
	binName := filepath.Base(absProjectPath)
	managerDir := filepath.Join(projutil.CheckAndGetProjectGoPkg(), scaffold.ManagerDir)
	outputBinName := filepath.Join(absProjectPath, scaffold.BuildBinDir, binName)

	cmd := exec.Command("go", "build", "-o", outputBinName, managerDir)
	cmd.Env = append(os.Environ(), "GOOS=linux", "GOARCH=amd64", "CGO_ENABLED=0")
	return projutil.ExecCmd(cmd)
}<|MERGE_RESOLUTION|>--- conflicted
+++ resolved
@@ -174,21 +174,8 @@
 	}
 
 	if enableTests {
-<<<<<<< HEAD
-		if !projutil.IsOperatorGo() || !projutil.IsDockerMultistage() {
+		if !projutil.IsDockerMultistage() {
 			log.Fatalf("In-cluster tests are only available for Go operators on hosts with Docker v17.05+")
-=======
-		if mainExists() {
-			testBinary := filepath.Join(absProjectPath, scaffold.BuildBinDir, filepath.Base(absProjectPath)+"-test")
-			buildTestCmd := exec.Command("go", "test", "-c", "-o", testBinary, testLocationBuild+"/...")
-			buildTestCmd.Env = goBuildEnv
-			buildTestCmd.Stdout = os.Stdout
-			buildTestCmd.Stderr = os.Stderr
-			err = buildTestCmd.Run()
-			if err != nil {
-				log.Fatalf("Failed to build test binary: (%v)", err)
-			}
->>>>>>> 351ca3e4
 		}
 		// If a user is using an older sdk repo as their library, make sure they
 		// have required build files.
@@ -205,20 +192,14 @@
 				ProjectName:    filepath.Base(absProjectPath),
 			}
 
-<<<<<<< HEAD
-			err = (&scaffold.Scaffold{}).Execute(cfg,
-				&scaffold.TestFrameworkDockerfile{
-					Input: input.Input{IfExistsAction: input.Overwrite},
-				},
-				&scaffold.GoTestScript{},
-				&scaffold.TestPod{Image: image, TestNamespaceEnv: test.TestNamespaceEnv},
-			)
-=======
 			s := &scaffold.Scaffold{}
-			switch projutil.GetOperatorType() {
+			t := projutil.GetOperatorType()
+			switch t {
 			case projutil.OperatorTypeGo:
 				err = s.Execute(cfg,
-					&scaffold.TestFrameworkDockerfile{},
+					&scaffold.TestFrameworkDockerfile{
+						Input: input.Input{IfExistsAction: input.Overwrite},
+					},
 					&scaffold.GoTestScript{},
 					&scaffold.TestPod{Image: image, TestNamespaceEnv: test.TestNamespaceEnv},
 				)
@@ -227,10 +208,9 @@
 			case projutil.OperatorTypeHelm:
 				log.Fatal("Test scaffolding for Helm Operators is not implemented")
 			default:
-				log.Fatal("Failed to determine operator type")
-			}
-
->>>>>>> 351ca3e4
+				log.Fatalf("unknown operator type %s", t)
+			}
+
 			if err != nil {
 				log.Fatalf("Test framework manifest scaffold failed: (%v)", err)
 			}
