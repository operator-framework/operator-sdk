// Copyright 2018 The Operator-SDK Authors
//
// Licensed under the Apache License, Version 2.0 (the "License");
// you may not use this file except in compliance with the License.
// You may obtain a copy of the License at
//
//     http://www.apache.org/licenses/LICENSE-2.0
//
// Unless required by applicable law or agreed to in writing, software
// distributed under the License is distributed on an "AS IS" BASIS,
// WITHOUT WARRANTIES OR CONDITIONS OF ANY KIND, either express or implied.
// See the License for the specific language governing permissions and
// limitations under the License.

package cmdtest

import (
	"bytes"
	"fmt"
	"os"
	"os/exec"
	"path/filepath"
	"strings"

	"github.com/operator-framework/operator-sdk/internal/util/projutil"
	"github.com/operator-framework/operator-sdk/pkg/scaffold"
	"github.com/operator-framework/operator-sdk/pkg/test"

	"github.com/ghodss/yaml"
	log "github.com/sirupsen/logrus"
	"github.com/spf13/cobra"
	appsv1 "k8s.io/api/apps/v1"
	"k8s.io/apimachinery/pkg/runtime"
	"k8s.io/apimachinery/pkg/runtime/serializer"
	cgoscheme "k8s.io/client-go/kubernetes/scheme"
)

var deployTestDir = filepath.Join(scaffold.DeployDir, "test")

type testLocalConfig struct {
	kubeconfig        string
	globalManPath     string
	namespacedManPath string
	goTestFlags       string
	namespace         string
	image             string
}

var tlConfig testLocalConfig

func NewTestLocalCmd() *cobra.Command {
	testCmd := &cobra.Command{
		Use:   "local <path to tests directory> [flags]",
		Short: "Run End-To-End tests locally",
		Run:   testLocalFunc,
	}
	testCmd.Flags().StringVar(&tlConfig.kubeconfig, "kubeconfig", "", "Kubeconfig path")
	testCmd.Flags().StringVar(&tlConfig.globalManPath, "global-manifest", "", "Path to manifest for Global resources (e.g. CRD manifests)")
	testCmd.Flags().StringVar(&tlConfig.namespacedManPath, "namespaced-manifest", "", "Path to manifest for per-test, namespaced resources (e.g. RBAC and Operator manifest)")
	testCmd.Flags().StringVar(&tlConfig.goTestFlags, "go-test-flags", "", "Additional flags to pass to go test")
	testCmd.Flags().StringVar(&tlConfig.namespace, "namespace", "", "If non-empty, single namespace to run tests in")
	testCmd.Flags().StringVar(&tlConfig.image, "image", "", "Use a different operator image from the one specified in the namespaced manifest")

	return testCmd
}

func testLocalFunc(cmd *cobra.Command, args []string) {
	if len(args) != 1 {
		log.Fatal("operator-sdk test local requires exactly 1 argument")
	}

	log.Info("Testing operator locally.")

	// if no namespaced manifest path is given, combine deploy/service_account.yaml, deploy/role.yaml, deploy/role_binding.yaml and deploy/operator.yaml
	if tlConfig.namespacedManPath == "" {
		file, err := projutil.GenerateCombinedNamespacedManifest()
		if err != nil {
			log.Fatal(err)
		}
		tlConfig.namespacedManPath = file.Name()
		defer func() {
			err := os.Remove(tlConfig.namespacedManPath)
			if err != nil {
				log.Fatalf("could not delete temporary namespace manifest file: (%v)", err)
			}
		}()
	}
	if tlConfig.globalManPath == "" {
		file, err := projutil.GenerateCombinedGlobalManifest()
		if err != nil {
			log.Fatal(err)
		}
		tlConfig.globalManPath = file.Name()
		defer func() {
			err := os.Remove(tlConfig.globalManPath)
			if err != nil {
				log.Fatalf("could not delete global manifest file: (%v)", err)
			}
		}()
	}
	if tlConfig.image != "" {
		if err := replaceImage(tlConfig.namespacedManPath, tlConfig.image); err != nil {
			log.Fatalf("failed to overwrite operator image in the namespaced manifest: %v", err)
		}
	}
	testArgs := []string{"test", args[0] + "/..."}
	testArgs = append(testArgs, "-"+test.KubeConfigFlag, tlConfig.kubeconfig)
	testArgs = append(testArgs, "-"+test.NamespacedManPathFlag, tlConfig.namespacedManPath)
	testArgs = append(testArgs, "-"+test.GlobalManPathFlag, tlConfig.globalManPath)
	testArgs = append(testArgs, "-"+test.ProjRootFlag, projutil.MustGetwd())
	// if we do the append using an empty go flags, it inserts an empty arg, which causes
	// any later flags to be ignored
	if tlConfig.goTestFlags != "" {
		testArgs = append(testArgs, strings.Split(tlConfig.goTestFlags, " ")...)
	}
	if tlConfig.namespace != "" {
		testArgs = append(testArgs, "-"+test.SingleNamespaceFlag, "-parallel=1")
	}
	dc := exec.Command("go", testArgs...)
	dc.Env = append(os.Environ(), fmt.Sprintf("%v=%v", test.TestNamespaceEnv, tlConfig.namespace))
	dc.Dir = projutil.MustGetwd()
	dc.Stdout = os.Stdout
	dc.Stderr = os.Stderr
	err := dc.Run()
	if err != nil {
		log.Fatalf("failed to exec `go %s`: (%v)", strings.Join(testArgs, " "), err)
	}

	log.Info("Local operator test successfully completed.")
<<<<<<< HEAD
=======
}

// combineManifests combines a given manifest with a base manifest and adds yaml
// style separation. Nothing is appended if the manifest is empty.
func combineManifests(base, manifest []byte) []byte {
	if len(manifest) > 0 {
		base = append(base, manifest...)
		return append(base, []byte("\n---\n")...)
	}
	return base
}

// TODO: add support for multiple deployments and containers (user would have to
// provide extra information in that case)

// replaceImage searches for a deployment and replaces the image in the container
// to the one specified in the function call. The function will fail if the
// number of deployments is not equal to one or if the deployment has multiple
// containers
func replaceImage(manifestPath, image string) error {
	yamlFile, err := ioutil.ReadFile(manifestPath)
	if err != nil {
		return err
	}
	foundDeployment := false
	newManifest := []byte{}
	yamlSplit := bytes.Split(yamlFile, []byte("\n---\n"))
	for _, yamlSpec := range yamlSplit {
		if string(yamlSpec) == "" {
			continue
		}
		decoded := make(map[string]interface{})
		err = yaml.Unmarshal(yamlSpec, &decoded)
		if err != nil {
			return err
		}
		kind, ok := decoded["kind"].(string)
		if !ok || kind != "Deployment" {
			newManifest = combineManifests(newManifest, yamlSpec)
			continue
		}
		if foundDeployment {
			return fmt.Errorf("cannot use `image` flag on namespaced manifest with more than 1 deployment")
		}
		foundDeployment = true
		scheme := runtime.NewScheme()
		// scheme for client go
		cgoscheme.AddToScheme(scheme)
		dynamicDecoder := serializer.NewCodecFactory(scheme).UniversalDeserializer()

		obj, _, err := dynamicDecoder.Decode(yamlSpec, nil, nil)
		if err != nil {
			return err
		}
		dep := &appsv1.Deployment{}
		switch o := obj.(type) {
		case *appsv1.Deployment:
			dep = o
		default:
			return fmt.Errorf("error in replaceImage switch case; could not convert runtime.Object to deployment")
		}
		if len(dep.Spec.Template.Spec.Containers) != 1 {
			return fmt.Errorf("cannot use `image` flag on namespaced manifest containing more than 1 container in the operator deployment")
		}
		dep.Spec.Template.Spec.Containers[0].Image = image
		updatedYamlSpec, err := yaml.Marshal(dep)
		if err != nil {
			return fmt.Errorf("failed to convert deployment object back to yaml: %v", err)
		}
		newManifest = combineManifests(newManifest, updatedYamlSpec)
	}
	return ioutil.WriteFile(manifestPath, newManifest, fileutil.DefaultFileMode)
>>>>>>> 1b1ebc09
}<|MERGE_RESOLUTION|>--- conflicted
+++ resolved
@@ -17,11 +17,13 @@
 import (
 	"bytes"
 	"fmt"
+	"io/ioutil"
 	"os"
 	"os/exec"
 	"path/filepath"
 	"strings"
 
+	"github.com/operator-framework/operator-sdk/internal/util/fileutil"
 	"github.com/operator-framework/operator-sdk/internal/util/projutil"
 	"github.com/operator-framework/operator-sdk/pkg/scaffold"
 	"github.com/operator-framework/operator-sdk/pkg/test"
@@ -127,18 +129,6 @@
 	}
 
 	log.Info("Local operator test successfully completed.")
-<<<<<<< HEAD
-=======
-}
-
-// combineManifests combines a given manifest with a base manifest and adds yaml
-// style separation. Nothing is appended if the manifest is empty.
-func combineManifests(base, manifest []byte) []byte {
-	if len(manifest) > 0 {
-		base = append(base, manifest...)
-		return append(base, []byte("\n---\n")...)
-	}
-	return base
 }
 
 // TODO: add support for multiple deployments and containers (user would have to
@@ -167,7 +157,7 @@
 		}
 		kind, ok := decoded["kind"].(string)
 		if !ok || kind != "Deployment" {
-			newManifest = combineManifests(newManifest, yamlSpec)
+			newManifest = projutil.CombineManifests(newManifest, yamlSpec)
 			continue
 		}
 		if foundDeployment {
@@ -198,8 +188,7 @@
 		if err != nil {
 			return fmt.Errorf("failed to convert deployment object back to yaml: %v", err)
 		}
-		newManifest = combineManifests(newManifest, updatedYamlSpec)
+		newManifest = projutil.CombineManifests(newManifest, updatedYamlSpec)
 	}
 	return ioutil.WriteFile(manifestPath, newManifest, fileutil.DefaultFileMode)
->>>>>>> 1b1ebc09
 }