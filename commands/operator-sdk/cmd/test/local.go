--- conflicted
+++ resolved
@@ -193,14 +193,8 @@
 	dc := exec.Command("go", testArgs...)
 	dc.Env = append(os.Environ(), fmt.Sprintf("%v=%v", test.TestNamespaceEnv, tlConfig.namespace))
 	dc.Dir = projutil.MustGetwd()
-<<<<<<< HEAD
-	err := projutil.ExecCmd(dc)
-	if err != nil {
-		log.Fatal(err)
-=======
 	if err := projutil.ExecCmd(dc); err != nil {
 		return err
->>>>>>> fd1f3474
 	}
 
 	log.Info("Local operator test successfully completed.")
