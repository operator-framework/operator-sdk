// Copyright 2018 The Operator-SDK Authors
//
// Licensed under the Apache License, Version 2.0 (the "License");
// you may not use this file except in compliance with the License.
// You may obtain a copy of the License at
//
//     http://www.apache.org/licenses/LICENSE-2.0
//
// Unless required by applicable law or agreed to in writing, software
// distributed under the License is distributed on an "AS IS" BASIS,
// WITHOUT WARRANTIES OR CONDITIONS OF ANY KIND, either express or implied.
// See the License for the specific language governing permissions and
// limitations under the License.

package cmdtest

import (
	"fmt"
	"io/ioutil"
	"os"
	"os/exec"
	"path/filepath"
	"strings"

	"github.com/operator-framework/operator-sdk/internal/util/fileutil"
	"github.com/operator-framework/operator-sdk/internal/util/projutil"
	"github.com/operator-framework/operator-sdk/internal/util/yamlutil"
	"github.com/operator-framework/operator-sdk/pkg/scaffold"
	"github.com/operator-framework/operator-sdk/pkg/test"

	"github.com/ghodss/yaml"
	log "github.com/sirupsen/logrus"
	"github.com/spf13/cobra"
	appsv1 "k8s.io/api/apps/v1"
	"k8s.io/apimachinery/pkg/runtime"
	"k8s.io/apimachinery/pkg/runtime/serializer"
	cgoscheme "k8s.io/client-go/kubernetes/scheme"
)

var deployTestDir = filepath.Join(scaffold.DeployDir, "test")

type testLocalConfig struct {
	kubeconfig        string
	globalManPath     string
	namespacedManPath string
	goTestFlags       string
	namespace         string
	upLocal           bool
	noSetup           bool
	image             string
}

var tlConfig testLocalConfig

func NewTestLocalCmd() *cobra.Command {
	testCmd := &cobra.Command{
		Use:   "local <path to tests directory> [flags]",
		Short: "Run End-To-End tests locally",
		RunE:  testLocalFunc,
	}
	testCmd.Flags().StringVar(&tlConfig.kubeconfig, "kubeconfig", "", "Kubeconfig path")
	testCmd.Flags().StringVar(&tlConfig.globalManPath, "global-manifest", "", "Path to manifest for Global resources (e.g. CRD manifests)")
	testCmd.Flags().StringVar(&tlConfig.namespacedManPath, "namespaced-manifest", "", "Path to manifest for per-test, namespaced resources (e.g. RBAC and Operator manifest)")
	testCmd.Flags().StringVar(&tlConfig.goTestFlags, "go-test-flags", "", "Additional flags to pass to go test")
	testCmd.Flags().StringVar(&tlConfig.namespace, "namespace", "", "If non-empty, single namespace to run tests in")
	testCmd.Flags().BoolVar(&tlConfig.upLocal, "up-local", false, "Enable running operator locally with go run instead of as an image in the cluster")
	testCmd.Flags().BoolVar(&tlConfig.noSetup, "no-setup", false, "Disable test resource creation")
	testCmd.Flags().StringVar(&tlConfig.image, "image", "", "Use a different operator image from the one specified in the namespaced manifest")

	return testCmd
}

func testLocalFunc(cmd *cobra.Command, args []string) (err error) {
	if len(args) != 1 {
		return fmt.Errorf("command %s requires exactly one argument", cmd.CommandPath())
	}
	if (tlConfig.noSetup && tlConfig.globalManPath != "") || (tlConfig.noSetup && tlConfig.namespacedManPath != "") {
		return fmt.Errorf("the global-manifest and namespaced-manifest flags cannot be enabled at the same time as the no-setup flag")
	}

	if tlConfig.upLocal && tlConfig.namespace == "" {
		return fmt.Errorf("must specify a namespace to run in when -up-local flag is set")
	}

	log.Info("Testing operator locally.")

	// if no namespaced manifest path is given, combine deploy/service_account.yaml, deploy/role.yaml, deploy/role_binding.yaml and deploy/operator.yaml
	if tlConfig.namespacedManPath == "" && !tlConfig.noSetup {
<<<<<<< HEAD
		err = os.MkdirAll(deployTestDir, os.FileMode(fileutil.DefaultDirFileMode))
		if err != nil {
			return fmt.Errorf("could not create %s: (%v)", deployTestDir, err)
		}
		tlConfig.namespacedManPath = filepath.Join(deployTestDir, "namespace-manifests.yaml")
		combined := []byte{}
		if !tlConfig.upLocal {
			sa, err := ioutil.ReadFile(filepath.Join(scaffold.DeployDir, scaffold.ServiceAccountYamlFile))
			if err != nil {
				log.Warnf("Could not find the serviceaccount manifest: (%v)", err)
			}
			role, err := ioutil.ReadFile(filepath.Join(scaffold.DeployDir, scaffold.RoleYamlFile))
			if err != nil {
				log.Warnf("Could not find role manifest: (%v)", err)
			}
			roleBinding, err := ioutil.ReadFile(filepath.Join(scaffold.DeployDir, scaffold.RoleBindingYamlFile))
			if err != nil {
				log.Warnf("Could not find role_binding manifest: (%v)", err)
			}
			operator, err := ioutil.ReadFile(filepath.Join(scaffold.DeployDir, scaffold.OperatorYamlFile))
			if err != nil {
				return fmt.Errorf("could not find operator manifest: (%v)", err)
			}
			combined = yamlutil.CombineManifests(combined, sa, role, roleBinding, operator)
		}
		err = ioutil.WriteFile(tlConfig.namespacedManPath, combined, os.FileMode(fileutil.DefaultFileMode))
		if err != nil {
			return fmt.Errorf("could not create temporary namespaced manifest file: (%v)", err)
=======
		file, err := yamlutil.GenerateCombinedNamespacedManifest()
		if err != nil {
			log.Fatal(err)
>>>>>>> afcc3721
		}
		tlConfig.namespacedManPath = file.Name()
		defer func() {
			rerr := os.Remove(tlConfig.namespacedManPath)
			if rerr != nil {
				if err != nil {
					err = fmt.Errorf("%v\ncould not delete temporary namespace manifest file: (%v)", err, rerr)
				} else {
					err = fmt.Errorf("could not delete temporary namespace manifest file: (%v)", rerr)
				}
			}
		}()
	}
	if tlConfig.globalManPath == "" && !tlConfig.noSetup {
<<<<<<< HEAD
		err = os.MkdirAll(deployTestDir, os.FileMode(fileutil.DefaultDirFileMode))
		if err != nil {
			return fmt.Errorf("could not create %s: (%v)", deployTestDir, err)
		}
		tlConfig.globalManPath = filepath.Join(deployTestDir, "global-manifests.yaml")
		files, err := ioutil.ReadDir(scaffold.CrdsDir)
		if err != nil {
			return fmt.Errorf("could not read deploy directory: (%v)", err)
		}
		var combined []byte
		for _, file := range files {
			if strings.HasSuffix(file.Name(), "crd.yaml") {
				fileBytes, err := ioutil.ReadFile(filepath.Join(scaffold.CrdsDir, file.Name()))
				if err != nil {
					return fmt.Errorf("could not read file %s: (%v)", filepath.Join(scaffold.CrdsDir, file.Name()), err)
				}
				if combined == nil {
					combined = []byte{}
				} else {
					combined = append(combined, []byte("\n---\n")...)
				}
				combined = append(combined, fileBytes...)
			}
		}
		err = ioutil.WriteFile(tlConfig.globalManPath, combined, os.FileMode(fileutil.DefaultFileMode))
		if err != nil {
			return fmt.Errorf("could not create temporary global manifest file: (%v)", err)
=======
		file, err := yamlutil.GenerateCombinedGlobalManifest()
		if err != nil {
			log.Fatal(err)
>>>>>>> afcc3721
		}
		tlConfig.globalManPath = file.Name()
		defer func() {
			rerr := os.Remove(tlConfig.globalManPath)
			if rerr != nil {
				if err != nil {
					err = fmt.Errorf("%v\ncould not delete global manifest file: (%v)", err, rerr)
				} else {
					err = fmt.Errorf("could not delete global manifest file: (%v)", rerr)
				}
			}
		}()
	}
	if tlConfig.noSetup {
		err = os.MkdirAll(deployTestDir, os.FileMode(fileutil.DefaultDirFileMode))
		if err != nil {
			return fmt.Errorf("could not create %s: (%v)", deployTestDir, err)
		}
		tlConfig.namespacedManPath = filepath.Join(deployTestDir, "empty.yaml")
		tlConfig.globalManPath = filepath.Join(deployTestDir, "empty.yaml")
		emptyBytes := []byte{}
		err = ioutil.WriteFile(tlConfig.globalManPath, emptyBytes, os.FileMode(fileutil.DefaultFileMode))
		if err != nil {
			return fmt.Errorf("could not create empty manifest file: (%v)", err)
		}
		defer func() {
			rerr := os.Remove(tlConfig.globalManPath)
			if rerr != nil {
				if err != nil {
					err = fmt.Errorf("%v\ncould not delete empty manifest file: (%v)", err, rerr)
				} else {
					err = fmt.Errorf("could not delete empty manifest file: (%v)", rerr)
				}
			}
		}()
	}
	if tlConfig.image != "" {
		if err = replaceImage(tlConfig.namespacedManPath, tlConfig.image); err != nil {
			return fmt.Errorf("failed to overwrite operator image in the namespaced manifest: %v", err)
		}
	}
	testArgs := []string{"test", args[0] + "/..."}
	if tlConfig.kubeconfig != "" {
		testArgs = append(testArgs, "-"+test.KubeConfigFlag, tlConfig.kubeconfig)
	}
	testArgs = append(testArgs, "-"+test.NamespacedManPathFlag, tlConfig.namespacedManPath)
	testArgs = append(testArgs, "-"+test.GlobalManPathFlag, tlConfig.globalManPath)
	testArgs = append(testArgs, "-"+test.ProjRootFlag, projutil.MustGetwd())
	// if we do the append using an empty go flags, it inserts an empty arg, which causes
	// any later flags to be ignored
	if tlConfig.goTestFlags != "" {
		testArgs = append(testArgs, strings.Split(tlConfig.goTestFlags, " ")...)
	}
	if tlConfig.namespace != "" || tlConfig.noSetup {
		testArgs = append(testArgs, "-"+test.SingleNamespaceFlag, "-parallel=1")
	}
	if tlConfig.upLocal {
		testArgs = append(testArgs, "-"+test.LocalOperatorFlag)
	}
	dc := exec.Command("go", testArgs...)
	dc.Env = append(os.Environ(), fmt.Sprintf("%v=%v", test.TestNamespaceEnv, tlConfig.namespace))
	dc.Dir = projutil.MustGetwd()
	if err = projutil.ExecCmd(dc); err != nil {
		return err
	}

	log.Info("Local operator test successfully completed.")
	return nil
}

// TODO: add support for multiple deployments and containers (user would have to
// provide extra information in that case)

// replaceImage searches for a deployment and replaces the image in the container
// to the one specified in the function call. The function will fail if the
// number of deployments is not equal to one or if the deployment has multiple
// containers
func replaceImage(manifestPath, image string) error {
	yamlFile, err := ioutil.ReadFile(manifestPath)
	if err != nil {
		return err
	}
	foundDeployment := false
	newManifest := []byte{}
	scanner := yamlutil.NewYAMLScanner(yamlFile)
	for scanner.Scan() {
		yamlSpec := scanner.Bytes()

		decoded := make(map[string]interface{})
		err = yaml.Unmarshal(yamlSpec, &decoded)
		if err != nil {
			return err
		}
		kind, ok := decoded["kind"].(string)
		if !ok || kind != "Deployment" {
			newManifest = yamlutil.CombineManifests(newManifest, yamlSpec)
			continue
		}
		if foundDeployment {
			return fmt.Errorf("cannot use `image` flag on namespaced manifest with more than 1 deployment")
		}
		foundDeployment = true
		scheme := runtime.NewScheme()
		// scheme for client go
		cgoscheme.AddToScheme(scheme)
		dynamicDecoder := serializer.NewCodecFactory(scheme).UniversalDeserializer()

		obj, _, err := dynamicDecoder.Decode(yamlSpec, nil, nil)
		if err != nil {
			return err
		}
		dep := &appsv1.Deployment{}
		switch o := obj.(type) {
		case *appsv1.Deployment:
			dep = o
		default:
			return fmt.Errorf("error in replaceImage switch case; could not convert runtime.Object to deployment")
		}
		if len(dep.Spec.Template.Spec.Containers) != 1 {
			return fmt.Errorf("cannot use `image` flag on namespaced manifest containing more than 1 container in the operator deployment")
		}
		dep.Spec.Template.Spec.Containers[0].Image = image
		updatedYamlSpec, err := yaml.Marshal(dep)
		if err != nil {
			return fmt.Errorf("failed to convert deployment object back to yaml: %v", err)
		}
		newManifest = yamlutil.CombineManifests(newManifest, updatedYamlSpec)
	}
	if err := scanner.Err(); err != nil {
		return fmt.Errorf("failed to scan %s: (%v)", manifestPath, err)
	}

	return ioutil.WriteFile(manifestPath, newManifest, fileutil.DefaultFileMode)
}<|MERGE_RESOLUTION|>--- conflicted
+++ resolved
@@ -86,40 +86,9 @@
 
 	// if no namespaced manifest path is given, combine deploy/service_account.yaml, deploy/role.yaml, deploy/role_binding.yaml and deploy/operator.yaml
 	if tlConfig.namespacedManPath == "" && !tlConfig.noSetup {
-<<<<<<< HEAD
-		err = os.MkdirAll(deployTestDir, os.FileMode(fileutil.DefaultDirFileMode))
-		if err != nil {
-			return fmt.Errorf("could not create %s: (%v)", deployTestDir, err)
-		}
-		tlConfig.namespacedManPath = filepath.Join(deployTestDir, "namespace-manifests.yaml")
-		combined := []byte{}
-		if !tlConfig.upLocal {
-			sa, err := ioutil.ReadFile(filepath.Join(scaffold.DeployDir, scaffold.ServiceAccountYamlFile))
-			if err != nil {
-				log.Warnf("Could not find the serviceaccount manifest: (%v)", err)
-			}
-			role, err := ioutil.ReadFile(filepath.Join(scaffold.DeployDir, scaffold.RoleYamlFile))
-			if err != nil {
-				log.Warnf("Could not find role manifest: (%v)", err)
-			}
-			roleBinding, err := ioutil.ReadFile(filepath.Join(scaffold.DeployDir, scaffold.RoleBindingYamlFile))
-			if err != nil {
-				log.Warnf("Could not find role_binding manifest: (%v)", err)
-			}
-			operator, err := ioutil.ReadFile(filepath.Join(scaffold.DeployDir, scaffold.OperatorYamlFile))
-			if err != nil {
-				return fmt.Errorf("could not find operator manifest: (%v)", err)
-			}
-			combined = yamlutil.CombineManifests(combined, sa, role, roleBinding, operator)
-		}
-		err = ioutil.WriteFile(tlConfig.namespacedManPath, combined, os.FileMode(fileutil.DefaultFileMode))
-		if err != nil {
-			return fmt.Errorf("could not create temporary namespaced manifest file: (%v)", err)
-=======
 		file, err := yamlutil.GenerateCombinedNamespacedManifest()
 		if err != nil {
-			log.Fatal(err)
->>>>>>> afcc3721
+			return err
 		}
 		tlConfig.namespacedManPath = file.Name()
 		defer func() {
@@ -134,39 +103,9 @@
 		}()
 	}
 	if tlConfig.globalManPath == "" && !tlConfig.noSetup {
-<<<<<<< HEAD
-		err = os.MkdirAll(deployTestDir, os.FileMode(fileutil.DefaultDirFileMode))
-		if err != nil {
-			return fmt.Errorf("could not create %s: (%v)", deployTestDir, err)
-		}
-		tlConfig.globalManPath = filepath.Join(deployTestDir, "global-manifests.yaml")
-		files, err := ioutil.ReadDir(scaffold.CrdsDir)
-		if err != nil {
-			return fmt.Errorf("could not read deploy directory: (%v)", err)
-		}
-		var combined []byte
-		for _, file := range files {
-			if strings.HasSuffix(file.Name(), "crd.yaml") {
-				fileBytes, err := ioutil.ReadFile(filepath.Join(scaffold.CrdsDir, file.Name()))
-				if err != nil {
-					return fmt.Errorf("could not read file %s: (%v)", filepath.Join(scaffold.CrdsDir, file.Name()), err)
-				}
-				if combined == nil {
-					combined = []byte{}
-				} else {
-					combined = append(combined, []byte("\n---\n")...)
-				}
-				combined = append(combined, fileBytes...)
-			}
-		}
-		err = ioutil.WriteFile(tlConfig.globalManPath, combined, os.FileMode(fileutil.DefaultFileMode))
-		if err != nil {
-			return fmt.Errorf("could not create temporary global manifest file: (%v)", err)
-=======
 		file, err := yamlutil.GenerateCombinedGlobalManifest()
 		if err != nil {
-			log.Fatal(err)
->>>>>>> afcc3721
+			return err
 		}
 		tlConfig.globalManPath = file.Name()
 		defer func() {
