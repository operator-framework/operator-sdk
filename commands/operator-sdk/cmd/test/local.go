--- conflicted
+++ resolved
@@ -158,11 +158,7 @@
 	dc.Dir = projutil.MustGetwd()
 	err := projutil.ExecCmd(dc)
 	if err != nil {
-<<<<<<< HEAD
 		log.Fatal(err)
-=======
-		log.Fatalf("Failed to exec `go %s`: (%v)", strings.Join(testArgs, " "), err)
->>>>>>> a491ff9f
 	}
 
 	log.Info("Local operator test successfully completed.")
