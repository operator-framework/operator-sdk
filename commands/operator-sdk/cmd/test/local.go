--- conflicted
+++ resolved
@@ -45,11 +45,8 @@
 	namespacedManPath string
 	goTestFlags       string
 	namespace         string
-<<<<<<< HEAD
 	noSetup           bool
-=======
 	image             string
->>>>>>> 38d9863b
 }
 
 var tlConfig testLocalConfig
@@ -65,11 +62,8 @@
 	testCmd.Flags().StringVar(&tlConfig.namespacedManPath, "namespaced-manifest", "", "Path to manifest for per-test, namespaced resources (e.g. RBAC and Operator manifest)")
 	testCmd.Flags().StringVar(&tlConfig.goTestFlags, "go-test-flags", "", "Additional flags to pass to go test")
 	testCmd.Flags().StringVar(&tlConfig.namespace, "namespace", "", "If non-empty, single namespace to run tests in")
-<<<<<<< HEAD
 	testCmd.Flags().BoolVar(&tlConfig.noSetup, "no-setup", false, "Disable test resource creation (requires namespace flag)")
-=======
 	testCmd.Flags().StringVar(&tlConfig.image, "image", "", "Use a different operator image from the one specified in the namespaced manifest")
->>>>>>> 38d9863b
 
 	return testCmd
 }
@@ -160,7 +154,6 @@
 			}
 		}()
 	}
-<<<<<<< HEAD
 	if tlConfig.noSetup {
 		err := os.MkdirAll(deployTestDir, os.FileMode(fileutil.DefaultDirFileMode))
 		if err != nil {
@@ -179,12 +172,11 @@
 				log.Fatalf("could not delete empty manifest file: (%v)", err)
 			}
 		}()
-=======
+	}
 	if tlConfig.image != "" {
 		if err := replaceImage(tlConfig.namespacedManPath, tlConfig.image); err != nil {
 			log.Fatalf("failed to overwrite operator image in the namespaced manifest: %v", err)
 		}
->>>>>>> 38d9863b
 	}
 	testArgs := []string{"test", args[0] + "/..."}
 	testArgs = append(testArgs, "-"+test.KubeConfigFlag, tlConfig.kubeconfig)
