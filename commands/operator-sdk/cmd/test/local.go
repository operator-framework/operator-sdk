// Copyright 2018 The Operator-SDK Authors
//
// Licensed under the Apache License, Version 2.0 (the "License");
// you may not use this file except in compliance with the License.
// You may obtain a copy of the License at
//
//     http://www.apache.org/licenses/LICENSE-2.0
//
// Unless required by applicable law or agreed to in writing, software
// distributed under the License is distributed on an "AS IS" BASIS,
// WITHOUT WARRANTIES OR CONDITIONS OF ANY KIND, either express or implied.
// See the License for the specific language governing permissions and
// limitations under the License.

package cmdtest

import (
	"fmt"
	"io/ioutil"
	"os"
	"os/exec"
	"path/filepath"
	"strings"

	"github.com/operator-framework/operator-sdk/internal/util/fileutil"
	"github.com/operator-framework/operator-sdk/internal/util/projutil"
	"github.com/operator-framework/operator-sdk/internal/util/yamlutil"
	"github.com/operator-framework/operator-sdk/pkg/scaffold"
	"github.com/operator-framework/operator-sdk/pkg/test"

	"github.com/ghodss/yaml"
	log "github.com/sirupsen/logrus"
	"github.com/spf13/cobra"
	appsv1 "k8s.io/api/apps/v1"
	"k8s.io/apimachinery/pkg/runtime"
	"k8s.io/apimachinery/pkg/runtime/serializer"
	cgoscheme "k8s.io/client-go/kubernetes/scheme"
)

var deployTestDir = filepath.Join(scaffold.DeployDir, "test")

type testLocalConfig struct {
	kubeconfig        string
	globalManPath     string
	namespacedManPath string
	goTestFlags       string
	namespace         string
	upLocal           bool
	noSetup           bool
	image             string
}

var tlConfig testLocalConfig

func NewTestLocalCmd() *cobra.Command {
	testCmd := &cobra.Command{
		Use:   "local <path to tests directory> [flags]",
		Short: "Run End-To-End tests locally",
		Run:   testLocalFunc,
	}
	testCmd.Flags().StringVar(&tlConfig.kubeconfig, "kubeconfig", "", "Kubeconfig path")
	testCmd.Flags().StringVar(&tlConfig.globalManPath, "global-manifest", "", "Path to manifest for Global resources (e.g. CRD manifests)")
	testCmd.Flags().StringVar(&tlConfig.namespacedManPath, "namespaced-manifest", "", "Path to manifest for per-test, namespaced resources (e.g. RBAC and Operator manifest)")
	testCmd.Flags().StringVar(&tlConfig.goTestFlags, "go-test-flags", "", "Additional flags to pass to go test")
	testCmd.Flags().StringVar(&tlConfig.namespace, "namespace", "", "If non-empty, single namespace to run tests in")
	testCmd.Flags().BoolVar(&tlConfig.upLocal, "up-local", false, "Enable running operator locally with go run instead of as an image in the cluster")
	testCmd.Flags().BoolVar(&tlConfig.noSetup, "no-setup", false, "Disable test resource creation")
	testCmd.Flags().StringVar(&tlConfig.image, "image", "", "Use a different operator image from the one specified in the namespaced manifest")

	return testCmd
}

func testLocalFunc(cmd *cobra.Command, args []string) {
	if len(args) != 1 {
		log.Fatal("operator-sdk test local requires exactly 1 argument")
	}
	if (tlConfig.noSetup && tlConfig.globalManPath != "") || (tlConfig.noSetup && tlConfig.namespacedManPath != "") {
		log.Fatal("the global-manifest and namespaced-manifest flags cannot be enabled at the same time as the no-setup flag")
	}

	if tlConfig.upLocal && tlConfig.namespace == "" {
		log.Fatal("must specify a namespace to run in when -up-local flag is set")
	}

	log.Info("Testing operator locally.")

	// if no namespaced manifest path is given, combine deploy/service_account.yaml, deploy/role.yaml, deploy/role_binding.yaml and deploy/operator.yaml
	if tlConfig.namespacedManPath == "" && !tlConfig.noSetup {
		if !tlConfig.upLocal {
			file, err := projutil.GenerateCombinedNamespacedManifest()
			if err != nil {
				log.Fatal(err)
			}
			tlConfig.namespacedManPath = file.Name()
		} else {
			err := os.MkdirAll(deployTestDir, os.FileMode(fileutil.DefaultDirFileMode))
			if err != nil {
				log.Fatalf("could not create %s: (%v)", deployTestDir, err)
			}
			tlConfig.namespacedManPath = filepath.Join(deployTestDir, "empty.yaml")
			emptyBytes := []byte{}
			err = ioutil.WriteFile(tlConfig.namespacedManPath, emptyBytes, os.FileMode(fileutil.DefaultFileMode))
			if err != nil {
				log.Fatalf("could not create empty manifest file: (%v)", err)
			}
<<<<<<< HEAD
=======
			combined = yamlutil.CombineManifests(combined, sa, role, roleBinding, operator)
		}
		err = ioutil.WriteFile(tlConfig.namespacedManPath, combined, os.FileMode(fileutil.DefaultFileMode))
		if err != nil {
			log.Fatalf("could not create temporary namespaced manifest file: (%v)", err)
>>>>>>> a199c148
		}
		defer func() {
			err := os.Remove(tlConfig.namespacedManPath)
			if err != nil {
				log.Fatalf("could not delete temporary namespace manifest file: (%v)", err)
			}
		}()
	}
	if tlConfig.globalManPath == "" && !tlConfig.noSetup {
		file, err := projutil.GenerateCombinedGlobalManifest()
		if err != nil {
			log.Fatal(err)
		}
		tlConfig.globalManPath = file.Name()
		defer func() {
			err := os.Remove(tlConfig.globalManPath)
			if err != nil {
				log.Fatalf("could not delete global manifest file: (%v)", err)
			}
		}()
	}
	if tlConfig.noSetup {
		err := os.MkdirAll(deployTestDir, os.FileMode(fileutil.DefaultDirFileMode))
		if err != nil {
			log.Fatalf("could not create %s: (%v)", deployTestDir, err)
		}
		tlConfig.namespacedManPath = filepath.Join(deployTestDir, "empty.yaml")
		tlConfig.globalManPath = filepath.Join(deployTestDir, "empty.yaml")
		emptyBytes := []byte{}
		err = ioutil.WriteFile(tlConfig.globalManPath, emptyBytes, os.FileMode(fileutil.DefaultFileMode))
		if err != nil {
			log.Fatalf("could not create empty manifest file: (%v)", err)
		}
		defer func() {
			err := os.Remove(tlConfig.globalManPath)
			if err != nil {
				log.Fatalf("could not delete empty manifest file: (%v)", err)
			}
		}()
	}
	if tlConfig.image != "" {
		if err := replaceImage(tlConfig.namespacedManPath, tlConfig.image); err != nil {
			log.Fatalf("failed to overwrite operator image in the namespaced manifest: %v", err)
		}
	}
	testArgs := []string{"test", args[0] + "/..."}
	if tlConfig.kubeconfig != "" {
		testArgs = append(testArgs, "-"+test.KubeConfigFlag, tlConfig.kubeconfig)
	}
	testArgs = append(testArgs, "-"+test.NamespacedManPathFlag, tlConfig.namespacedManPath)
	testArgs = append(testArgs, "-"+test.GlobalManPathFlag, tlConfig.globalManPath)
	testArgs = append(testArgs, "-"+test.ProjRootFlag, projutil.MustGetwd())
	// if we do the append using an empty go flags, it inserts an empty arg, which causes
	// any later flags to be ignored
	if tlConfig.goTestFlags != "" {
		testArgs = append(testArgs, strings.Split(tlConfig.goTestFlags, " ")...)
	}
	if tlConfig.namespace != "" || tlConfig.noSetup {
		testArgs = append(testArgs, "-"+test.SingleNamespaceFlag, "-parallel=1")
	}
	if tlConfig.upLocal {
		testArgs = append(testArgs, "-"+test.LocalOperatorFlag)
	}
	dc := exec.Command("go", testArgs...)
	dc.Env = append(os.Environ(), fmt.Sprintf("%v=%v", test.TestNamespaceEnv, tlConfig.namespace))
	dc.Dir = projutil.MustGetwd()
	dc.Stdout = os.Stdout
	dc.Stderr = os.Stderr
	err := dc.Run()
	if err != nil {
		log.Fatalf("failed to exec `go %s`: (%v)", strings.Join(testArgs, " "), err)
	}

	log.Info("Local operator test successfully completed.")
}

// TODO: add support for multiple deployments and containers (user would have to
// provide extra information in that case)

// replaceImage searches for a deployment and replaces the image in the container
// to the one specified in the function call. The function will fail if the
// number of deployments is not equal to one or if the deployment has multiple
// containers
func replaceImage(manifestPath, image string) error {
	yamlFile, err := ioutil.ReadFile(manifestPath)
	if err != nil {
		return err
	}
	foundDeployment := false
	newManifest := []byte{}
	scanner := yamlutil.NewYAMLScanner(yamlFile)
	for scanner.Scan() {
		yamlSpec := scanner.Bytes()

		decoded := make(map[string]interface{})
		err = yaml.Unmarshal(yamlSpec, &decoded)
		if err != nil {
			return err
		}
		kind, ok := decoded["kind"].(string)
		if !ok || kind != "Deployment" {
<<<<<<< HEAD
			newManifest = projutil.CombineManifests(newManifest, yamlSpec)
=======
			newManifest = yamlutil.CombineManifests(newManifest, yamlSpec)
>>>>>>> a199c148
			continue
		}
		if foundDeployment {
			return fmt.Errorf("cannot use `image` flag on namespaced manifest with more than 1 deployment")
		}
		foundDeployment = true
		scheme := runtime.NewScheme()
		// scheme for client go
		cgoscheme.AddToScheme(scheme)
		dynamicDecoder := serializer.NewCodecFactory(scheme).UniversalDeserializer()

		obj, _, err := dynamicDecoder.Decode(yamlSpec, nil, nil)
		if err != nil {
			return err
		}
		dep := &appsv1.Deployment{}
		switch o := obj.(type) {
		case *appsv1.Deployment:
			dep = o
		default:
			return fmt.Errorf("error in replaceImage switch case; could not convert runtime.Object to deployment")
		}
		if len(dep.Spec.Template.Spec.Containers) != 1 {
			return fmt.Errorf("cannot use `image` flag on namespaced manifest containing more than 1 container in the operator deployment")
		}
		dep.Spec.Template.Spec.Containers[0].Image = image
		updatedYamlSpec, err := yaml.Marshal(dep)
		if err != nil {
			return fmt.Errorf("failed to convert deployment object back to yaml: %v", err)
		}
<<<<<<< HEAD
		newManifest = projutil.CombineManifests(newManifest, updatedYamlSpec)
=======
		newManifest = yamlutil.CombineManifests(newManifest, updatedYamlSpec)
>>>>>>> a199c148
	}
	if err := scanner.Err(); err != nil {
		return fmt.Errorf("failed to scan %s: (%v)", manifestPath, err)
	}

	return ioutil.WriteFile(manifestPath, newManifest, fileutil.DefaultFileMode)
}<|MERGE_RESOLUTION|>--- conflicted
+++ resolved
@@ -86,31 +86,34 @@
 
 	// if no namespaced manifest path is given, combine deploy/service_account.yaml, deploy/role.yaml, deploy/role_binding.yaml and deploy/operator.yaml
 	if tlConfig.namespacedManPath == "" && !tlConfig.noSetup {
+		err := os.MkdirAll(deployTestDir, os.FileMode(fileutil.DefaultDirFileMode))
+		if err != nil {
+			log.Fatalf("could not create %s: (%v)", deployTestDir, err)
+		}
+		tlConfig.namespacedManPath = filepath.Join(deployTestDir, "namespace-manifests.yaml")
+		combined := []byte{}
 		if !tlConfig.upLocal {
-			file, err := projutil.GenerateCombinedNamespacedManifest()
-			if err != nil {
-				log.Fatal(err)
-			}
-			tlConfig.namespacedManPath = file.Name()
-		} else {
-			err := os.MkdirAll(deployTestDir, os.FileMode(fileutil.DefaultDirFileMode))
-			if err != nil {
-				log.Fatalf("could not create %s: (%v)", deployTestDir, err)
-			}
-			tlConfig.namespacedManPath = filepath.Join(deployTestDir, "empty.yaml")
-			emptyBytes := []byte{}
-			err = ioutil.WriteFile(tlConfig.namespacedManPath, emptyBytes, os.FileMode(fileutil.DefaultFileMode))
-			if err != nil {
-				log.Fatalf("could not create empty manifest file: (%v)", err)
-			}
-<<<<<<< HEAD
-=======
+			sa, err := ioutil.ReadFile(filepath.Join(scaffold.DeployDir, scaffold.ServiceAccountYamlFile))
+			if err != nil {
+				log.Warnf("could not find the serviceaccount manifest: (%v)", err)
+			}
+			role, err := ioutil.ReadFile(filepath.Join(scaffold.DeployDir, scaffold.RoleYamlFile))
+			if err != nil {
+				log.Warnf("could not find role manifest: (%v)", err)
+			}
+			roleBinding, err := ioutil.ReadFile(filepath.Join(scaffold.DeployDir, scaffold.RoleBindingYamlFile))
+			if err != nil {
+				log.Warnf("could not find role_binding manifest: (%v)", err)
+			}
+			operator, err := ioutil.ReadFile(filepath.Join(scaffold.DeployDir, scaffold.OperatorYamlFile))
+			if err != nil {
+				log.Fatalf("could not find operator manifest: (%v)", err)
+			}
 			combined = yamlutil.CombineManifests(combined, sa, role, roleBinding, operator)
 		}
 		err = ioutil.WriteFile(tlConfig.namespacedManPath, combined, os.FileMode(fileutil.DefaultFileMode))
 		if err != nil {
 			log.Fatalf("could not create temporary namespaced manifest file: (%v)", err)
->>>>>>> a199c148
 		}
 		defer func() {
 			err := os.Remove(tlConfig.namespacedManPath)
@@ -212,11 +215,7 @@
 		}
 		kind, ok := decoded["kind"].(string)
 		if !ok || kind != "Deployment" {
-<<<<<<< HEAD
-			newManifest = projutil.CombineManifests(newManifest, yamlSpec)
-=======
 			newManifest = yamlutil.CombineManifests(newManifest, yamlSpec)
->>>>>>> a199c148
 			continue
 		}
 		if foundDeployment {
@@ -247,11 +246,7 @@
 		if err != nil {
 			return fmt.Errorf("failed to convert deployment object back to yaml: %v", err)
 		}
-<<<<<<< HEAD
-		newManifest = projutil.CombineManifests(newManifest, updatedYamlSpec)
-=======
 		newManifest = yamlutil.CombineManifests(newManifest, updatedYamlSpec)
->>>>>>> a199c148
 	}
 	if err := scanner.Err(); err != nil {
 		return fmt.Errorf("failed to scan %s: (%v)", manifestPath, err)
