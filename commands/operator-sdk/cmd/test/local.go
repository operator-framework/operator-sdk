--- conflicted
+++ resolved
@@ -79,13 +79,8 @@
 	log.Info("Testing operator locally.")
 
 	// if no namespaced manifest path is given, combine deploy/service_account.yaml, deploy/role.yaml, deploy/role_binding.yaml and deploy/operator.yaml
-<<<<<<< HEAD
-	if tlConfig.namespacedManPath == "" {
+	if tlConfig.namespacedManPath == "" && !tlConfig.noSetup {
 		file, err := projutil.GenerateCombinedNamespacedManifest()
-=======
-	if tlConfig.namespacedManPath == "" && !tlConfig.noSetup {
-		err := os.MkdirAll(deployTestDir, os.FileMode(fileutil.DefaultDirFileMode))
->>>>>>> 4565af34
 		if err != nil {
 			log.Fatal(err)
 		}
@@ -97,37 +92,8 @@
 			}
 		}()
 	}
-<<<<<<< HEAD
-	if tlConfig.globalManPath == "" {
+	if tlConfig.globalManPath == "" && !tlConfig.noSetup {
 		file, err := projutil.GenerateCombinedGlobalManifest()
-=======
-	if tlConfig.globalManPath == "" && !tlConfig.noSetup {
-		err := os.MkdirAll(deployTestDir, os.FileMode(fileutil.DefaultDirFileMode))
-		if err != nil {
-			log.Fatalf("could not create %s: (%v)", deployTestDir, err)
-		}
-		tlConfig.globalManPath = filepath.Join(deployTestDir, "global-manifests.yaml")
-		files, err := ioutil.ReadDir(scaffold.CrdsDir)
-		if err != nil {
-			log.Fatalf("could not read deploy directory: (%v)", err)
-		}
-		var combined []byte
-		for _, file := range files {
-			if strings.HasSuffix(file.Name(), "crd.yaml") {
-				fileBytes, err := ioutil.ReadFile(filepath.Join(scaffold.CrdsDir, file.Name()))
-				if err != nil {
-					log.Fatalf("could not read file %s: (%v)", filepath.Join(scaffold.CrdsDir, file.Name()), err)
-				}
-				if combined == nil {
-					combined = []byte{}
-				} else {
-					combined = append(combined, []byte("\n---\n")...)
-				}
-				combined = append(combined, fileBytes...)
-			}
-		}
-		err = ioutil.WriteFile(tlConfig.globalManPath, combined, os.FileMode(fileutil.DefaultFileMode))
->>>>>>> 4565af34
 		if err != nil {
 			log.Fatal(err)
 		}
