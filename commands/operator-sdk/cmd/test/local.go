// Copyright 2018 The Operator-SDK Authors
//
// Licensed under the Apache License, Version 2.0 (the "License");
// you may not use this file except in compliance with the License.
// You may obtain a copy of the License at
//
//     http://www.apache.org/licenses/LICENSE-2.0
//
// Unless required by applicable law or agreed to in writing, software
// distributed under the License is distributed on an "AS IS" BASIS,
// WITHOUT WARRANTIES OR CONDITIONS OF ANY KIND, either express or implied.
// See the License for the specific language governing permissions and
// limitations under the License.

package cmdtest

import (
	"bytes"
	"fmt"
	"io/ioutil"
	"os"
	"os/exec"
	"path/filepath"
	"strings"

	"github.com/operator-framework/operator-sdk/internal/util/fileutil"
	"github.com/operator-framework/operator-sdk/internal/util/projutil"
	"github.com/operator-framework/operator-sdk/pkg/scaffold"
	"github.com/operator-framework/operator-sdk/pkg/test"

	"github.com/ghodss/yaml"
	log "github.com/sirupsen/logrus"
	"github.com/spf13/cobra"
	appsv1 "k8s.io/api/apps/v1"
	"k8s.io/apimachinery/pkg/runtime"
	"k8s.io/apimachinery/pkg/runtime/serializer"
	cgoscheme "k8s.io/client-go/kubernetes/scheme"
)

var deployTestDir = filepath.Join(scaffold.DeployDir, "test")

type testLocalConfig struct {
	kubeconfig        string
	globalManPath     string
	namespacedManPath string
	goTestFlags       string
	namespace         string
<<<<<<< HEAD
	upLocal           bool
=======
	noSetup           bool
>>>>>>> 4565af34
	image             string
}

var tlConfig testLocalConfig

func NewTestLocalCmd() *cobra.Command {
	testCmd := &cobra.Command{
		Use:   "local <path to tests directory> [flags]",
		Short: "Run End-To-End tests locally",
		Run:   testLocalFunc,
	}
	testCmd.Flags().StringVar(&tlConfig.kubeconfig, "kubeconfig", "", "Kubeconfig path")
	testCmd.Flags().StringVar(&tlConfig.globalManPath, "global-manifest", "", "Path to manifest for Global resources (e.g. CRD manifests)")
	testCmd.Flags().StringVar(&tlConfig.namespacedManPath, "namespaced-manifest", "", "Path to manifest for per-test, namespaced resources (e.g. RBAC and Operator manifest)")
	testCmd.Flags().StringVar(&tlConfig.goTestFlags, "go-test-flags", "", "Additional flags to pass to go test")
	testCmd.Flags().StringVar(&tlConfig.namespace, "namespace", "", "If non-empty, single namespace to run tests in")
<<<<<<< HEAD
	testCmd.Flags().BoolVar(&tlConfig.upLocal, "up-local", false, "Enable running operator locally with go run instead of as an image in the cluster")
=======
	testCmd.Flags().BoolVar(&tlConfig.noSetup, "no-setup", false, "Disable test resource creation")
>>>>>>> 4565af34
	testCmd.Flags().StringVar(&tlConfig.image, "image", "", "Use a different operator image from the one specified in the namespaced manifest")

	return testCmd
}

func testLocalFunc(cmd *cobra.Command, args []string) {
	if len(args) != 1 {
		log.Fatal("operator-sdk test local requires exactly 1 argument")
	}
	if (tlConfig.noSetup && tlConfig.globalManPath != "") || (tlConfig.noSetup && tlConfig.namespacedManPath != "") {
		log.Fatal("the global-manifest and namespaced-manifest flags cannot be enabled at the same time as the no-setup flag")
	}

	if tlConfig.upLocal && tlConfig.namespace == "" {
		log.Fatal("must specify a namespace to run in when -up-local flag is set")
	}

	log.Info("Testing operator locally.")

	// if no namespaced manifest path is given, combine deploy/service_account.yaml, deploy/role.yaml, deploy/role_binding.yaml and deploy/operator.yaml
	if tlConfig.namespacedManPath == "" && !tlConfig.noSetup {
		err := os.MkdirAll(deployTestDir, os.FileMode(fileutil.DefaultDirFileMode))
		if err != nil {
			log.Fatalf("could not create %s: (%v)", deployTestDir, err)
		}
		tlConfig.namespacedManPath = filepath.Join(deployTestDir, "namespace-manifests.yaml")
		combined := []byte{}
		if !tlConfig.upLocal {
			sa, err := ioutil.ReadFile(filepath.Join(scaffold.DeployDir, scaffold.ServiceAccountYamlFile))
			if err != nil {
				log.Warnf("could not find the serviceaccount manifest: (%v)", err)
			}
			role, err := ioutil.ReadFile(filepath.Join(scaffold.DeployDir, scaffold.RoleYamlFile))
			if err != nil {
				log.Warnf("could not find role manifest: (%v)", err)
			}
			roleBinding, err := ioutil.ReadFile(filepath.Join(scaffold.DeployDir, scaffold.RoleBindingYamlFile))
			if err != nil {
				log.Warnf("could not find role_binding manifest: (%v)", err)
			}
			operator, err := ioutil.ReadFile(filepath.Join(scaffold.DeployDir, scaffold.OperatorYamlFile))
			if err != nil {
				log.Fatalf("could not find operator manifest: (%v)", err)
			}
			combined = combineManifests(combined, sa)
			combined = combineManifests(combined, role)
			combined = combineManifests(combined, roleBinding)
			combined = append(combined, operator...)
		}
		err = ioutil.WriteFile(tlConfig.namespacedManPath, combined, os.FileMode(fileutil.DefaultFileMode))
		if err != nil {
			log.Fatalf("could not create temporary namespaced manifest file: (%v)", err)
		}
		defer func() {
			err := os.Remove(tlConfig.namespacedManPath)
			if err != nil {
				log.Fatalf("could not delete temporary namespace manifest file: (%v)", err)
			}
		}()
	}
	if tlConfig.globalManPath == "" && !tlConfig.noSetup {
		err := os.MkdirAll(deployTestDir, os.FileMode(fileutil.DefaultDirFileMode))
		if err != nil {
			log.Fatalf("could not create %s: (%v)", deployTestDir, err)
		}
		tlConfig.globalManPath = filepath.Join(deployTestDir, "global-manifests.yaml")
		files, err := ioutil.ReadDir(scaffold.CrdsDir)
		if err != nil {
			log.Fatalf("could not read deploy directory: (%v)", err)
		}
		var combined []byte
		for _, file := range files {
			if strings.HasSuffix(file.Name(), "crd.yaml") {
				fileBytes, err := ioutil.ReadFile(filepath.Join(scaffold.CrdsDir, file.Name()))
				if err != nil {
					log.Fatalf("could not read file %s: (%v)", filepath.Join(scaffold.CrdsDir, file.Name()), err)
				}
				if combined == nil {
					combined = []byte{}
				} else {
					combined = append(combined, []byte("\n---\n")...)
				}
				combined = append(combined, fileBytes...)
			}
		}
		err = ioutil.WriteFile(tlConfig.globalManPath, combined, os.FileMode(fileutil.DefaultFileMode))
		if err != nil {
			log.Fatalf("could not create temporary global manifest file: (%v)", err)
		}
		defer func() {
			err := os.Remove(tlConfig.globalManPath)
			if err != nil {
				log.Fatalf("could not delete global manifest file: (%v)", err)
			}
		}()
	}
	if tlConfig.noSetup {
		err := os.MkdirAll(deployTestDir, os.FileMode(fileutil.DefaultDirFileMode))
		if err != nil {
			log.Fatalf("could not create %s: (%v)", deployTestDir, err)
		}
		tlConfig.namespacedManPath = filepath.Join(deployTestDir, "empty.yaml")
		tlConfig.globalManPath = filepath.Join(deployTestDir, "empty.yaml")
		emptyBytes := []byte{}
		err = ioutil.WriteFile(tlConfig.globalManPath, emptyBytes, os.FileMode(fileutil.DefaultFileMode))
		if err != nil {
			log.Fatalf("could not create empty manifest file: (%v)", err)
		}
		defer func() {
			err := os.Remove(tlConfig.globalManPath)
			if err != nil {
				log.Fatalf("could not delete empty manifest file: (%v)", err)
			}
		}()
	}
	if tlConfig.image != "" {
		if err := replaceImage(tlConfig.namespacedManPath, tlConfig.image); err != nil {
			log.Fatalf("failed to overwrite operator image in the namespaced manifest: %v", err)
		}
	}
	testArgs := []string{"test", args[0] + "/..."}
	testArgs = append(testArgs, "-"+test.KubeConfigFlag, tlConfig.kubeconfig)
	testArgs = append(testArgs, "-"+test.NamespacedManPathFlag, tlConfig.namespacedManPath)
	testArgs = append(testArgs, "-"+test.GlobalManPathFlag, tlConfig.globalManPath)
	testArgs = append(testArgs, "-"+test.ProjRootFlag, projutil.MustGetwd())
	// if we do the append using an empty go flags, it inserts an empty arg, which causes
	// any later flags to be ignored
	if tlConfig.goTestFlags != "" {
		testArgs = append(testArgs, strings.Split(tlConfig.goTestFlags, " ")...)
	}
	if tlConfig.namespace != "" || tlConfig.noSetup {
		testArgs = append(testArgs, "-"+test.SingleNamespaceFlag, "-parallel=1")
	}
	if tlConfig.upLocal {
		testArgs = append(testArgs, "-"+test.LocalOperatorFlag)
	}
	dc := exec.Command("go", testArgs...)
	dc.Env = append(os.Environ(), fmt.Sprintf("%v=%v", test.TestNamespaceEnv, tlConfig.namespace))
	dc.Dir = projutil.MustGetwd()
	dc.Stdout = os.Stdout
	dc.Stderr = os.Stderr
	err := dc.Run()
	if err != nil {
		log.Fatalf("failed to exec `go %s`: (%v)", strings.Join(testArgs, " "), err)
	}

	log.Info("Local operator test successfully completed.")
}

// combineManifests combines a given manifest with a base manifest and adds yaml
// style separation. Nothing is appended if the manifest is empty.
func combineManifests(base, manifest []byte) []byte {
	if len(manifest) > 0 {
		base = append(base, manifest...)
		return append(base, []byte("\n---\n")...)
	}
	return base
}

// TODO: add support for multiple deployments and containers (user would have to
// provide extra information in that case)

// replaceImage searches for a deployment and replaces the image in the container
// to the one specified in the function call. The function will fail if the
// number of deployments is not equal to one or if the deployment has multiple
// containers
func replaceImage(manifestPath, image string) error {
	yamlFile, err := ioutil.ReadFile(manifestPath)
	if err != nil {
		return err
	}
	foundDeployment := false
	newManifest := []byte{}
	yamlSplit := bytes.Split(yamlFile, []byte("\n---\n"))
	for _, yamlSpec := range yamlSplit {
		if string(yamlSpec) == "" {
			continue
		}
		decoded := make(map[string]interface{})
		err = yaml.Unmarshal(yamlSpec, &decoded)
		if err != nil {
			return err
		}
		kind, ok := decoded["kind"].(string)
		if !ok || kind != "Deployment" {
			newManifest = combineManifests(newManifest, yamlSpec)
			continue
		}
		if foundDeployment {
			return fmt.Errorf("cannot use `image` flag on namespaced manifest with more than 1 deployment")
		}
		foundDeployment = true
		scheme := runtime.NewScheme()
		// scheme for client go
		cgoscheme.AddToScheme(scheme)
		dynamicDecoder := serializer.NewCodecFactory(scheme).UniversalDeserializer()

		obj, _, err := dynamicDecoder.Decode(yamlSpec, nil, nil)
		if err != nil {
			return err
		}
		dep := &appsv1.Deployment{}
		switch o := obj.(type) {
		case *appsv1.Deployment:
			dep = o
		default:
			return fmt.Errorf("error in replaceImage switch case; could not convert runtime.Object to deployment")
		}
		if len(dep.Spec.Template.Spec.Containers) != 1 {
			return fmt.Errorf("cannot use `image` flag on namespaced manifest containing more than 1 container in the operator deployment")
		}
		dep.Spec.Template.Spec.Containers[0].Image = image
		updatedYamlSpec, err := yaml.Marshal(dep)
		if err != nil {
			return fmt.Errorf("failed to convert deployment object back to yaml: %v", err)
		}
		newManifest = combineManifests(newManifest, updatedYamlSpec)
	}
	return ioutil.WriteFile(manifestPath, newManifest, fileutil.DefaultFileMode)
}<|MERGE_RESOLUTION|>--- conflicted
+++ resolved
@@ -45,11 +45,8 @@
 	namespacedManPath string
 	goTestFlags       string
 	namespace         string
-<<<<<<< HEAD
 	upLocal           bool
-=======
 	noSetup           bool
->>>>>>> 4565af34
 	image             string
 }
 
@@ -66,11 +63,8 @@
 	testCmd.Flags().StringVar(&tlConfig.namespacedManPath, "namespaced-manifest", "", "Path to manifest for per-test, namespaced resources (e.g. RBAC and Operator manifest)")
 	testCmd.Flags().StringVar(&tlConfig.goTestFlags, "go-test-flags", "", "Additional flags to pass to go test")
 	testCmd.Flags().StringVar(&tlConfig.namespace, "namespace", "", "If non-empty, single namespace to run tests in")
-<<<<<<< HEAD
 	testCmd.Flags().BoolVar(&tlConfig.upLocal, "up-local", false, "Enable running operator locally with go run instead of as an image in the cluster")
-=======
 	testCmd.Flags().BoolVar(&tlConfig.noSetup, "no-setup", false, "Disable test resource creation")
->>>>>>> 4565af34
 	testCmd.Flags().StringVar(&tlConfig.image, "image", "", "Use a different operator image from the one specified in the namespaced manifest")
 
 	return testCmd
