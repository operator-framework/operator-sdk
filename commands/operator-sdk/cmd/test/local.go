--- conflicted
+++ resolved
@@ -99,35 +99,7 @@
 		}()
 	}
 	if tlConfig.globalManPath == "" && !tlConfig.noSetup {
-<<<<<<< HEAD
-		err := os.MkdirAll(deployTestDir, os.FileMode(fileutil.DefaultDirFileMode))
-		if err != nil {
-			log.Fatalf("could not create %s: (%v)", deployTestDir, err)
-		}
-		tlConfig.globalManPath = filepath.Join(deployTestDir, "global-manifests.yaml")
-		files, err := ioutil.ReadDir(scaffold.CRDsDir)
-		if err != nil {
-			log.Fatalf("could not read deploy directory: (%v)", err)
-		}
-		var combined []byte
-		for _, file := range files {
-			if strings.HasSuffix(file.Name(), "crd.yaml") {
-				fileBytes, err := ioutil.ReadFile(filepath.Join(scaffold.CRDsDir, file.Name()))
-				if err != nil {
-					log.Fatalf("could not read file %s: (%v)", filepath.Join(scaffold.CRDsDir, file.Name()), err)
-				}
-				if combined == nil {
-					combined = []byte{}
-				} else {
-					combined = append(combined, []byte("\n---\n")...)
-				}
-				combined = append(combined, fileBytes...)
-			}
-		}
-		err = ioutil.WriteFile(tlConfig.globalManPath, combined, os.FileMode(fileutil.DefaultFileMode))
-=======
 		file, err := yamlutil.GenerateCombinedGlobalManifest()
->>>>>>> a491ff9f
 		if err != nil {
 			log.Fatal(err)
 		}
