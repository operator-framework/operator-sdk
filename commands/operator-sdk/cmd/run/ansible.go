--- conflicted
+++ resolved
@@ -28,16 +28,11 @@
 	newCmd := &cobra.Command{
 		Use:   "ansible",
 		Short: "Runs as an ansible operator",
-<<<<<<< HEAD
-		RunE: func(cmd *cobra.Command, args []string) error {
-			return ansible.Run(flags)
-=======
 		Long: `Runs as an ansible operator. This is intended to be used when running
 in a Pod inside a cluster. Developers wanting to run their operator locally
 should use "up local" instead.`,
-		Run: func(cmd *cobra.Command, args []string) {
-			ansible.Run(flags)
->>>>>>> 3163bb37
+		RunE: func(cmd *cobra.Command, args []string) error {
+			return ansible.Run(flags)
 		},
 	}
 	flags = aoflags.AddTo(newCmd.Flags())
