// Copyright 2018 The Operator-SDK Authors
//
// Licensed under the Apache License, Version 2.0 (the "License");
// you may not use this file except in compliance with the License.
// You may obtain a copy of the License at
//
//     http://www.apache.org/licenses/LICENSE-2.0
//
// Unless required by applicable law or agreed to in writing, software
// distributed under the License is distributed on an "AS IS" BASIS,
// WITHOUT WARRANTIES OR CONDITIONS OF ANY KIND, either express or implied.
// See the License for the specific language governing permissions and
// limitations under the License.

package generate

import (
	"fmt"
	"os/exec"
	"path/filepath"
	"strings"

	genutil "github.com/operator-framework/operator-sdk/commands/operator-sdk/cmd/generate/internal"
	"github.com/operator-framework/operator-sdk/internal/util/projutil"
	"github.com/operator-framework/operator-sdk/pkg/scaffold"

	log "github.com/sirupsen/logrus"
	"github.com/spf13/cobra"
)

func NewGenerateK8SCmd() *cobra.Command {
	return &cobra.Command{
		Use:   "k8s",
		Short: "Generates Kubernetes code for custom resource",
		Long: `k8s generator generates code for custom resource given the API spec
to comply with kube-API requirements.
`,
		RunE: k8sFunc,
	}
}

func k8sFunc(cmd *cobra.Command, args []string) error {
	if len(args) != 0 {
		return fmt.Errorf("command %s doesn't accept any arguments", cmd.CommandPath())
	}

	// Only Go projects can generate k8s deepcopy code.
	if err := projutil.CheckGoProjectCmd(cmd); err != nil {
		return err
	}

	return K8sCodegen()
}

// K8sCodegen performs deepcopy code-generation for all custom resources under pkg/apis
func K8sCodegen() error {
	projutil.MustInProjectRoot()

	wd := projutil.MustGetwd()
	repoPkg := projutil.CheckAndGetProjectGoPkg()
	srcDir := filepath.Join(wd, "vendor", "k8s.io", "code-generator")
	binDir := filepath.Join(wd, scaffold.BuildBinDir)

	if err := buildCodegenBinaries(binDir, srcDir); err != nil {
		return err
	}

	gvMap, err := genutil.ParseGroupVersions()
	if err != nil {
		return fmt.Errorf("failed to parse group versions: (%v)", err)
	}
	gvb := &strings.Builder{}
	for g, vs := range gvMap {
		gvb.WriteString(fmt.Sprintf("%s:%v, ", g, vs))
	}

	log.Infof("Running deepcopy code-generation for Custom Resource group versions: [%v]\n", gvb.String())

	if err := deepcopyGen(binDir, repoPkg, gvMap); err != nil {
		return err
	}

	log.Info("Code-generation complete.")
	return nil
}

func buildCodegenBinaries(binDir, codegenSrcDir string) error {
	genDirs := []string{
		"./cmd/defaulter-gen",
		"./cmd/client-gen",
		"./cmd/lister-gen",
		"./cmd/informer-gen",
		"./cmd/deepcopy-gen",
	}
<<<<<<< HEAD
	err := genutil.BuildCodegenBinaries(genDirs, binDir, codegenSrcDir)
=======
	for _, gd := range genDirs {
		err := runGoBuildCodegen(binDir, codegenSrcDir, gd)
		if err != nil {
			return err
		}
	}
	return nil
}

func runGoBuildCodegen(binDir, repoDir, genDir string) error {
	binPath := filepath.Join(binDir, filepath.Base(genDir))
	installCmd := exec.Command("go", "build", "-o", binPath, genDir)
	installCmd.Dir = repoDir
	isVerbose := false
	if gf, ok := os.LookupEnv("GOFLAGS"); ok && len(gf) != 0 {
		installCmd.Env = append(os.Environ(), "GOFLAGS="+gf)
		if strings.Contains(gf, "-v") {
			isVerbose = true
		}
	}
	if isVerbose {
		installCmd.Stdout = os.Stdout
		installCmd.Stderr = os.Stderr
	} else {
		installCmd.Stdout = ioutil.Discard
		installCmd.Stderr = ioutil.Discard
	}
	return installCmd.Run()
}

// parseGroupVersions parses the layout of pkg/apis to return a map of
// API groups to versions.
func parseGroupVersions() (map[string][]string, error) {
	gvs := make(map[string][]string)
	groups, err := ioutil.ReadDir(scaffold.ApisDir)
>>>>>>> fd1f3474
	if err != nil {
		log.Fatal(err)
	}
}

func deepcopyGen(binDir, repoPkg string, gvMap map[string][]string) error {
	apisPkg := filepath.Join(repoPkg, scaffold.ApisDir)
	args := []string{
		"--input-dirs", genutil.CreateFQApis(apisPkg, gvMap),
		"--output-file-base", "zz_generated.deepcopy",
		"--bounding-dirs", apisPkg,
	}
	cgPath := filepath.Join(binDir, "deepcopy-gen")
	err := projutil.ExecCmd(exec.Command(cgPath, args...))
	if err != nil {
		return fmt.Errorf("failed to perform code-generation: %v", err)
	}
	return nil
}<|MERGE_RESOLUTION|>--- conflicted
+++ resolved
@@ -92,48 +92,7 @@
 		"./cmd/informer-gen",
 		"./cmd/deepcopy-gen",
 	}
-<<<<<<< HEAD
-	err := genutil.BuildCodegenBinaries(genDirs, binDir, codegenSrcDir)
-=======
-	for _, gd := range genDirs {
-		err := runGoBuildCodegen(binDir, codegenSrcDir, gd)
-		if err != nil {
-			return err
-		}
-	}
-	return nil
-}
-
-func runGoBuildCodegen(binDir, repoDir, genDir string) error {
-	binPath := filepath.Join(binDir, filepath.Base(genDir))
-	installCmd := exec.Command("go", "build", "-o", binPath, genDir)
-	installCmd.Dir = repoDir
-	isVerbose := false
-	if gf, ok := os.LookupEnv("GOFLAGS"); ok && len(gf) != 0 {
-		installCmd.Env = append(os.Environ(), "GOFLAGS="+gf)
-		if strings.Contains(gf, "-v") {
-			isVerbose = true
-		}
-	}
-	if isVerbose {
-		installCmd.Stdout = os.Stdout
-		installCmd.Stderr = os.Stderr
-	} else {
-		installCmd.Stdout = ioutil.Discard
-		installCmd.Stderr = ioutil.Discard
-	}
-	return installCmd.Run()
-}
-
-// parseGroupVersions parses the layout of pkg/apis to return a map of
-// API groups to versions.
-func parseGroupVersions() (map[string][]string, error) {
-	gvs := make(map[string][]string)
-	groups, err := ioutil.ReadDir(scaffold.ApisDir)
->>>>>>> fd1f3474
-	if err != nil {
-		log.Fatal(err)
-	}
+	return genutil.BuildCodegenBinaries(genDirs, binDir, codegenSrcDir)
 }
 
 func deepcopyGen(binDir, repoPkg string, gvMap map[string][]string) error {
