--- conflicted
+++ resolved
@@ -67,11 +67,6 @@
 	if err := verifyCRDDeployPath(); err != nil {
 		return err
 	}
-<<<<<<< HEAD
-	verifyCRDFlags()
-	verifyCRDDeployPath()
-=======
->>>>>>> fd1f3474
 
 	log.Infof("Generating Custom Resource Definition (CRD) version %s for kind %s.", apiVersion, kind)
 
@@ -99,11 +94,7 @@
 	return nil
 }
 
-<<<<<<< HEAD
-func verifyCRDFlags() {
-=======
 func verifyCRDFlags() error {
->>>>>>> fd1f3474
 	if len(apiVersion) == 0 {
 		return fmt.Errorf("value of --api-version must not have empty value")
 	}
@@ -121,11 +112,7 @@
 }
 
 // verifyCRDDeployPath checks if the path <project-name>/deploy sub-directory is exists, and that is rooted under $GOPATH
-<<<<<<< HEAD
-func verifyCRDDeployPath() {
-=======
 func verifyCRDDeployPath() error {
->>>>>>> fd1f3474
 	wd, err := os.Getwd()
 	if err != nil {
 		return fmt.Errorf("failed to determine the full path of the current directory: (%v)", err)
