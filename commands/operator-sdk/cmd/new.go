// Copyright 2018 The Operator-SDK Authors
//
// Licensed under the Apache License, Version 2.0 (the "License");
// you may not use this file except in compliance with the License.
// You may obtain a copy of the License at
//
//     http://www.apache.org/licenses/LICENSE-2.0
//
// Unless required by applicable law or agreed to in writing, software
// distributed under the License is distributed on an "AS IS" BASIS,
// WITHOUT WARRANTIES OR CONDITIONS OF ANY KIND, either express or implied.
// See the License for the specific language governing permissions and
// limitations under the License.

package cmd

import (
	"fmt"
	"os"
	"os/exec"
	"path/filepath"
	"strings"

	"github.com/operator-framework/operator-sdk/internal/util/projutil"
	"github.com/operator-framework/operator-sdk/pkg/scaffold"
	"github.com/operator-framework/operator-sdk/pkg/scaffold/ansible"
	"github.com/operator-framework/operator-sdk/pkg/scaffold/helm"
	"github.com/operator-framework/operator-sdk/pkg/scaffold/input"

	log "github.com/sirupsen/logrus"
	"github.com/spf13/cobra"
)

func NewNewCmd() *cobra.Command {
	newCmd := &cobra.Command{
		Use:   "new <project-name>",
		Short: "Creates a new operator application",
		Long: `The operator-sdk new command creates a new operator application and
generates a default directory layout based on the input <project-name>.

<project-name> is the project name of the new operator. (e.g app-operator)

For example:
	$ mkdir $GOPATH/src/github.com/example.com/
	$ cd $GOPATH/src/github.com/example.com/
	$ operator-sdk new app-operator
generates a skeletal app-operator application in $GOPATH/src/github.com/example.com/app-operator.
`,
		RunE: newFunc,
	}

	newCmd.Flags().StringVar(&apiVersion, "api-version", "", "Kubernetes apiVersion and has a format of $GROUP_NAME/$VERSION (e.g app.example.com/v1alpha1)")
	newCmd.Flags().StringVar(&kind, "kind", "", "Kubernetes CustomResourceDefintion kind. (e.g AppService)")
	newCmd.Flags().StringVar(&operatorType, "type", "go", "Type of operator to initialize (choices: \"go\", \"ansible\" or \"helm\")")
	newCmd.Flags().BoolVar(&skipGit, "skip-git-init", false, "Do not init the directory as a git repository")
	newCmd.Flags().BoolVar(&generatePlaybook, "generate-playbook", false, "Generate a playbook skeleton. (Only used for --type ansible)")
	newCmd.Flags().BoolVar(&isClusterScoped, "cluster-scoped", false, "Generate cluster-scoped resources instead of namespace-scoped")

	return newCmd
}

var (
	apiVersion       string
	kind             string
	operatorType     string
	projectName      string
	skipGit          bool
	generatePlaybook bool
	isClusterScoped  bool
)

const (
	dep       = "dep"
	ensureCmd = "ensure"
)

func newFunc(cmd *cobra.Command, args []string) error {
	if err := parse(cmd, args); err != nil {
		return err
	}
	mustBeNewProject()
	if err := verifyFlags(); err != nil {
		return err
	}

	log.Infof("Creating new %s operator '%s'.", strings.Title(operatorType), projectName)

	switch operatorType {
	case projutil.OperatorTypeGo:
		if err := doScaffold(); err != nil {
			return err
		}
		if err := pullDep(); err != nil {
			return err
		}
	case projutil.OperatorTypeAnsible:
		if err := doAnsibleScaffold(); err != nil {
			return err
		}
	case projutil.OperatorTypeHelm:
		if err := doHelmScaffold(); err != nil {
			return err
		}
	}
	if err := initGit(); err != nil {
		return err
	}

	log.Info("Project creation complete.")
	return nil
}

func parse(cmd *cobra.Command, args []string) error {
	if len(args) != 1 {
		return fmt.Errorf("command %s requires exactly one argument", cmd.CommandPath())
	}
	projectName = args[0]
	if len(projectName) == 0 {
		return fmt.Errorf("project name must not be empty")
	}
	return nil
}

// mustBeNewProject checks if the given project exists under the current diretory.
// it exits with error when the project exists.
func mustBeNewProject() {
	fp := filepath.Join(projutil.MustGetwd(), projectName)
	stat, err := os.Stat(fp)
	if err != nil && os.IsNotExist(err) {
		return
	}
	if err != nil {
		log.Fatalf("Failed to determine if project (%v) exists", projectName)
	}
	if stat.IsDir() {
		log.Fatalf("Project (%v) in (%v) path already exists. Please use a different project name or delete the existing one", projectName, fp)
	}
}

func doScaffold() error {
	cfg := &input.Config{
		Repo:           filepath.Join(projutil.CheckAndGetProjectGoPkg(), projectName),
		AbsProjectPath: filepath.Join(projutil.MustGetwd(), projectName),
		ProjectName:    projectName,
	}

	s := &scaffold.Scaffold{}
	err := s.Execute(cfg,
		&scaffold.Cmd{},
		&scaffold.Dockerfile{},
		&scaffold.Entrypoint{},
		&scaffold.UserSetup{},
		&scaffold.ServiceAccount{},
		&scaffold.Role{IsClusterScoped: isClusterScoped},
		&scaffold.RoleBinding{IsClusterScoped: isClusterScoped},
		&scaffold.Operator{IsClusterScoped: isClusterScoped},
		&scaffold.Apis{},
		&scaffold.Controller{},
		&scaffold.Version{},
		&scaffold.Gitignore{},
		&scaffold.GopkgToml{},
	)
	if err != nil {
		return fmt.Errorf("new Go scaffold failed: (%v)", err)
	}
	return nil
}

func doAnsibleScaffold() error {
	cfg := &input.Config{
		AbsProjectPath: filepath.Join(projutil.MustGetwd(), projectName),
		ProjectName:    projectName,
	}

	resource, err := scaffold.NewResource(apiVersion, kind)
	if err != nil {
		return fmt.Errorf("invalid apiVersion and kind: (%v)", err)
	}

	roleFiles := ansible.RolesFiles{Resource: *resource}
	roleTemplates := ansible.RolesTemplates{Resource: *resource}

	s := &scaffold.Scaffold{}
	err = s.Execute(cfg,
		&scaffold.ServiceAccount{},
		&scaffold.Role{IsClusterScoped: isClusterScoped},
		&scaffold.RoleBinding{IsClusterScoped: isClusterScoped},
		&scaffold.Crd{Resource: resource},
		&scaffold.Cr{Resource: resource},
		&ansible.BuildDockerfile{GeneratePlaybook: generatePlaybook},
		&ansible.RolesReadme{Resource: *resource},
		&ansible.RolesMetaMain{Resource: *resource},
		&roleFiles,
		&roleTemplates,
		&ansible.RolesVarsMain{Resource: *resource},
		&ansible.MoleculeTestLocalPlaybook{Resource: *resource},
		&ansible.RolesDefaultsMain{Resource: *resource},
		&ansible.RolesTasksMain{Resource: *resource},
		&ansible.MoleculeDefaultMolecule{},
		&ansible.BuildTestFrameworkDockerfile{},
		&ansible.MoleculeTestClusterMolecule{},
		&ansible.MoleculeDefaultPrepare{},
		&ansible.MoleculeDefaultPlaybook{
			GeneratePlaybook: generatePlaybook,
			Resource:         *resource,
		},
		&ansible.BuildTestFrameworkAnsibleTestScript{},
		&ansible.MoleculeDefaultAsserts{},
		&ansible.MoleculeTestClusterPlaybook{Resource: *resource},
		&ansible.RolesHandlersMain{Resource: *resource},
		&ansible.Watches{
			GeneratePlaybook: generatePlaybook,
			Resource:         *resource,
		},
		&ansible.DeployOperator{IsClusterScoped: isClusterScoped},
		&ansible.Travis{},
		&ansible.MoleculeTestLocalMolecule{},
		&ansible.MoleculeTestLocalPrepare{Resource: *resource},
	)
	if err != nil {
		return fmt.Errorf("new ansible scaffold failed: (%v)", err)
	}

	// Remove placeholders from empty directories
	err = os.Remove(filepath.Join(s.AbsProjectPath, roleFiles.Path))
	if err != nil {
		return fmt.Errorf("new ansible scaffold failed: (%v)", err)
	}
	err = os.Remove(filepath.Join(s.AbsProjectPath, roleTemplates.Path))
	if err != nil {
		return fmt.Errorf("new ansible scaffold failed: (%v)", err)
	}

	// Decide on playbook.
	if generatePlaybook {
		log.Infof("Generating %s playbook.", strings.Title(operatorType))

		err := s.Execute(cfg,
			&ansible.Playbook{Resource: *resource},
		)
		if err != nil {
			return fmt.Errorf("new ansible playbook scaffold failed: (%v)", err)
		}
	}

	// update deploy/role.yaml for the given resource r.
	if err := scaffold.UpdateRoleForResource(resource, cfg.AbsProjectPath); err != nil {
		return fmt.Errorf("failed to update the RBAC manifest for the resource (%v, %v): (%v)", resource.APIVersion, resource.Kind, err)
	}
	return nil
}

func doHelmScaffold() error {
	cfg := &input.Config{
		AbsProjectPath: filepath.Join(projutil.MustGetwd(), projectName),
		ProjectName:    projectName,
	}

	resource, err := scaffold.NewResource(apiVersion, kind)
	if err != nil {
		return err
	}

	chart, err := helm.CreateChartForResource(resource, cfg.AbsProjectPath)
	if err != nil {
		log.Fatalf("Failed to create initial helm chart for resource (%v, %v): (%v)", resource.APIVersion, resource.Kind, err)
	}

	valuesPath := filepath.Join("<project_dir>", helm.HelmChartsDir, chart.GetMetadata().GetName(), "values.yaml")
	crSpec := fmt.Sprintf("# Default values copied from %s\n\n%s", valuesPath, chart.GetValues().GetRaw())

	s := &scaffold.Scaffold{}
	err = s.Execute(cfg,
		&helm.Dockerfile{},
		&helm.WatchesYAML{Resource: resource},
		&scaffold.ServiceAccount{},
<<<<<<< HEAD
		&scaffold.Role{
			IsClusterScoped: isClusterScoped,
		},
		&scaffold.RoleBinding{
			IsClusterScoped: isClusterScoped,
		},
		&helm.Operator{
			IsClusterScoped: isClusterScoped,
		},
		&scaffold.Crd{
			Resource: resource,
		},
		&scaffold.Cr{
			Resource: resource,
			Spec:     crSpec,
		},
=======
		&scaffold.Role{IsClusterScoped: isClusterScoped},
		&scaffold.RoleBinding{IsClusterScoped: isClusterScoped},
		&helm.Operator{IsClusterScoped: isClusterScoped},
		&scaffold.Crd{Resource: resource},
		&scaffold.Cr{Resource: resource},
>>>>>>> 30742a11
	)
	if err != nil {
		return fmt.Errorf("new helm scaffold failed: (%v)", err)
	}

<<<<<<< HEAD
=======
	if err := helm.CreateChartForResource(resource, cfg.AbsProjectPath); err != nil {
		return fmt.Errorf("failed to create initial helm chart for resource (%v, %v): (%v)", resource.APIVersion, resource.Kind, err)
	}

>>>>>>> 30742a11
	if err := scaffold.UpdateRoleForResource(resource, cfg.AbsProjectPath); err != nil {
		return fmt.Errorf("failed to update the RBAC manifest for resource (%v, %v): (%v)", resource.APIVersion, resource.Kind, err)
	}
	return nil
}

func verifyFlags() error {
	if operatorType != projutil.OperatorTypeGo && operatorType != projutil.OperatorTypeAnsible && operatorType != projutil.OperatorTypeHelm {
		return fmt.Errorf("value of --type can only be `go`, `ansible`, or `helm`")
	}
	if operatorType != projutil.OperatorTypeAnsible && generatePlaybook {
		return fmt.Errorf("value of --generate-playbook can only be used with --type `ansible`")
	}
	if operatorType == projutil.OperatorTypeGo && (len(apiVersion) != 0 || len(kind) != 0) {
		return fmt.Errorf("operators of type Go do not use --api-version or --kind")
	}

	if operatorType != projutil.OperatorTypeGo {
		if len(apiVersion) == 0 {
			return fmt.Errorf("value of --api-version must not have empty value")
		}
		if len(kind) == 0 {
			return fmt.Errorf("value of --kind must not have empty value")
		}
		kindFirstLetter := string(kind[0])
		if kindFirstLetter != strings.ToUpper(kindFirstLetter) {
			return fmt.Errorf("value of --kind must start with an uppercase letter")
		}
		if strings.Count(apiVersion, "/") != 1 {
			return fmt.Errorf("value of --api-version has wrong format (%v); format must be $GROUP_NAME/$VERSION (e.g app.example.com/v1alpha1)", apiVersion)
		}
	}
	return nil
}

func execProjCmd(cmd string, args ...string) error {
	dc := exec.Command(cmd, args...)
	dc.Dir = filepath.Join(projutil.MustGetwd(), projectName)
	return projutil.ExecCmd(dc)
}

func pullDep() error {
	_, err := exec.LookPath(dep)
	if err != nil {
		return fmt.Errorf("looking for dep in $PATH: (%v)", err)
	}
	log.Info("Run dep ensure ...")
	if err := execProjCmd(dep, ensureCmd, "-v"); err != nil {
		return err
	}
	log.Info("Run dep ensure done")
	return nil
}

func initGit() error {
	if skipGit {
		return nil
	}
	log.Info("Run git init ...")
	if err := execProjCmd("git", "init"); err != nil {
		return err
	}
	if err := execProjCmd("git", "add", "--all"); err != nil {
		return err
	}
	if err := execProjCmd("git", "commit", "-q", "-m", "INITIAL COMMIT"); err != nil {
		return err
	}
	log.Info("Run git init done")
	return nil
}<|MERGE_RESOLUTION|>--- conflicted
+++ resolved
@@ -274,42 +274,19 @@
 		&helm.Dockerfile{},
 		&helm.WatchesYAML{Resource: resource},
 		&scaffold.ServiceAccount{},
-<<<<<<< HEAD
-		&scaffold.Role{
-			IsClusterScoped: isClusterScoped,
-		},
-		&scaffold.RoleBinding{
-			IsClusterScoped: isClusterScoped,
-		},
-		&helm.Operator{
-			IsClusterScoped: isClusterScoped,
-		},
-		&scaffold.Crd{
-			Resource: resource,
-		},
+		&scaffold.Role{IsClusterScoped: isClusterScoped},
+		&scaffold.RoleBinding{IsClusterScoped: isClusterScoped},
+		&helm.Operator{IsClusterScoped: isClusterScoped},
+		&scaffold.Crd{Resource: resource},
 		&scaffold.Cr{
 			Resource: resource,
 			Spec:     crSpec,
 		},
-=======
-		&scaffold.Role{IsClusterScoped: isClusterScoped},
-		&scaffold.RoleBinding{IsClusterScoped: isClusterScoped},
-		&helm.Operator{IsClusterScoped: isClusterScoped},
-		&scaffold.Crd{Resource: resource},
-		&scaffold.Cr{Resource: resource},
->>>>>>> 30742a11
 	)
 	if err != nil {
 		return fmt.Errorf("new helm scaffold failed: (%v)", err)
 	}
 
-<<<<<<< HEAD
-=======
-	if err := helm.CreateChartForResource(resource, cfg.AbsProjectPath); err != nil {
-		return fmt.Errorf("failed to create initial helm chart for resource (%v, %v): (%v)", resource.APIVersion, resource.Kind, err)
-	}
-
->>>>>>> 30742a11
 	if err := scaffold.UpdateRoleForResource(resource, cfg.AbsProjectPath); err != nil {
 		return fmt.Errorf("failed to update the RBAC manifest for resource (%v, %v): (%v)", resource.APIVersion, resource.Kind, err)
 	}
