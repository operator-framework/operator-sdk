--- conflicted
+++ resolved
@@ -179,14 +179,7 @@
 		&scaffold.RoleBinding{
 			IsClusterScoped: isClusterScoped,
 		},
-<<<<<<< HEAD
-		&ansible.Operator{
-			IsClusterScoped: isClusterScoped,
-		},
 		&scaffold.CRD{
-=======
-		&scaffold.Crd{
->>>>>>> 351ca3e4
 			Resource: resource,
 		},
 		&scaffold.CR{
