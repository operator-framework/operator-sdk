--- conflicted
+++ resolved
@@ -287,26 +287,6 @@
 		}
 	}
 
-<<<<<<< HEAD
-	log.Info("Running galaxy-init.")
-
-	// Run galaxy init.
-	cmd := exec.Command(filepath.Join(galaxyInit.AbsProjectPath, galaxyInit.Path))
-	err = projutil.ExecCmd(cmd)
-	if err != nil {
-		log.Fatalf("Failed to run galaxy-init: (%v)", err)
-	}
-
-	// Delete Galxy INIT
-	// Mac OS tmp directory is /var/folders/_c/..... this means we have to make sure that we get the top level directory to remove
-	// everything.
-	tmpDirectorySlice := strings.Split(os.TempDir(), "/")
-	if err = os.RemoveAll(filepath.Join(galaxyInit.AbsProjectPath, tmpDirectorySlice[1])); err != nil {
-		log.Fatalf("Failed to remove the galaxy init script: (%v)", err)
-	}
-
-=======
->>>>>>> 351ca3e4
 	// update deploy/role.yaml for the given resource r.
 	if err := scaffold.UpdateRoleForResource(resource, cfg.AbsProjectPath); err != nil {
 		log.Fatalf("Failed to update the RBAC manifest for the resource (%v, %v): (%v)", resource.APIVersion, resource.Kind, err)
