--- conflicted
+++ resolved
@@ -183,39 +183,13 @@
 	s := &scaffold.Scaffold{}
 	err = s.Execute(cfg,
 		&scaffold.ServiceAccount{},
-<<<<<<< HEAD
-		&scaffold.Role{
-			IsClusterScoped: isClusterScoped,
-		},
-		&scaffold.RoleBinding{
-			IsClusterScoped: isClusterScoped,
-		},
-		&scaffold.CRD{
-			Resource: resource,
-		},
-		&scaffold.CR{
-			Resource: resource,
-		},
-		&ansible.BuildDockerfile{
-			GeneratePlaybook: generatePlaybook,
-		},
-
-		&ansible.RolesReadme{
-			Resource: *resource,
-		},
-
-		&ansible.RolesMetaMain{
-			Resource: *resource,
-		},
-=======
 		&scaffold.Role{IsClusterScoped: isClusterScoped},
 		&scaffold.RoleBinding{IsClusterScoped: isClusterScoped},
-		&scaffold.Crd{Resource: resource},
-		&scaffold.Cr{Resource: resource},
+		&scaffold.CRD{Resource: resource},
+		&scaffold.CR{Resource: resource},
 		&ansible.BuildDockerfile{GeneratePlaybook: generatePlaybook},
 		&ansible.RolesReadme{Resource: *resource},
 		&ansible.RolesMetaMain{Resource: *resource},
->>>>>>> fd1f3474
 		&roleFiles,
 		&roleTemplates,
 		&ansible.RolesVarsMain{Resource: *resource},
@@ -292,29 +266,11 @@
 		&helm.Dockerfile{},
 		&helm.WatchesYAML{Resource: resource},
 		&scaffold.ServiceAccount{},
-<<<<<<< HEAD
-		&scaffold.Role{
-			IsClusterScoped: isClusterScoped,
-		},
-		&scaffold.RoleBinding{
-			IsClusterScoped: isClusterScoped,
-		},
-		&helm.Operator{
-			IsClusterScoped: isClusterScoped,
-		},
-		&scaffold.CRD{
-			Resource: resource,
-		},
-		&scaffold.CR{
-			Resource: resource,
-		},
-=======
 		&scaffold.Role{IsClusterScoped: isClusterScoped},
 		&scaffold.RoleBinding{IsClusterScoped: isClusterScoped},
 		&helm.Operator{IsClusterScoped: isClusterScoped},
-		&scaffold.Crd{Resource: resource},
-		&scaffold.Cr{Resource: resource},
->>>>>>> fd1f3474
+		&scaffold.CRD{Resource: resource},
+		&scaffold.CR{Resource: resource},
 	)
 	if err != nil {
 		return fmt.Errorf("new helm scaffold failed: (%v)", err)
