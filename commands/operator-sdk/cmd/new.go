--- conflicted
+++ resolved
@@ -317,20 +317,10 @@
 	return nil
 }
 
-<<<<<<< HEAD
-func execProjectCmd(cmd string, args ...string) {
-	dc := exec.Command(cmd, args...)
-	dc.Dir = filepath.Join(projutil.MustGetwd(), projectName)
-	err := projutil.ExecCmd(dc)
-	if err != nil {
-		log.Fatal(err)
-	}
-=======
 func execProjCmd(cmd string, args ...string) error {
 	dc := exec.Command(cmd, args...)
 	dc.Dir = filepath.Join(projutil.MustGetwd(), projectName)
 	return projutil.ExecCmd(dc)
->>>>>>> fd1f3474
 }
 
 func pullDep() error {
@@ -339,13 +329,9 @@
 		return fmt.Errorf("looking for dep in $PATH: (%v)", err)
 	}
 	log.Info("Run dep ensure ...")
-<<<<<<< HEAD
-	execProjectCmd(dep, ensureCmd, "-v")
-=======
 	if err := execProjCmd(dep, ensureCmd, "-v"); err != nil {
 		return err
 	}
->>>>>>> fd1f3474
 	log.Info("Run dep ensure done")
 	return nil
 }
@@ -355,11 +341,6 @@
 		return nil
 	}
 	log.Info("Run git init ...")
-<<<<<<< HEAD
-	execProjectCmd("git", "init")
-	execProjectCmd("git", "add", "--all")
-	execProjectCmd("git", "commit", "-q", "-m", "INITIAL COMMIT")
-=======
 	if err := execProjCmd("git", "init"); err != nil {
 		return err
 	}
@@ -369,7 +350,6 @@
 	if err := execProjCmd("git", "commit", "-q", "-m", "INITIAL COMMIT"); err != nil {
 		return err
 	}
->>>>>>> fd1f3474
 	log.Info("Run git init done")
 	return nil
 }