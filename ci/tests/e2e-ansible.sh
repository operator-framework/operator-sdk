--- conflicted
+++ resolved
@@ -50,8 +50,6 @@
 }
 
 test_operator() {
-    local metrics_test_image="registry.access.redhat.com/ubi7/ubi-minimal:latest"
-
     # wait for operator pod to run
     if ! timeout 1m kubectl rollout status deployment/memcached-operator;
     then
@@ -73,11 +71,7 @@
     fi
 
     # verify that the metrics endpoint exists
-<<<<<<< HEAD
-    if ! timeout 1m bash -c -- "until kubectl run -i --rm --restart=Never test-metrics --image=$metrics_test_image -- curl -sfo /dev/null http://memcached-operator-metrics:8383/metrics; do sleep 1; done";
-=======
     if ! timeout 1m bash -c -- "until kubectl run -i --rm --restart=Never test-metrics --image=registry.access.redhat.com/ubi8/ubi-minimal:latest -- curl -sfo /dev/null http://memcached-operator-metrics:8383/metrics; do sleep 1; done";
->>>>>>> e1c32a90
     then
         echo "Failed to verify that metrics endpoint exists"
         kubectl describe pods
@@ -87,11 +81,7 @@
     fi
 
     # verify that the operator metrics endpoint exists
-<<<<<<< HEAD
-    if ! timeout 1m bash -c -- "until kubectl run -i --rm --restart=Never test-metrics --image=$metrics_test_image -- curl -sfo /dev/null http://memcached-operator-metrics:8686/metrics; do sleep 1; done";
-=======
     if ! timeout 1m bash -c -- "until kubectl run -i --rm --restart=Never test-metrics --image=registry.access.redhat.com/ubi8/ubi-minimal:latest -- curl -sfo /dev/null http://memcached-operator-metrics:8686/metrics; do sleep 1; done";
->>>>>>> e1c32a90
     then
         echo "Failed to verify that metrics endpoint exists"
         kubectl describe pods
@@ -112,11 +102,7 @@
     fi
 
     # verify that metrics reflect cr creation
-<<<<<<< HEAD
-    if ! bash -c -- "kubectl run -i --rm --restart=Never test-metrics --image=$metrics_test_image -- curl http://memcached-operator-metrics:8686/metrics | grep example-memcached";
-=======
     if ! bash -c -- 'kubectl run -i --rm --restart=Never test-metrics --image=registry.access.redhat.com/ubi8/ubi-minimal:latest -- curl http://memcached-operator-metrics:8686/metrics | grep example-memcached';
->>>>>>> e1c32a90
     then
         echo "Failed to verify custom resource metrics"
         kubectl describe pods
