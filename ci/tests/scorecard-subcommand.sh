--- conflicted
+++ resolved
@@ -19,24 +19,6 @@
 trap_add 'cp $ROOTDIR/backup.yaml $DEFAULT_CONFIG_PATH && rm $ROOTDIR/backup.yaml' EXIT
 sed 's|REPLACE_IMAGE|'$IMAGE'|g' -i $DEFAULT_CONFIG_PATH
 
-<<<<<<< HEAD
-# the test framework directory has all the manifests needed to run the cluster
-pushd test/test-framework
-commandoutput="$(operator-sdk scorecard \
-  --cr-manifest deploy/crds/cache.example.com_v1alpha1_memcached_cr.yaml \
-  --cr-manifest deploy/crds/cache.example.com_v1alpha1_memcachedrs_cr.yaml \
-  --init-timeout 60 \
-  --csv-path "$CSV_PATH" \
-  --verbose \
-  --proxy-image "$IMAGE" \
-  2>&1)"
-echo $commandoutput | grep "Total Score: 82%"
-
-# test config file
-commandoutput2="$(operator-sdk scorecard \
-  --proxy-image "$IMAGE" \
-  --config "$CONFIG_PATH")"
-=======
 cp $CONFIG_PATH $ROOTDIR/backup2.yaml
 trap_add 'cp $ROOTDIR/backup2.yaml $CONFIG_PATH && rm $ROOTDIR/backup2.yaml' EXIT
 sed 's|REPLACE_IMAGE|'$IMAGE'|g' -i $CONFIG_PATH
@@ -47,7 +29,6 @@
 
 # test json output and default config path
 commandoutput2="$(operator-sdk scorecard 2>&1)"
->>>>>>> 019ee120
 # check basic suite
 echo $commandoutput2 | grep '^.*"error": 0,[[:space:]]"pass": 3,[[:space:]]"partialPass": 0,[[:space:]]"fail": 0,[[:space:]]"totalTests": 3,[[:space:]]"totalScorePercent": 100,.*$'
 # check olm suite
