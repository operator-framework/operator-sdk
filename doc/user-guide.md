--- conflicted
+++ resolved
@@ -436,7 +436,6 @@
 const memcachedFinalizer = "finalizer.cache.example.com"
 
 func (r *ReconcileMemcached) Reconcile(request reconcile.Request) (reconcile.Result, error) {
-<<<<<<< HEAD
 	reqLogger := log.WithValues("Request.Namespace", request.Namespace, "Request.Name", request.Name)
 	reqLogger.Info("Reconciling Memcached")
 
@@ -509,53 +508,6 @@
 		}
 	}
 	return false
-=======
- 	reqLogger := log.WithValues("Request.Namespace", request.Namespace, "Request.Name", request.Name)
- 	reqLogger.Info("Reconciling Memcached")
-
- 	// Fetch the Memcached instance
- 	memcached := &cachev1alpha1.Memcached{}
- 	err := r.client.Get(context.TODO(), request.NamespacedName, memcached)
- 	...
- 	// Check if the APP CR was marked to be deleted
- 	isMemcachedMarkedToBeDeleted := memcached.GetDeletionTimestamp() != nil
- 	if isMemcachedMarkedToBeDeleted {
- 		// TODO(user): Add the cleanup steps that the operator needs to do before the CR can be deleted
- 		// Update finalizer to allow delete CR
- 		memcached.SetFinalizers(nil)
-
- 		// Update CR
- 		err := r.client.Update(context.TODO(), memcached)
- 		if err != nil {
- 			return reconcile.Result{}, err
- 		}
- 		return reconcile.Result{}, nil
- 	}
-
- 	// Add finalizer for this CR
- 	if err := r.addFinalizer(reqLogger, instance); err != nil {
- 		return reconcile.Result{}, err
- 	}
- 	...
-
- 	return reconcile.Result{}, nil
- }
-
-//addFinalizer will add this attribute to the Memcached CR
-func (r *ReconcileMemcached) addFinalizer(reqLogger logr.Logger, m *cachev1alpha1.Memcached) error {
-    if len(m.GetFinalizers()) < 1 && m.GetDeletionTimestamp() == nil {
-        reqLogger.Info("Adding Finalizer for the Memcached")
-        m.SetFinalizers([]string{"finalizer.cache.example.com"})
-
-        // Update CR
-        err := r.client.Update(context.TODO(), m)
-        if err != nil {
-            reqLogger.Error(err, "Failed to update Memcached with finalizer")
-            return err
-        }
-    }
-    return nil
->>>>>>> 67927bfe
 }
 
 func remove(list []string, s string) []string {
