--- conflicted
+++ resolved
@@ -85,12 +85,7 @@
 	Size int32 `json:"size"`
 }
 type MemcachedStatus struct {
-<<<<<<< HEAD
 	// Nodes are the names of the memcached pods
-	// +listType=set  
-=======
-	// Nodes are the names of the memcached pods 
->>>>>>> aad1a1e2
 	Nodes []string `json:"nodes"`
 }
 ```
@@ -130,9 +125,6 @@
 
 Usage of markers in API code is discussed in the kubebuilder [CRD generation][generating-crd] and [marker][markers] documentation. A full list of OpenAPIv3 validation markers can be found [here][crd-markers].
 
-<<<<<<< HEAD
-An example of generated validation YAML is as follows:
-=======
 To update the CRD `deploy/crds/cache.example.com_memcacheds_crd.yaml`, run the following command:
 
 ```console
@@ -140,7 +132,6 @@
 ```
 
 An example of the generated YAML is as follows:
->>>>>>> aad1a1e2
 
 ```YAML
 spec:
