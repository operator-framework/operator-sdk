## operator-sdk

An SDK for building operators with ease

### Synopsis

An SDK for building operators with ease

### Options

```
  -h, --help   help for operator-sdk
```

### SEE ALSO

* [operator-sdk add](operator-sdk_add.md)	 - Adds a controller or resource to the project
* [operator-sdk alpha](operator-sdk_alpha.md)	 - Run an alpha subcommand
* [operator-sdk build](operator-sdk_build.md)	 - Compiles code and builds artifacts
<<<<<<< HEAD
* [operator-sdk cleanup](operator-sdk_cleanup.md)	 - Delete and clean up after a running Operator
=======
* [operator-sdk bundle](operator-sdk_bundle.md)	 - Work with operator bundle metadata and bundle images
>>>>>>> 3503cc04
* [operator-sdk completion](operator-sdk_completion.md)	 - Generators for shell completions
* [operator-sdk generate](operator-sdk_generate.md)	 - Invokes a specific generator
* [operator-sdk migrate](operator-sdk_migrate.md)	 - Adds source code to an operator
* [operator-sdk new](operator-sdk_new.md)	 - Creates a new operator application
* [operator-sdk print-deps](operator-sdk_print-deps.md)	 - Print Golang packages and versions required to run the operator
* [operator-sdk run](operator-sdk_run.md)	 - Run an Operator in a variety of environments
* [operator-sdk scorecard](operator-sdk_scorecard.md)	 - Run scorecard tests
* [operator-sdk test](operator-sdk_test.md)	 - Tests the operator
* [operator-sdk version](operator-sdk_version.md)	 - Prints the version of operator-sdk
<|MERGE_RESOLUTION|>--- conflicted
+++ resolved
@@ -17,11 +17,8 @@
 * [operator-sdk add](operator-sdk_add.md)	 - Adds a controller or resource to the project
 * [operator-sdk alpha](operator-sdk_alpha.md)	 - Run an alpha subcommand
 * [operator-sdk build](operator-sdk_build.md)	 - Compiles code and builds artifacts
-<<<<<<< HEAD
+* [operator-sdk bundle](operator-sdk_bundle.md)	 - Work with operator bundle metadata and bundle images
 * [operator-sdk cleanup](operator-sdk_cleanup.md)	 - Delete and clean up after a running Operator
-=======
-* [operator-sdk bundle](operator-sdk_bundle.md)	 - Work with operator bundle metadata and bundle images
->>>>>>> 3503cc04
 * [operator-sdk completion](operator-sdk_completion.md)	 - Generators for shell completions
 * [operator-sdk generate](operator-sdk_generate.md)	 - Invokes a specific generator
 * [operator-sdk migrate](operator-sdk_migrate.md)	 - Adds source code to an operator
