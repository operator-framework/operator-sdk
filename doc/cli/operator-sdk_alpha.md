--- conflicted
+++ resolved
@@ -15,9 +15,7 @@
 ### SEE ALSO
 
 * [operator-sdk](operator-sdk.md)	 - An SDK for building operators with ease
-<<<<<<< HEAD
 * [operator-sdk alpha bundle](operator-sdk_alpha_bundle.md)	 - Work with operator bundle metadata and bundle images
-=======
 * [operator-sdk alpha cleanup](operator-sdk_alpha_cleanup.md)	 - Delete and clean up after a running Operator
->>>>>>> 3503cc04
 * [operator-sdk alpha olm](operator-sdk_alpha_olm.md)	 - Manage the Operator Lifecycle Manager installation in your cluster
+* [operator-sdk alpha run](operator-sdk_alpha_run.md)	 - Run an Operator in a variety of environments
