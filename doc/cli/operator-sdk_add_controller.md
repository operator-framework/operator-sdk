--- conflicted
+++ resolved
@@ -4,15 +4,6 @@
 
 ### Synopsis
 
-<<<<<<< HEAD
-operator-sdk add controller --kind=<kind> --api-version=<group/version> creates a new
-controller pkg under pkg/controller/<kind> that, by default, reconciles on a custom resource for the specified
-apiversion and kind. The controller will expect to use the custom resource type that should already be defined
-under pkg/apis/<group>/<version> via the "operator-sdk add api --kind=<kind> --api-version=<group/version>" command.
-This command must be run from the project root directory.
-If the controller pkg for that Kind already exists at pkg/controller/<kind> then the command will not overwrite and
-return an error.
-=======
 
 Add a new controller package to your operator project.
 
@@ -31,7 +22,6 @@
 ```
 
 The following example will create a controller to manage, watch and reconcile as primary resource the <v1.AppService> from the domain <app.example.com>.    
->>>>>>> 475cdb5d
 
 Example:
 
@@ -40,7 +30,7 @@
 	pkg/controller/
 	├── add_appservice.go
 	├── appservice
-	│   └── appservice_controller.go
+	│   └── appservice_controller.go
 	└── controller.go
 
 The following example will create a controller to manage, watch and reconcile as a primary resource the <v1.Deployment> from the domain <k8s.io.api>, which is not defined in the project (external). Note that, it can be used to create controllers for any External API. 	
@@ -52,7 +42,7 @@
 	pkg/controller/
 	├── add_deployment.go
 	├── deployment
-	│   └── deployment_controller.go 
+	│   └── deployment_controller.go 
 	└── controller.go
 		
 ```
@@ -61,12 +51,7 @@
 
 ```
       --api-version string         Kubernetes APIVersion that has a format of $GROUP_NAME/$VERSION (e.g app.example.com/v1alpha1)
-<<<<<<< HEAD
-      --custom-api-import string   External Kubernetes resource import path of the form "host.com/repo/path[=import_identifier]".
-                                   			import_identifier is optional
-=======
       --custom-api-import string   The External API import path of the form "host.com/repo/path[=import_identifier]" Note that import_identifier is optional. ( E.g. --custom-api-import=k8s.io/api/apps )
->>>>>>> 475cdb5d
   -h, --help                       help for controller
       --kind string                Kubernetes resource Kind name. (e.g AppService)
 ```
