--- conflicted
+++ resolved
@@ -23,11 +23,7 @@
 
 For each CRD that needs to be cluster-scoped, update its manifest to be cluster-scoped.
 
-<<<<<<< HEAD
-* `deploy/crds/<group>_<resource>.yaml`
-=======
 * `deploy/crds/<full group>_<resource>_crd.yaml`
->>>>>>> 0fda6559
   * Set `spec.scope: Cluster`
 
 To ensure that the CRD is always generated with `scope: Cluster`, add the tag `// +kubebuilder:resource:path=<resource>,scope=Cluster`, or if already present replace `scope={Namespaced -> Cluster}`, above the CRD's Go type defintion in `pkg/apis/<group>/<version>/<kind>_types.go`. The `<resource>` element must be the lower-case plural of the CRD's Kind, `spec.names.plural`.
@@ -79,11 +75,7 @@
       name: memcached-operator
       apiGroup: rbac.authorization.k8s.io
     ```
-<<<<<<< HEAD
-* `deploy/crds/cache.example.com_memcacheds.yaml`
-=======
 * `deploy/crds/cache.example.com_memcacheds_crd.yaml`
->>>>>>> 0fda6559
     ```YAML
     apiVersion: apiextensions.k8s.io/v1beta1
     kind: CustomResourceDefinition
