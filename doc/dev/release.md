# Releases

Making an Operator SDK release involves:

- Updating `CHANGELOG.md`.
- Tagging and signing a git commit and pushing the tag to GitHub.
- Building a release binary and signing the binary
- Creating a release by uploading binary, signature, and `CHANGELOG.md` updates for the release to GitHub.
- Creating a patch version branch of the form `v1.2.x` for major and minor releases.

Releases can only be performed by [maintainers][doc-maintainers].

## Dependency and platform support

### Go version

Release binaries will be built with the Go compiler version specified in the Operator SDK's [prerequisites section][doc-readme-prereqs].

### Kubernetes versions

As the Operator SDK interacts directly with the Kubernetes API, certain API features are assumed to exist in the target cluster. The currently supported Kubernetes version will always be listed in the SDK [prerequisites section][doc-readme-prereqs].

### Operating systems and architectures

Release binaries will be built for the `x86_64` architecture for both GNU Linux and MacOS Darwin platforms.

Support for the Windows platform or any architecture other than `x86_64` is not on the roadmap at this time.

## Binaries and signatures

Binaries will be signed using a maintainers' verified GitHub PGP key. Both binary and signature will be uploaded to the release. Ensure you import maintainer keys to verify release binaries.

## Release tags

Every release will have a corresponding git semantic version tag beginning with `v`, ex. `v1.2.3`.

Make sure you've [uploaded your GPG key][link-github-gpg-key-upload] and configured git to [use that signing key][link-git-config-gpg-key] either globally or for the Operator SDK repository. Tagging will be handled by `release.sh`.

**Note:** the email the key is issued for must be the email you use for git.

```bash
$ git config [--global] user.signingkey "$GPG_KEY_ID"
$ git config [--global] user.email "$GPG_EMAIL"
```

## Release Notes

Release notes should thoroughly describe changes made to code, documentation, and design of the SDK. PR links should be included wherever possible.

The following sections, often directly copied from our [changelog][doc-changelog], are used as release notes:

```Markdown
[Version as title, ex. v1.2.3]

### Added
- [Short description of feature added] (#PR)
...

### Changed
- [Short description of change made] (#PR)
...

### Deprecated
- [Short description of feature deprecated] (#PR)
...

### Removed
- [Short description of feature removed] (#PR)
...

### Bug Fixes
- [Short description of bug and fix] (#PR)
...
```

## Release Signing

When a new release is created, the tag for the commit it signed with a maintainers' gpg key and
the binaries for the release are also signed by the same key. All keys used by maintainers will
be available via public PGP keyservers such as pool.sks-keyservers.net.

For new maintainers who have not done a release and do not have their PGP key on a public
keyserver, output your armored public key using this command:

```sh
$ gpg --armor --export "$GPG_EMAIL" > mykey.asc
```

Then, copy and paste the content of the outputted file into the `Submit a key` section on
pool.sks-keyservers.net or any other public keyserver that synchronizes
the key to other public keyservers. Once that is done, other people can download your public
key and you are ready to sign releases.

## Verifying a release

To verify a git tag signature, use this command:

```sh
$ git verify-tag --verbose "$TAG_NAME"
```

To verify a release binary using the provided asc files, place the binary and corresponding asc
file into the same directory and use the corresponding command:

```sh
# macOS
$ gpg --verify operator-sdk-${RELEASE_VERSION}-x86_64-apple-darwin.asc
# GNU/Linux
$ gpg --verify operator-sdk-${RELEASE_VERSION}-x86_64-linux-gnu.asc
```

If you do not have the maintainers public key on your machine, you will get an error message similar
to this:

```sh
$ git verify-tag ${TAG_NAME}
gpg: Signature made Wed 31 Oct 2018 02:57:31 PM PDT
gpg:                using RSA key 4AEE18F83AFDEB23
gpg: Cant check signature: public key not found
```

To download the key, use this command, replacing `$KEY_ID` with the RSA key string provided in the output
of the previous command:

```sh
$ gpg --recv-key "$KEY_ID"
```

Now you should be able to verify the tags and/or binaries.

## Release steps

These steps describe how to conduct a release of the SDK, upgrading from `v1.2.0` to `v1.3.0`. Replace these versions with the current and new version you are releasing, respectively.

**Note:** `master` should be frozen between steps 1 and 3 so that all commits will be either in the new release or have a pre-release version, ex. `v1.2.0+git`. Otherwise commits might be built into a release that shouldn't or have an incorrect version, which makes debugging user issues difficult.

### (Patch release only) Cherry-picking to a release branch

As more than one patch may be created per minor release, branch names of the form `v1.3.x` are created after a minor version is released. Bug fixes will be merged into the release branch only after testing.

Add fixes to the release branch by doing the following:

```bash
$ git checkout v1.3.x
$ git checkout -b release-v1.3.1
$ git cherry-pick "$GIT_COMMIT_HASH" # Usually from master
$ git push origin release-v1.3.1
```

Create a PR from `release-v1.3.1` to `v1.3.x`. Once CI passes and your PR is merged, continue to step 1.

### 1. Create a PR for release version and CHANGELOG.md updates

Once all PR's needed for a release have been merged, branch from `master`:

```sh
$ git checkout master
$ git pull
```

If making a patch release, check out the corresponding minor version branch:

```sh
$ git checkout v1.2.x
$ git pull
```

Create a new branch to push release commits:

```sh
$ git checkout -b release-v1.3.0
```

Commit changes to the following six files:
<<<<<<< HEAD
* `version/version.go`: update `Version` to `v1.3.0`.
* `internal/scaffold/gopkgtoml.go`, under the `[[constraint]]` for `github.com/operator-framework/operator-sdk`:
  * Comment out `branch = "master"`
  * Un-comment `version = "v1.2.0"`
  * Change `v1.2.0` to `v1.3.0`
* `internal/scaffold/gopkgtoml_test.go`: same as for `internal/scaffold/gopkgtoml.go`.
* `internal/scaffold/ansible/gopkgtoml.go`: same as for `internal/scaffold/gopkgtoml.go`.
* `internal/scaffold/helm/gopkgtoml.go`: same as for `internal/scaffold/gopkgtoml.go`.
* `CHANGELOG.md`: update the `## Unreleased` header to `## v1.3.0`.
=======

- `version/version.go`: update `Version` to `v1.3.0`.
- `pkg/scaffold/gopkgtoml.go`, under the `[[constraint]]` for `github.com/operator-framework/operator-sdk`:
  - Comment out `branch = "master"`
  - Un-comment `version = "v1.2.0"`
  - Change `v1.2.0` to `v1.3.0`
- `pkg/scaffold/gopkgtoml_test.go`: same as for `pkg/scaffold/gopkgtoml.go`.
- `pkg/scaffold/ansible/gopkgtoml.go`: same as for `pkg/scaffold/gopkgtoml.go`.
- `pkg/scaffold/helm/gopkgtoml.go`: same as for `pkg/scaffold/gopkgtoml.go`.
- `CHANGELOG.md`: update the `## Unreleased` header to `## v1.3.0`.
>>>>>>> 147862c0

Create a new PR for `release-v1.3.0`.

### 2. Create a release tag, binaries, and signatures

The top-level `release.sh` script will take care of verifying versions in files described in step 1, and tagging and verifying the tag, as well as building binaries and generating signatures by calling `make release`.

Call the script with the only argument being the new SDK version:

```sh
$ ./release.sh v1.3.0
```

Release binaries and signatures will be in `build/`. Both binary and signature file names contain version, architecture, and platform information; signature file names correspond to the binary they were generated from suffixed with `.asc`. For example, signature file `operator-sdk-v1.3.0-x86_64-apple-darwin.asc` was generated from a binary named `operator-sdk-v1.3.0-x86_64-apple-darwin`. To verify binaries and tags, see the [verification section](#verifying-a-release).

**Note:** you must have both [`git`][doc-git-default-key] and [`gpg`][doc-gpg-default-key] default PGP keys set locally for `release.sh` to run without error. Additionally you must add your PGP key to a [public-key-server](#release-signing).

Push tag `v1.3.0` upstream:

```sh
$ git push --tags
```

Once this tag passes CI, go to step 3. For more info on tagging, see the [release tags section](#release-tags).

**Note:** If CI fails for some reason, you will have to revert the tagged commit, re-commit, and make a new PR.

### 3. Create a PR for post-release version and CHANGELOG.md updates

Check out a new branch from master (or use your `release-v1.3.0`) and commit the following changes:
<<<<<<< HEAD
* `version/version.go`: update `Version` to `v1.3.0+git`.
* `internal/scaffold/gopkgtoml.go`, under the `[[constraint]]` for `github.com/operator-framework/operator-sdk`:
  * Comment out `version = "v1.3.0"`
  * Un-comment `branch = "master"`
* `internal/scaffold/gopkgtoml_test.go`: same as for `internal/scaffold/gopkgtoml.go`.
* `internal/scaffold/ansible/gopkgtoml.go`: same as for `internal/scaffold/gopkgtoml.go`.
* `internal/scaffold/helm/gopkgtoml.go`: same as for `internal/scaffold/gopkgtoml.go`.
* `CHANGELOG.md`: add the following as a new set of headers above `## v1.3.0`:
    ```
=======

- `version/version.go`: update `Version` to `v1.3.0+git`.
- `pkg/scaffold/gopkgtoml.go`, under the `[[constraint]]` for `github.com/operator-framework/operator-sdk`:
  - Comment out `version = "v1.3.0"`
  - Un-comment `branch = "master"`
- `pkg/scaffold/gopkgtoml_test.go`: same as for `pkg/scaffold/gopkgtoml.go`.
- `pkg/scaffold/ansible/gopkgtoml.go`: same as for `pkg/scaffold/gopkgtoml.go`.
- `pkg/scaffold/helm/gopkgtoml.go`: same as for `pkg/scaffold/gopkgtoml.go`.
- `CHANGELOG.md`: add the following as a new set of headers above `## v1.3.0`:

    ```markdown
>>>>>>> 147862c0
    ## Unreleased

    ### Added

    ### Changed

    ### Deprecated

    ### Removed

    ### Bug Fixes
    ```

Create a new PR for this branch. Once this PR passes CI and is merged, `master` can be unfrozen.

### 4. Releasing binaries, signatures, and release notes

The final step is to upload binaries, their signature files, and release notes from `CHANGELOG.md`.

**Note:** if this is a pre-release, make sure to check the `This is a pre-release` box under the file attachment frame. If you are not sure what this means, ask another maintainer.

1. Go to the SDK [release page][release-page] and click the `Draft a new release` button in the top right corner.
1. Select the tag version `v1.3.0`, and set the title to `v1.3.0`.
1. Copy and paste any `CHANGELOG.md` under the `v1.3.0` header that have any notes into the description form.
1. Attach all binaries and `.asc` signature files to the release by dragging and dropping them.
1. Click the `Publish release` button.

You've now fully released a new version of the Operator SDK. Good work! However, there is one more step that needs to be completed: making a release branch to allow us to make patch fixes for this release.

### 5. Making a new release branch

If you have created a new major or minor release, you need to make a new branch for it. To do this, checkout the tag that you created and make a new branch that matches the version you released with `x` in the position of the patch number. For example, to make a new release branch after `v1.3.0` and push it to the repo, you would follow these steps:

```console
$ git checkout tags/v1.3.0
Note: checking out 'tags/v1.3.0'.
...
$ git checkout -b v1.3.x
Switched to a new branch 'v1.3.x'
$ git push origin v1.3.x
Total 0 (delta 0), reused 0 (delta 0)
remote:
remote: Create a pull request for 'v1.3.x' on GitHub by visiting:
remote:      https://github.com/operator-framework/operator-sdk/pull/new/v1.3.x
remote:
To github.com:operator-framework/operator-sdk.git
 * [new branch]      v1.3.x -> v1.3.x
```

Now that the branch exists, you need to make the post-release PR for the new release branch. To do this, simply follow the same steps as in [step 3](#3-create-a-pr-for-post-release-version-and-changelogmd-updates) with the addition of changing the branch name in the `gopkgtoml` scaffold from `master` to the new branch (for example, `v1.3.x`). Then, make the PR against the new branch.

[doc-maintainers]:../../MAINTAINERS
[doc-readme-prereqs]:../../README.md#prerequisites
[doc-git-default-key]:https://help.github.com/en/articles/telling-git-about-your-signing-key
[doc-gpg-default-key]:https://lists.gnupg.org/pipermail/gnupg-users/2001-September/010163.html
[link-github-gpg-key-upload]:https://github.com/settings/keys
[link-git-config-gpg-key]:https://git-scm.com/book/en/v2/Git-Tools-Signing-Your-Work
[doc-changelog]:../../CHANGELOG.md
[release-page]:https://github.com/operator-framework/operator-sdk/releases<|MERGE_RESOLUTION|>--- conflicted
+++ resolved
@@ -172,28 +172,16 @@
 ```
 
 Commit changes to the following six files:
-<<<<<<< HEAD
-* `version/version.go`: update `Version` to `v1.3.0`.
-* `internal/scaffold/gopkgtoml.go`, under the `[[constraint]]` for `github.com/operator-framework/operator-sdk`:
-  * Comment out `branch = "master"`
-  * Un-comment `version = "v1.2.0"`
-  * Change `v1.2.0` to `v1.3.0`
-* `internal/scaffold/gopkgtoml_test.go`: same as for `internal/scaffold/gopkgtoml.go`.
-* `internal/scaffold/ansible/gopkgtoml.go`: same as for `internal/scaffold/gopkgtoml.go`.
-* `internal/scaffold/helm/gopkgtoml.go`: same as for `internal/scaffold/gopkgtoml.go`.
-* `CHANGELOG.md`: update the `## Unreleased` header to `## v1.3.0`.
-=======
 
 - `version/version.go`: update `Version` to `v1.3.0`.
-- `pkg/scaffold/gopkgtoml.go`, under the `[[constraint]]` for `github.com/operator-framework/operator-sdk`:
+- `internal/pkg/scaffold/gopkgtoml.go`, under the `[[constraint]]` for `github.com/operator-framework/operator-sdk`:
   - Comment out `branch = "master"`
   - Un-comment `version = "v1.2.0"`
   - Change `v1.2.0` to `v1.3.0`
-- `pkg/scaffold/gopkgtoml_test.go`: same as for `pkg/scaffold/gopkgtoml.go`.
-- `pkg/scaffold/ansible/gopkgtoml.go`: same as for `pkg/scaffold/gopkgtoml.go`.
-- `pkg/scaffold/helm/gopkgtoml.go`: same as for `pkg/scaffold/gopkgtoml.go`.
+- `internal/pkg/scaffold/gopkgtoml_test.go`: same as for `internal/pkg/scaffold/gopkgtoml.go`.
+- `internal/pkg/scaffold/ansible/gopkgtoml.go`: same as for `internal/pkg/scaffold/gopkgtoml.go`.
+- `internal/pkg/scaffold/helm/gopkgtoml.go`: same as for `internal/pkg/scaffold/gopkgtoml.go`.
 - `CHANGELOG.md`: update the `## Unreleased` header to `## v1.3.0`.
->>>>>>> 147862c0
 
 Create a new PR for `release-v1.3.0`.
 
@@ -224,29 +212,17 @@
 ### 3. Create a PR for post-release version and CHANGELOG.md updates
 
 Check out a new branch from master (or use your `release-v1.3.0`) and commit the following changes:
-<<<<<<< HEAD
-* `version/version.go`: update `Version` to `v1.3.0+git`.
-* `internal/scaffold/gopkgtoml.go`, under the `[[constraint]]` for `github.com/operator-framework/operator-sdk`:
-  * Comment out `version = "v1.3.0"`
-  * Un-comment `branch = "master"`
-* `internal/scaffold/gopkgtoml_test.go`: same as for `internal/scaffold/gopkgtoml.go`.
-* `internal/scaffold/ansible/gopkgtoml.go`: same as for `internal/scaffold/gopkgtoml.go`.
-* `internal/scaffold/helm/gopkgtoml.go`: same as for `internal/scaffold/gopkgtoml.go`.
-* `CHANGELOG.md`: add the following as a new set of headers above `## v1.3.0`:
-    ```
-=======
 
 - `version/version.go`: update `Version` to `v1.3.0+git`.
-- `pkg/scaffold/gopkgtoml.go`, under the `[[constraint]]` for `github.com/operator-framework/operator-sdk`:
+- `internal/pkg/scaffold/gopkgtoml.go`, under the `[[constraint]]` for `github.com/operator-framework/operator-sdk`:
   - Comment out `version = "v1.3.0"`
   - Un-comment `branch = "master"`
-- `pkg/scaffold/gopkgtoml_test.go`: same as for `pkg/scaffold/gopkgtoml.go`.
-- `pkg/scaffold/ansible/gopkgtoml.go`: same as for `pkg/scaffold/gopkgtoml.go`.
-- `pkg/scaffold/helm/gopkgtoml.go`: same as for `pkg/scaffold/gopkgtoml.go`.
+- `internal/pkg/scaffold/gopkgtoml_test.go`: same as for `internal/pkg/scaffold/gopkgtoml.go`.
+- `internal/pkg/scaffold/ansible/gopkgtoml.go`: same as for `internal/pkg/scaffold/gopkgtoml.go`.
+- `internal/pkg/scaffold/helm/gopkgtoml.go`: same as for `internal/pkg/scaffold/gopkgtoml.go`.
 - `CHANGELOG.md`: add the following as a new set of headers above `## v1.3.0`:
 
     ```markdown
->>>>>>> 147862c0
     ## Unreleased
 
     ### Added
