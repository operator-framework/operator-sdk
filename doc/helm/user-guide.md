--- conflicted
+++ resolved
@@ -118,11 +118,7 @@
 2 nginx instances in our deployment, we would need to make sure our CR spec
 contained `replicaCount: 2`.
 
-<<<<<<< HEAD
-Update `deploy/crds/example.com_v1alpha1_nginx_cr.yaml` to look like the following:
-=======
 Update `deploy/crds/helm.example.com_v1alpha1_nginx_cr.yaml` to look like the following:
->>>>>>> 0fda6559
 
 ```yaml
 apiVersion: helm.example.com/v1alpha1
@@ -134,11 +130,7 @@
 ```
 
 Similarly, we see that the default service port is set to `80`, but we would
-<<<<<<< HEAD
-like to use `8080`, so we'll again update `deploy/crds/example.com_v1alpha1_nginx_cr.yaml`
-=======
 like to use `8080`, so we'll again update `deploy/crds/helm.example.com_v1alpha1_nginx_cr.yaml`
->>>>>>> 0fda6559
 by adding the service port override:
 
 ```yaml
@@ -164,11 +156,7 @@
 Deploy the CRD:
 
 ```sh
-<<<<<<< HEAD
-kubectl create -f deploy/crds/example.com_nginxes.yaml
-=======
 kubectl create -f deploy/crds/helm.example.com_nginxes_crd.yaml
->>>>>>> 0fda6559
 ```
 
 Once this is done, there are two ways to run the operator:
@@ -259,11 +247,7 @@
 Apply the nginx CR that we modified earlier:
 
 ```sh
-<<<<<<< HEAD
-kubectl apply -f deploy/crds/example.com_v1alpha1_nginx_cr.yaml
-=======
 kubectl apply -f deploy/crds/helm.example.com_v1alpha1_nginx_cr.yaml
->>>>>>> 0fda6559
 ```
 
 Ensure that the nginx-operator creates the deployment for the CR:
@@ -297,24 +281,15 @@
 field, and apply the change:
 
 ```sh
-<<<<<<< HEAD
-$ cat deploy/crds/example.com_v1alpha1_nginx_cr.yaml
-apiVersion: "example.com/v1alpha1"
-=======
 $ cat deploy/crds/helm.example.com_v1alpha1_nginx_cr.yaml
 apiVersion: "helm.example.com/v1alpha1"
->>>>>>> 0fda6559
 kind: "Nginx"
 metadata:
   name: "example-nginx"
 spec:
   replicaCount: 3
 
-<<<<<<< HEAD
-$ kubectl apply -f deploy/crds/example.com_v1alpha1_nginx_cr.yaml
-=======
 $ kubectl apply -f deploy/crds/helm.example.com_v1alpha1_nginx_cr.yaml
->>>>>>> 0fda6559
 ```
 
 Confirm that the operator changes the deployment size:
@@ -338,20 +313,12 @@
 Clean up the resources:
 
 ```sh
-<<<<<<< HEAD
-kubectl delete -f deploy/crds/example.com_v1alpha1_nginx_cr.yaml
-=======
 kubectl delete -f deploy/crds/helm.example.com_v1alpha1_nginx_cr.yaml
->>>>>>> 0fda6559
 kubectl delete -f deploy/operator.yaml
 kubectl delete -f deploy/role_binding.yaml
 kubectl delete -f deploy/role.yaml
 kubectl delete -f deploy/service_account.yaml
-<<<<<<< HEAD
-kubectl delete -f deploy/crds/example.com_nginxes.yaml
-=======
 kubectl delete -f deploy/crds/helm.example.com_nginxes_crd.yaml
->>>>>>> 0fda6559
 ```
 
 [operator-scope]:./../operator-scope.md
