# CLI Guide

```bash
Usage:
  operator-sdk [command]
```

## build

### Args

* `image` - is the container image to be built, e.g. "quay.io/example/operator:v0.0.1".

### Flags

* `--enable-tests` - enable in-cluster testing by adding test binary to the image
* `--namespaced-manifest` string - path of namespaced resources manifest for tests (default "deploy/operator.yaml")
* `--test-location` string - location of tests (default "./test/e2e")
* `-h, --help` - help for build

### Use

The operator-sdk build command compiles the code and builds the executables. After build completes, the image is built locally in docker. Then it needs to be pushed to a remote registry.

If `--enable-tests` is set, the build command will also build the testing binary, add it to the docker image, and generate
a `deploy/test-pod.yaml` file that allows a user to run the tests as a pod on a cluster.

### Example

#### Build

```console
$ operator-sdk build quay.io/example/operator:v0.0.1
building example-operator...

building container quay.io/example/operator:v0.0.1...
Sending build context to Docker daemon  163.9MB
Step 1/4 : FROM alpine:3.6
 ---> 77144d8c6bdc
Step 2/4 : ADD tmp/_output/bin/example-operator /usr/local/bin/example-operator
 ---> 2ada0d6ca93c
Step 3/4 : RUN adduser -D example-operator
 ---> Running in 34b4bb507c14
Removing intermediate container 34b4bb507c14
 ---> c671ec1cff03
Step 4/4 : USER example-operator
 ---> Running in bd336926317c
Removing intermediate container bd336926317c
 ---> d6b58a0fcb8c
Successfully built d6b58a0fcb8c
Successfully tagged quay.io/example/operator:v0.0.1
```

## completion

### Available Commands

#### bash - Generate bash completions

##### Flags

* `-h, --help` - help for bash

#### zsh - Generate zsh completions

##### Flags

* `-h, --help` - help for zsh

### Flags

* `-h, --help` - help for completion

### Use

Generators for shell completions

Example:

```console
$ operator-sdk completion bash
# bash completion for operator-sdk                         -*- shell-script -*-
...
# ex: ts=4 sw=4 et filetype=sh
```

## print-deps

Prints the most recent Golang packages and versions required by operators. Prints in columnar format by default.

### Flags

* `--as-file` - Print packages and versions in Gopkg.toml format.

### Example

```console
$ operator-sdk print-deps --as-file
required = [
  "k8s.io/code-generator/cmd/defaulter-gen",
  "k8s.io/code-generator/cmd/deepcopy-gen",
  "k8s.io/code-generator/cmd/conversion-gen",
  "k8s.io/code-generator/cmd/client-gen",
  "k8s.io/code-generator/cmd/lister-gen",
  "k8s.io/code-generator/cmd/informer-gen",
  "k8s.io/code-generator/cmd/openapi-gen",
  "k8s.io/gengo/args",
]

[[override]]
  name = "k8s.io/code-generator"
  revision = "6702109cc68eb6fe6350b83e14407c8d7309fd1a"
...
```

## generate

### k8s

Runs the Kubernetes [code-generators][k8s-code-generator] for all Custom Resource Definitions (CRD) apis under `pkg/apis/...`.
Currently only runs `deepcopy-gen` to generate the required `DeepCopy()` functions for all custom resource types.

**Note**: This command must be run every time the api (spec and status) for a custom resource type is updated.

#### Example

```console
$ tree pkg/apis/app/v1alpha1/
pkg/apis/app/v1alpha1/
├── appservice_types.go
├── doc.go
├── register.go

$ operator-sdk generate k8s
Running code-generation for custom resource group versions: [app:v1alpha1]
Generating deepcopy funcs

$ tree pkg/apis/app/v1alpha1/
pkg/apis/app/v1alpha1/
├── appservice_types.go
├── doc.go
├── register.go
└── zz_generated.deepcopy.go
```

<<<<<<< HEAD
## olm-catalog

Parent command for all OLM Catalog related commands.

### gen-csv

Writes a Cluster Service Version (CSV) manifest and concatenated CRD files to `deploy/olm-catalog`.

#### Flags

* `--csv-version` (required) Semantic version of the CSV manifest.

#### Example

```console
$ operator-sdk olm-catalog gen-csv --csv-version 0.1.1
INFO[0000] Generating CSV manifest version 0.1.1
INFO[0000] Fill in the following required fields in file deploy/olm-catalog/operator-name.csv.yaml:
	spec.keywords
	spec.maintainers
	spec.provider
	spec.labels
INFO[0000] Create deploy/olm-catalog/operator-name.csv.yaml     
INFO[0000] Create deploy/olm-catalog/_generated.concat_crd.yaml
```

=======
>>>>>>> 44c755b9
## migrate

Adds a main.go source file and any associated source files for an operator that
is not of the "go" type.

**Note**: This command will look for playbook.yml in the project root, if you use the .yaml extension
you will need to rename it before running migrate or manually add it to your Dockerfile.

### Example

```console
$ operator-sdk migrate
2019/01/10 15:02:45 No playbook was found, so not including it in the new Dockerfile
2019/01/10 15:02:45 renamed Dockerfile to build/Dockerfile.sdkold and replaced with newer version
2019/01/10 15:02:45 Compare the new Dockerfile to your old one and manually migrate any customizations
INFO[0000] Create cmd/manager/main.go
INFO[0000] Create Gopkg.toml
INFO[0000] Create build/Dockerfile
INFO[0000] Create bin/entrypoint
INFO[0000] Create bin/user_setup
```

## new

Scaffolds a new operator project.

### Args

* `project-name` - name of the new project

### Flags

* `--skip-git-init` - Do not init the directory as a git repository
* `--type` string - Type of operator to initialize: "ansible", "helm", or "go" (default "go"). Also requires the following flags if `--type=ansible` or `--type=helm`
* `--api-version` string - CRD APIVersion in the format `$GROUP_NAME/$VERSION` (e.g app.example.com/v1alpha1)
* `--kind` string - CRD Kind. (e.g AppService)
* `--generate-playbook` - Generate a playbook skeleton. (Only used for `--type ansible`)
* `--cluster-scoped` - Initialize the operator to be cluster-scoped instead of namespace-scoped
* `-h, --help` - help for new

### Example

Go project:

```console
$ mkdir $GOPATH/src/github.com/example.com/
$ cd $GOPATH/src/github.com/example.com/
$ operator-sdk new app-operator
```

Ansible project:

```console
$ operator-sdk new app-operator --type=ansible --api-version=app.example.com/v1alpha1 --kind=AppService
```

Helm project:

```console
$ operator-sdk new app-operator --type=helm --api-version=app.example.com/v1alpha1 --kind=AppService
```

## add

### api

Adds the api definition for a new custom resource under `pkg/apis` and generates the CRD and CR files under `depoy/crds/...`.

#### Flags

* `--api-version` string - CRD APIVersion in the format `$GROUP_NAME/$VERSION` (e.g app.example.com/v1alpha1)
* `--kind` string - CRD Kind. (e.g AppService)

#### Example

```console
$ operator-sdk add api --api-version app.example.com/v1alpha1 --kind AppService
Create pkg/apis/app/v1alpha1/appservice_types.go
Create pkg/apis/addtoscheme_app_v1alpha1.go
Create pkg/apis/app/v1alpha1/register.go
Create pkg/apis/app/v1alpha1/doc.go
Create deploy/crds/app_v1alpha1_appservice_cr.yaml
Create deploy/crds/app_v1alpha1_appservice_crd.yaml
Running code-generation for custom resource group versions: [app:v1alpha1]
Generating deepcopy funcs
```

### controller

Adds a new controller under `pkg/controller/<kind>/...` that, by default, reconciles a custom resource for the specified apiversion and kind.

#### Flags

* `--api-version` string - CRD APIVersion in the format `$GROUP_NAME/$VERSION` (e.g app.example.com/v1alpha1)
* `--kind` string - CRD Kind. (e.g AppService)

#### Example

```console
$ operator-sdk add controller --api-version app.example.com/v1alpha1 --kind AppService
Create pkg/controller/appservice/appservice_controller.go
Create pkg/controller/add_appservice.go
```

### crd

Generates the CRD and the CR files for the specified api-version and kind.

#### Flags

* `--api-version` string - CRD APIVersion in the format `$GROUP_NAME/$VERSION` (e.g app.example.com/v1alpha1)
* `--kind` string - CRD Kind. (e.g AppService)

#### Example

```console
$ operator-sdk add crd --api-version app.example.com/v1alpha1 --kind AppService
Generating custom resource definition (CRD) files
Create deploy/crds/app_v1alpha1_appservice_crd.yaml
Create deploy/crds/app_v1alpha1_appservice_cr.yaml
```

## run

### ansible

Runs as an ansible operator process. This is intended to be used when running
in a Pod inside a cluster. Developers wanting to run their operator locally
should use `up local` instead.

#### Flags

* `--reconcile-period` string - Default reconcile period for controllers (default 1m0s)
* `--watches-file` string - Path to the watches file to use (default "./watches.yaml")

#### Example

```bash
$ operator-sdk run ansible --watches-file=/opt/ansible/watches.yaml --reconcile-period=30s
```

### helm

Runs as a helm operator process. This is intended to be used when running
in a Pod inside a cluster. Developers wanting to run their operator locally
should use `up local` instead.

#### Flags

* `--reconcile-period` string - Default reconcile period for controllers (default 1m0s)
* `--watches-file` string - Path to the watches file to use (default "./watches.yaml")

#### Example

```bash
$ operator-sdk run helm --watches-file=/opt/helm/watches.yaml --reconcile-period=30s
```

## test

### Available Commands

#### local

Runs the tests locally

##### Args

* `test-location` - location of e2e test files (e.g. "./test/e2e/")

##### Flags

* `--debug` - Enable debug-level logging
* `--kubeconfig` string - location of kubeconfig for kubernetes cluster (default "~/.kube/config")
* `--global-manifest` string - path to manifest for global resources (default "deploy/crd.yaml)
* `--namespaced-manifest` string - path to manifest for per-test, namespaced resources (default: combines deploy/service_account.yaml, deploy/rbac.yaml, and deploy/operator.yaml)
* `--namespace` string - if non-empty, single namespace to run tests in (e.g. "operator-test") (default: "")
* `--go-test-flags` string - Additional flags to pass to go test
* `--molecule-test-flags` string - Additional flags to pass to molecule test
* `--up-local` - enable running operator locally with go run instead of as an image in the cluster
* `--no-setup` - disable test resource creation
* `--image` string - use a different operator image from the one specified in the namespaced manifest
* `-h, --help` - help for local

##### Use

The operator-sdk test command runs go tests built using the Operator SDK's test framework.

##### Example

```console
$ operator-sdk test local ./test/e2e/
ok    github.com/operator-framework/operator-sdk-samples/memcached-operator/test/e2e  20.410s
```

#### cluster

Runs the e2e tests packaged in an operator image as a pod in the cluster

##### Args

* `image-name` - the operator image that is used to run the tests in a pod (e.g. "quay.io/example/memcached-operator:v0.0.1")

##### Flags

* `--kubeconfig` string - location of kubeconfig for kubernetes cluster (default "~/.kube/config")
* `--image-pull-policy` string - set test pod image pull policy. Allowed values: Always, Never (default "Always")
* `--namespace` string - namespace to run tests in (default "default")
* `--pending-timeout` int - timeout in seconds for testing pod to stay in pending state (default 60s)
* `--service-account` string - service account to run tests on (default "default")
* `-h, --help` - help for cluster

##### Use

The operator-sdk test command runs go tests embedded in an operator image built using the Operator SDK.

##### Example

```console
$ operator-sdk test cluster quay.io/example/memcached-operator:v0.0.1
Test Successfully Completed
```

## up

### Available Commands

#### local - Launches the operator locally

##### Use

The `operator-sdk up local` command launches the operator on the local machine
with the ability to access a kubernetes cluster using a kubeconfig file, and
setting any necessary environment variables that the operator would expect to
find when running in a cluster. For Go-based operators, this command will
compile and run the operator binary. In the case of non-Go operators, it runs
the operator-sdk binary itself as the operator.

##### Flags

* `--go-ldflags` string - Set Go linker options
* `--kubeconfig` string - The file path to kubernetes configuration file; defaults to $HOME/.kube/config
* `--namespace` string - The namespace where the operator watches for changes. (default "default")
* `--operator-flags` string - Flags that the local operator may need.
* `-h, --help` - help for local

##### Example

```console
$ operator-sdk up local --kubeconfig "mycluster.kubecfg" --namespace "default" --operator-flags "--flag1 value1 --flag2=value2"
```

The below example will use the default kubeconfig, the default namespace environment var, and pass in flags for the operator.
To use the operator flags, your operator must know how to handle the option. Below imagine an operator that understands the `resync-interval` flag.

```console
$ operator-sdk up local --operator-flags "--resync-interval 10"
```

If you are planning on using a different namespace than the default, then you should use the `--namespace` flag to change where the operator is watching for custom resources to be created.
For this to work your operator must handle the `WATCH_NAMESPACE` environment variable. To do that you can use the [utility function][utility_link] `k8sutil.GetWatchNamespace` in your operator.

```console
$ operator-sdk up local --namespace "testing"
```

### Flags

* `-h, --help` - help for up

[utility_link]: https://github.com/operator-framework/operator-sdk/blob/89bf021063d18b6769bdc551ed08fc37027939d5/pkg/util/k8sutil/k8sutil.go#L140
[k8s-code-generator]: https://github.com/kubernetes/code-generator<|MERGE_RESOLUTION|>--- conflicted
+++ resolved
@@ -143,7 +143,6 @@
 └── zz_generated.deepcopy.go
 ```
 
-<<<<<<< HEAD
 ## olm-catalog
 
 Parent command for all OLM Catalog related commands.
@@ -170,8 +169,6 @@
 INFO[0000] Create deploy/olm-catalog/_generated.concat_crd.yaml
 ```
 
-=======
->>>>>>> 44c755b9
 ## migrate
 
 Adds a main.go source file and any associated source files for an operator that
