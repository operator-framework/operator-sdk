# CLI Guide

```bash
Usage:
  operator-sdk [command]
```

## build

### Args

* image - is the container image to be built, e.g. "quay.io/example/operator:v0.0.1".

### Flags
* `--enable-tests` bool - enable in-cluster testing by adding test binary to the image
* `--namespaced-manifest` string - path of namespaced resources manifest for tests (default "deploy/operator.yaml")
* `--test-location` string - location of tests (default "./test/e2e")
* `-h, --help` - help for build


### Use

The operator-sdk build command compiles the code and builds the executables. After build completes, the image is built locally in docker. Then it needs to be pushed to a remote registry.

If `--enable-tests` is set, the build command will also build the testing binary, add it to the docker image, and generate
a `deploy/test-pod.yaml` file that allows a user to run the tests as a pod on a cluster.

### Example:

#### Build

```bash
operator-sdk build quay.io/example/operator:v0.0.1

# Output:
building example-operator...

building container quay.io/example/operator:v0.0.1...
Sending build context to Docker daemon  163.9MB
Step 1/4 : FROM alpine:3.6
 ---> 77144d8c6bdc
Step 2/4 : ADD tmp/_output/bin/example-operator /usr/local/bin/example-operator
 ---> 2ada0d6ca93c
Step 3/4 : RUN adduser -D example-operator
 ---> Running in 34b4bb507c14
Removing intermediate container 34b4bb507c14
 ---> c671ec1cff03
Step 4/4 : USER example-operator
 ---> Running in bd336926317c
Removing intermediate container bd336926317c
 ---> d6b58a0fcb8c
Successfully built d6b58a0fcb8c
Successfully tagged quay.io/example/operator:v0.0.1
```

## completion

### Available Commands

#### bash - Generate bash completions

##### Flags

* `-h, --help` - help for bash

#### zsh - Generate zsh completions

##### Flags

* `-h, --help` - help for zsh

### Flags

* `-h, --help` - help for completion

### Use

Generators for shell completions

Example:

```bash
operator-sdk completion bash

# Output:
# bash completion for operator-sdk                         -*- shell-script -*-
...
# ex: ts=4 sw=4 et filetype=sh
```

## print-deps

Prints the most recent Golang packages and versions required by operators. Prints in columnar format by default.

### Flags

* `--as-file` Print packages and versions in Gopkg.toml format.

### Example

```bash
$ operator-sdk print-deps --as-file
required = [
  "k8s.io/code-generator/cmd/defaulter-gen",
  "k8s.io/code-generator/cmd/deepcopy-gen",
  "k8s.io/code-generator/cmd/conversion-gen",
  "k8s.io/code-generator/cmd/client-gen",
  "k8s.io/code-generator/cmd/lister-gen",
  "k8s.io/code-generator/cmd/informer-gen",
  "k8s.io/code-generator/cmd/openapi-gen",
  "k8s.io/gengo/args",
]

[[override]]
  name = "k8s.io/code-generator"
  revision = "6702109cc68eb6fe6350b83e14407c8d7309fd1a"
...
```

## generate

### k8s

Runs the Kubernetes [code-generators][k8s-code-generator] for all Custom Resource Definitions (CRD) apis under `pkg/apis/...`.
Currently only runs `deepcopy-gen` to generate the required `DeepCopy()` functions for all custom resource types.

**Note**: This command must be run every time the api (spec and status) for a custom resource type is updated.

#### Example

```bash
$ tree pkg/apis/app/v1alpha1/
pkg/apis/app/v1alpha1/
├── appservice_types.go
├── doc.go
├── register.go

$ operator-sdk generate k8s
Running code-generation for custom resource group versions: [app:v1alpha1]
Generating deepcopy funcs

$ tree pkg/apis/app/v1alpha1/
pkg/apis/app/v1alpha1/
├── appservice_types.go
├── doc.go
├── register.go
└── zz_generated.deepcopy.go
```

## new

Scaffolds a new operator project.

### Args

* `project-name` - name of the new project

### Flags


* `--skip-git-init` Do not init the directory as a git repository
* `--type` Type of operator to initialize: "ansible" or "go" (default "go"). Also requires the following flags if `--type=ansible`
  * `--api-version` CRD APIVersion in the format `$GROUP_NAME/$VERSION` (e.g app.example.com/v1alpha1)
  * `--kind` CRD Kind. (e.g AppService)
* `--cluster-scoped` Initialize the operator to be cluster-scoped instead of namespace-scoped
* `-h, --help` - help for new

### Example

Go project:
```bash
mkdir $GOPATH/src/github.com/example.com/
cd $GOPATH/src/github.com/example.com/
operator-sdk new app-operator
```

Ansible project:
```bash
operator-sdk new app-operator --type=ansible --api-version=app.example.com/v1alpha1 --kind=AppService
```

## add

### api

Adds the
api definition for a new custom resource under `pkg/apis` and generates the CRD and CR files under `depoy/crds/...`.

#### Flags

* `--api-version` CRD APIVersion in the format `$GROUP_NAME/$VERSION` (e.g app.example.com/v1alpha1)
* `--kind` CRD Kind. (e.g AppService)

#### Example

```bash
$ operator-sdk add api --api-version app.example.com/v1alpha1 --kind AppService
Create pkg/apis/app/v1alpha1/appservice_types.go
Create pkg/apis/addtoscheme_app_v1alpha1.go
Create pkg/apis/app/v1alpha1/register.go
Create pkg/apis/app/v1alpha1/doc.go
Create deploy/crds/app_v1alpha1_appservice_cr.yaml
Create deploy/crds/app_v1alpha1_appservice_crd.yaml
Running code-generation for custom resource group versions: [app:v1alpha1]
Generating deepcopy funcs
```

### controller

Adds a new
controller under `pkg/controller/<kind>/...` that, by default, reconciles a custom resource for the specified apiversion and kind.

#### Flags

* `--api-version` CRD APIVersion in the format `$GROUP_NAME/$VERSION` (e.g app.example.com/v1alpha1)
* `--kind` CRD Kind. (e.g AppService)

#### Example

```bash
$ operator-sdk add controller --api-version app.example.com/v1alpha1 --kind AppService
Create pkg/controller/appservice/appservice_controller.go
Create pkg/controller/add_appservice.go
```

### crd

Generates the CRD and the CR files for the specified api-version and kind.

#### Flags

* `--api-version` CRD APIVersion in the format `$GROUP_NAME/$VERSION` (e.g app.example.com/v1alpha1)
* `--kind` CRD Kind. (e.g AppService)

#### Example

```bash
$ operator-sdk add crd --api-version app.example.com/v1alpha1 --kind AppService
Generating custom resource definition (CRD) files
Create deploy/crds/app_v1alpha1_appservice_crd.yaml
Create deploy/crds/app_v1alpha1_appservice_cr.yaml
```

## test

### Available Commands

#### local
Runs the tests locally

##### Args
* <test-location> string - location of e2e test files (e.g. "./test/e2e/")

##### Flags
* `--kubeconfig` string - location of kubeconfig for kubernetes cluster (default "~/.kube/config")
* `--global-manifest` string - path to manifest for global resources (default "deploy/crd.yaml)
* `--namespaced-manifest` string - path to manifest for per-test, namespaced resources (default: combines deploy/service_account.yaml, deploy/rbac.yaml, and deploy/operator.yaml)
*  `--namespace` string - if non-empty, single namespace to run tests in (e.g. "operator-test") (default: "")
* `--go-test-flags` string - extra arguments to pass to `go test` (e.g. -f "-v -parallel=2")
<<<<<<< HEAD
* `--up-local` - Enable running operator locally with go run instead of as an image in the cluster
=======
* `--no-setup` bool - disable test resource creation
>>>>>>> 4565af34
* `--image` string - use a different operator image from the one specified in the namespaced manifest
* `-h, --help` - help for local

##### Use

The operator-sdk test command runs go tests built using the Operator SDK's test framework.

##### Example:

```bash
$ operator-sdk test local ./test/e2e/

# Output:
ok  	github.com/operator-framework/operator-sdk-samples/memcached-operator/test/e2e	20.410s
```

#### cluster
Runs the e2e tests packaged in an operator image as a pod in the cluster

##### Args
* <image-name> string - the operator image that is used to run the tests in a pod (e.g. "quay.io/example/memcached-operator:v0.0.1")

##### Flags
* `--kubeconfig` string - location of kubeconfig for kubernetes cluster (default "~/.kube/config")
* `--image-pull-policy` string - set test pod image pull policy. Allowed values: Always, Never (default "Always")
* `--namespace` string - namespace to run tests in (default "default")
* `--pending-timeout` int - timeout in seconds for testing pod to stay in pending state (default 60s)
* `--service-account` string - service account to run tests on (default "default")
* `--help` - help for cluster

##### Use

The operator-sdk test command runs go tests embedded in an operator image built using the Operator SDK.

##### Example:

```bash
$ operator-sdk test cluster quay.io/example/memcached-operator:v0.0.1

# Output:
Test Successfully Completed
```

## up

### Available Commands

#### local - Launches the operator locally

##### Use

The operator-sdk up local command launches the operator on the local machine
by building the operator binary with the ability to access a
kubernetes cluster using a kubeconfig file.

##### Flags

* `--kubeconfig` string - The file path to kubernetes configuration file; defaults to $HOME/.kube/config

* `--namespace` string - The namespace where the operator watches for changes. (default "default")

* `--operator-flags` - Flags that the local operator may need.

* `-h, --help` - help for local

##### Example

```bash
operator-sdk up local --kubeconfig "mycluster.kubecfg" \
  --namespace "default" \
  --operator-flags "--flag1 value1 --flag2=value2"
```

The below example will use the default kubeconfig, the default namespace environment var, and pass in flags for the operator.
To use the operator flags, your operator must know how to handle the option. Below imagine an operator that understands the `resync-interval` flag.

```bash
operator-sdk up local --operator-flags "--resync-interval 10"
```

If you are planning on using a different namespace than the default, then you should use the `--namespace` flag to change where the operator is watching for custom resources to be created.
For this to work your operator must handle the `WATCH_NAMESPACE` environment variable. To do that you can use the [utility function][utility_link] `k8sutil.GetWatchNamespace` in your operator.

```bash
operator-sdk up local --namespace "testing"
```

### Flags

* `-h, --help` - help for up

[utility_link]: https://github.com/operator-framework/operator-sdk/blob/89bf021063d18b6769bdc551ed08fc37027939d5/pkg/util/k8sutil/k8sutil.go#L140
[k8s-code-generator]: https://github.com/kubernetes/code-generator<|MERGE_RESOLUTION|>--- conflicted
+++ resolved
@@ -257,11 +257,8 @@
 * `--namespaced-manifest` string - path to manifest for per-test, namespaced resources (default: combines deploy/service_account.yaml, deploy/rbac.yaml, and deploy/operator.yaml)
 *  `--namespace` string - if non-empty, single namespace to run tests in (e.g. "operator-test") (default: "")
 * `--go-test-flags` string - extra arguments to pass to `go test` (e.g. -f "-v -parallel=2")
-<<<<<<< HEAD
-* `--up-local` - Enable running operator locally with go run instead of as an image in the cluster
-=======
-* `--no-setup` bool - disable test resource creation
->>>>>>> 4565af34
+* `--up-local` - enable running operator locally with go run instead of as an image in the cluster
+* `--no-setup` - disable test resource creation
 * `--image` string - use a different operator image from the one specified in the namespaced manifest
 * `-h, --help` - help for local
 
