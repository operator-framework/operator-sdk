--- conflicted
+++ resolved
@@ -12,13 +12,8 @@
 
 * Roles: `role.yaml`
 * Deployments: `operator.yaml`
-<<<<<<< HEAD
 * Custom Resources (CR's): `crds/<full group>_<version>_<kind>_cr.yaml`
-* Custom Resource Definitions (CRD's): `crds/<group>_<version>_<kind>_crd.yaml`.
-=======
-* Custom Resources (CR's): `crds/<group>_<version>_<kind>_cr.yaml`
 * Custom Resource Definitions (CRD's): `crds/<full group>_<resource>_crd.yaml`.
->>>>>>> 922f52fd
 
 `gen-csv` reads these files and adds their data to a CSV in an alternate form.
 
