--- conflicted
+++ resolved
@@ -18,32 +18,7 @@
 * Custom Resources (CR's): `crds/<full group>_<version>_<kind>_cr.yaml`
 * CustomResourceDefinitions (CRD's): `crds/<full group>_<resource>_crd.yaml`.
 
-<<<<<<< HEAD
-`gen-csv` extracts manifests from files in `deploy/` by default that match the kinds above and adds them to the CSV. If your manifest files are not in `deploy/`, you can use the `--include=[list of paths]` option to instruct the command to extract manifests from files at those paths, ex. `--include="deploy/prod,deploy/test"`. Setting `--include` overrides default behavior; if you still want default behavior, you must append `deploy/` to the list of paths passed to `--include`.
-=======
-`generate csv` reads these files and adds their data to a CSV in an alternate form.
-
-The following example config containing default values should be copied and written to `deploy/olm-catalog/csv-config.yaml`:
-
-```yaml
-crd-cr-paths:
-- deploy/crds
-operator-path: deploy/operator.yaml
-role-paths:
-- deploy/role.yaml
-```
-
-Explanation of all config fields:
-
-- `crd-cr-paths`: list of strings - a list of CRD and CR manifest file/directory paths. Defaults to `[deploy/crds]`.
-- `operator-path`: string - the operator `Deployment` manifest file path. Defaults to `deploy/operator.yaml`.
-- `role-paths`: list of strings - Role and ClusterRole manifest file paths. Defaults to `[deploy/role.yaml]`.
-- `operator-name`: string - the name used to create the CSV and manifest file names. Defaults to the project's name.
-
-**Note**: The [design doc][doc-csv-design] has outdated field information which should not be referenced.
-
-Fields in this config file can be modified to point towards alternate manifest locations, and passed to `generate csv --csv-config=<path>` to configure CSV generation. For example, if I have one set of production CR/CRD manifests under `deploy/crds/production`, and a set of test manifests under `deploy/crds/test`, and I only want to include production manifests in my CSV, I can set `crd-cr-paths: [deploy/crds/production]`. `generate csv` will then ignore `deploy/crds/test` when getting CR/CRD data.
->>>>>>> b24e4d36
+`generate csv` extracts manifests from files in `deploy/` by default that match the kinds above and adds them to the CSV. If your manifest files are not in `deploy/`, you can use the `--include=[list of paths]` option to instruct the command to extract manifests from files at those paths, ex. `--include="deploy/prod,deploy/test"`. Setting `--include` overrides default behavior; if you still want default behavior, you must append `deploy/` to the list of paths passed to `--include`.
 
 ## Versioning
 
@@ -51,11 +26,7 @@
 
 `generate csv` allows you to upgrade your CSV using the `--from-version` flag. If you have an existing CSV with version `0.0.1` and want to write a new version `0.0.2`, you can run `operator-sdk generate csv --csv-version 0.0.2 --from-version 0.0.1`. This will write a new CSV manifest to `deploy/olm-catalog/<operator-name>/0.0.2/<operator-name>.v0.0.2.clusterserviceversion.yaml` containing user-defined data from `0.0.1` and any modifications you've made to `roles.yaml`, `operator.yaml`, CR's, or CRD's.
 
-<<<<<<< HEAD
-The SDK can manage CRD's in your Operator bundle as well. You can pass the `--update-crds` flag to `gen-csv` to add or update your CRD's in your bundle by copying manifests in `deploy/crds` to your bundle. CRD's in a bundle are not updated by default.
-=======
-The SDK can manage CRD's in your Operator bundle as well. You can pass the `--update-crds` flag to `generate csv` to add or update your CRD's in your bundle by copying manifests pointed to by `crd-cr-paths` in your config. CRD's in a bundle are not updated by default.
->>>>>>> b24e4d36
+The SDK can manage CRD's in your Operator bundle as well. You can pass the `--update-crds` flag to `generate csv` to add or update your CRD's in your bundle by copying manifests in `deploy/crds` to your bundle. CRD's in a bundle are not updated by default.
 
 ## First Generation
 
