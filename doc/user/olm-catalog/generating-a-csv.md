# Generating a Cluster Service Version (CSV)

This document describes how to manage the following lifecycle for your Operator using the SDK's [`operator-sdk olm-catalog gen-csv`][doc-gen-csv] command:

- **Generate your first release** - encapsulate the metadata needed to install your Operator and configure the permissions it needs from the generated SDK files.
- **Upgrade your Operator** - Carry over any customizations you have made and ensure a rolling update to the next version of your Operator.
- **Refresh your CRDs** - If a new version has updated CRDs, refresh those definitions within the CSV automatically.

## Configuration

Operator SDK projects have an expected [project layout][doc-project-layout]. In particular, a few manifests are expected to be present in the `deploy` directory:

* Roles: `role.yaml`
* Deployments: `operator.yaml`
<<<<<<< HEAD
* Custom Resources (CR's): `crds/<group>_<version>_<kind>_cr.yaml`
* Custom Resource Definitions (CRD's): `crds/<group>_<resource>.yaml`.
=======
* Custom Resources (CR's): `crds/<full group>_<version>_<kind>_cr.yaml`
* Custom Resource Definitions (CRD's): `crds/<full group>_<resource>_crd.yaml`.
>>>>>>> 0fda6559

`gen-csv` reads these files and adds their data to a CSV in an alternate form.

The following example config containing default values should be copied and written to `deploy/olm-catalog/csv-config.yaml`:

```yaml
crd-cr-paths:
- deploy/crds
operator-path: deploy/operator.yaml
role-paths:
- deploy/role.yaml
```

Explanation of all config fields:

- `crd-cr-paths`: list of strings - a list of CRD and CR manifest file/directory paths. Defaults to `[deploy/crds]`.
- `operator-path`: string - the operator `Deployment` manifest file path. Defaults to `deploy/operator.yaml`.
- `role-paths`: list of strings - Role and ClusterRole manifest file paths. Defaults to `[deploy/role.yaml]`.
- `operator-name`: string - the name used to create the CSV and manifest file names. Defaults to the project's name.

**Note**: The [design doc][doc-csv-design] has outdated field information which should not be referenced.

Fields in this config file can be modified to point towards alternate manifest locations, and passed to `gen-csv --csv-config=<path>` to configure CSV generation. For example, if I have one set of production CR/CRD manifests under `deploy/crds/production`, and a set of test manifests under `deploy/crds/test`, and I only want to include production manifests in my CSV, I can set `crd-cr-paths: [deploy/crds/production]`. `gen-csv` will then ignore `deploy/crds/test` when getting CR/CRD data.

## Versioning

CSV's are versioned in path, file name, and in their `metadata.name` field. For example, running `operator-sdk olm-catalog gen-csv --csv-version 0.0.1` will generate a CSV at `deploy/olm-catalog/<operator-name>/0.0.1/<operator-name>.v0.0.1.clusterserviceversion.yaml`. A versioned directory such as `deploy/olm-catalog/<operator-name>/0.0.1` is known as a [*bundle*][doc-bundle]. Versions allow the OLM to upgrade or downgrade your Operator at runtime, i.e. in a cluster. A valid semantic version is required.

`gen-csv` allows you to upgrade your CSV using the `--from-version` flag. If you have an existing CSV with version `0.0.1` and want to write a new version `0.0.2`, you can run `operator-sdk olm-catalog gen-csv --csv-version 0.0.2 --from-version 0.0.1`. This will write a new CSV manifest to `deploy/olm-catalog/<operator-name>/0.0.2/<operator-name>.v0.0.2.clusterserviceversion.yaml` containing user-defined data from `0.0.1` and any modifications you've made to `roles.yaml`, `operator.yaml`, CR's, or CRD's.

The SDK can manage CRD's in your Operator bundle as well. You can pass the `--update-crds` flag to `gen-csv` to add or update your CRD's in your bundle by copying manifests pointed to by `crd-cr-paths` in your config. CRD's in a bundle are not updated by default.

## First Generation

Now that you've configured the generator, assuming version `0.0.1` is being generated, running `operator-sdk olm-catalog gen-csv --csv-version 0.0.1` will generate a CSV defining your Operator under `deploy/olm-catalog/<operator-name>/0.0.1/<operator-name>.v0.0.1.clusterserviceversion.yaml`. No CSV existed previously in `deploy/olm-catalog/<operator-name>/0.0.1`, so no manifests were overwritten or modified.

Some fields might not have values after running `gen-csv` the first time. The SDK will warn you to fill required fields and make suggestions for values for other fields:

```console
$ operator-sdk olm-catalog gen-csv --csv-version 0.0.1
INFO[0000] Generating CSV manifest version 0.0.1
INFO[0000] Required csv fields not filled in file deploy/olm-catalog/app-operator/0.0.1/app-operator.v0.0.1.clusterserviceversion.yaml:
	spec.keywords
	spec.maintainers
	spec.provider
INFO[0000] Created deploy/olm-catalog/app-operator/0.0.1/app-operator.v0.0.1.clusterserviceversion.yaml
```

When running `gen-csv` with a version that already exists, the `Required csv fields...` info statement will become a warning, as these fields are useful for displaying your Operator in Operator Hub.

A note on `specDescriptors` and `statusDescriptors` fields in `spec.customresourcedefinitions.owned`:
* Code comments are parsed to create `description`'s for each item in `specDescriptors` and `statusDescriptors`, so these comments should be kept up-to-date with Operator semantics.
* `displayName` is guessed from type names, but will not overwrite values already present.
* `path` and `x-descriptors` are guessed from JSON tags and their corresponding UI element from [this list][x-desc-list]. These values are presented as suggestions by `gen-csv` if they are not filled.

## Updating your CSV

<<<<<<< HEAD
Let's say you added a new CRD `deploy/crds/group.com_resource.yaml` to your Operator project, and added a port to your Deployment manifest `operator.yaml`. Assuming you're using the same version as above, updating your CSV is as simple as running `operator-sdk olm-catalog gen-csv --csv-version 0.0.1`. `gen-csv` will append your new CRD to `spec.customresourcedefinitions.owned`, replace the old data at `spec.install.spec.deployments` with your updated Deployment, and write an updated CSV to the same location.
=======
Let's say you added a new CRD `deploy/crds/group.domain.com_resource_crd.yaml` to your Operator project, and added a port to your Deployment manifest `operator.yaml`. Assuming you're using the same version as above, updating your CSV is as simple as running `operator-sdk olm-catalog gen-csv --csv-version 0.0.1`. `gen-csv` will append your new CRD to `spec.customresourcedefinitions.owned`, replace the old data at `spec.install.spec.deployments` with your updated Deployment, and write an updated CSV to the same location.
>>>>>>> 0fda6559

The SDK will not overwrite user-defined fields like `spec.maintainers` or descriptions of CSV elements, with the exception of `specDescriptors[].displayName` and `statusDescriptors[].displayName` in `spec.customresourcedefinitions.owned`, as mentioned [above](#first-generation).

Including the `--update-crds` flag will update the CRD's in your Operator bundle.

## Upgrading your CSV

New versions of your CSV are created by running `operator-sdk gen-csv --csv-version <new-version> --from-version <old-version>`. Running this command will copy user-defined fields from the old CSV to the new CSV and make updates to the new version if any manifest data was changed. This command fills the `spec.replaces` field with the old CSV versions' name.

Be sure to include the `--update-crds` flag if you want to add CRD's to your bundle alongside your CSV.

## CSV fields

Below are two lists of fields: the first is a list of all fields the SDK and OLM expect in a CSV, and the second are optional.

Several fields require user input. The set of fields with this requirement may change as the SDK becomes better at generating CSV's. For now, those are marked with a `(user)` qualifier.

Required:

* `metadata.name`: a *unique* name for this CSV. Operator version should be included in the name to ensure uniqueness, ex. `app-operator.v0.1.1`.
* `spec.description` (user): a thorough description of the Operator's functionality.
* `spec.displayName` (user): a name to display for the Operator in Operator Hub.
* `spec.keywords`: (user) a list of keywords describing the Operator.
* `spec.maintainers`: (user) a list of human or organizational entities maintaining the Operator, with a `name` and `email`.
* `spec.provider`: (user) the Operator provider, with a `name`; usually an organization.
* `spec.labels`: (user) a list of `key:value` pairs to be used by Operator internals.
* `spec.version`: semantic version of the Operator, ex. `0.1.1`.
* `spec.installModes`: what mode of [installation namespacing][install-modes] OLM should use. Currently all but `MultiNamespace` are supported by SDK Operators.
* `spec.customresourcedefinitions`: any CRD's the Operator uses. This field will be filled by the SDK if any CRD manifests pointed to by `crd-cr-paths` in your config.
  * `description`: description of the CRD.
  * `resources`: any Kubernetes resources used by the CRD, ex. `Pod`'s and `ConfigMap`'s.
  * `specDescriptors`: UI hints for inputs and outputs of the Operator's spec.
  * `statusDescriptors`: UI hints for inputs and outputs of the Operator's status.

Optional:

* `metadata.annotations.alm-examples`: CR examples, in JSON string literal format, for your CRD's. Ideally one per CRD.
* `metadata.annotations.capabilities`: level of Operator capability. See the [Operator maturity model][olm-capabilities] for a list of valid values.
* `spec.replaces`: the name of the CSV being replaced by this CSV.
* `spec.links`: (user) a list of URL's to websites, documentation, etc. pertaining to the Operator or application being managed, each with a `name` and `url`.
* `spec.selector`: (user) selectors by which the Operator can pair resources in a cluster.
* `spec.icon`: (user) a base64-encoded icon unique to the Operator, set in a `base64data` field with a `mediatype`.
* `spec.maturity`: the Operator's maturity, ex. `alpha`.

## Further Reading

* [Information][doc-csv] on what goes in your CSV and CSV semantics.
* The original `gen-csv` [design doc][doc-csv-design], which contains a thorough description how CSV's are generated by the SDK.

[doc-csv]:https://github.com/operator-framework/operator-lifecycle-manager/blob/4197455/Documentation/design/building-your-csv.md
[olm]:https://github.com/operator-framework/operator-lifecycle-manager
[doc-gen-csv]:../../sdk-cli-reference.md#gen-csv
[doc-project-layout]:../../project_layout.md
[doc-csv-design]:../../design/milestone-0.2.0/csv-generation.md
[doc-bundle]:https://github.com/operator-framework/operator-registry/blob/6893d19/README.md#manifest-format
[x-desc-list]:https://github.com/openshift/console/blob/70bccfe/frontend/public/components/operator-lifecycle-manager/descriptors/types.ts#L3-L35
[install-modes]:https://github.com/operator-framework/operator-lifecycle-manager/blob/4197455/Documentation/design/building-your-csv.md#operator-metadata
[olm-capabilities]:../../images/operator-capability-level.png<|MERGE_RESOLUTION|>--- conflicted
+++ resolved
@@ -12,13 +12,8 @@
 
 * Roles: `role.yaml`
 * Deployments: `operator.yaml`
-<<<<<<< HEAD
-* Custom Resources (CR's): `crds/<group>_<version>_<kind>_cr.yaml`
-* Custom Resource Definitions (CRD's): `crds/<group>_<resource>.yaml`.
-=======
 * Custom Resources (CR's): `crds/<full group>_<version>_<kind>_cr.yaml`
 * Custom Resource Definitions (CRD's): `crds/<full group>_<resource>_crd.yaml`.
->>>>>>> 0fda6559
 
 `gen-csv` reads these files and adds their data to a CSV in an alternate form.
 
@@ -76,11 +71,7 @@
 
 ## Updating your CSV
 
-<<<<<<< HEAD
-Let's say you added a new CRD `deploy/crds/group.com_resource.yaml` to your Operator project, and added a port to your Deployment manifest `operator.yaml`. Assuming you're using the same version as above, updating your CSV is as simple as running `operator-sdk olm-catalog gen-csv --csv-version 0.0.1`. `gen-csv` will append your new CRD to `spec.customresourcedefinitions.owned`, replace the old data at `spec.install.spec.deployments` with your updated Deployment, and write an updated CSV to the same location.
-=======
 Let's say you added a new CRD `deploy/crds/group.domain.com_resource_crd.yaml` to your Operator project, and added a port to your Deployment manifest `operator.yaml`. Assuming you're using the same version as above, updating your CSV is as simple as running `operator-sdk olm-catalog gen-csv --csv-version 0.0.1`. `gen-csv` will append your new CRD to `spec.customresourcedefinitions.owned`, replace the old data at `spec.install.spec.deployments` with your updated Deployment, and write an updated CSV to the same location.
->>>>>>> 0fda6559
 
 The SDK will not overwrite user-defined fields like `spec.maintainers` or descriptions of CSV elements, with the exception of `specDescriptors[].displayName` and `statusDescriptors[].displayName` in `spec.customresourcedefinitions.owned`, as mentioned [above](#first-generation).
 
