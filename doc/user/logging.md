# Logging in operators

Operator SDK-generated operators use the [`logr`][godoc_logr] interface to log. This log interface has several backends such as [`zap`][repo_zapr], which the SDK uses in generated code by default. [`logr.Logger`][godoc_logr_logger] exposes [structured logging][site_struct_logging] methods that help create machine-readable logs and adding a wealth of information to log records.

## Default zap logger

Operator SDK uses a `zap`-based `logr` backend when scaffolding new projects. To assist with configuring and using this logger, the SDK includes several helper functions.

In the simple example below, we add the zap flagset to the operator's command line flags with `zap.FlagSet()`, and then set the controller-runtime logger with `zap.Logger()`.

By default, `zap.Logger()` will return a logger that is ready for production use. It uses a JSON encoder, logs starting at the `info` level, and has [sampling][zap_sampling] enabled. To customize the default behavior, users can use the zap flagset and specify flags on the command line. The zap flagset includes the following flags that can be used to configure the logger:

* `--zap-devel` - Enables the zap development config (changes defaults to console encoder, debug log level, and disables sampling) (default: `false`)
* `--zap-encoder` string - Sets the zap log encoding (`json` or `console`)
* `--zap-level` string or integer - Sets the zap log level (`debug`, `info`, `error`, or an integer value greater than 0). If 4 or greater the verbosity of client-go will be set to this level.
* `--zap-sample` - Enables zap's sampling mode. Sampling will be disabled for integer log levels greater than 1.

### A simple example

Operators set the logger for all operator logging in [`cmd/manager/main.go`][code_set_logger]. To illustrate how this works, try out this simple example:

```Go
package main

import (
	"github.com/operator-framework/operator-sdk/pkg/log/zap"
	"github.com/spf13/pflag"
	logf "sigs.k8s.io/controller-runtime/pkg/runtime/log"
)

var globalLog = logf.Log.WithName("global")

func main() {
	pflag.CommandLine.AddFlagSet(zap.FlagSet())
	pflag.Parse()
	logf.SetLogger(zap.Logger())
	scopedLog := logf.Log.WithName("scoped")

	globalLog.Info("Printing at INFO level")
	globalLog.V(1).Info("Printing at DEBUG level")
	scopedLog.Info("Printing at INFO level")
	scopedLog.V(1).Info("Printing at DEBUG level")
}
```

#### Output using the defaults
```console
$ go run main.go
{"level":"info","ts":1559866292.307987,"logger":"global","msg":"Printing at INFO level"}
{"level":"info","ts":1559866292.308039,"logger":"scoped","msg":"Printing at INFO level"}
```

#### Output overriding the log level to 1 (debug)
```console
$ go run main.go --zap-level=1
{"level":"info","ts":1559866310.065048,"logger":"global","msg":"Printing at INFO level"}
{"level":"debug","ts":1559866310.0650969,"logger":"global","msg":"Printing at DEBUG level"}
{"level":"info","ts":1559866310.065119,"logger":"scoped","msg":"Printing at INFO level"}
{"level":"debug","ts":1559866310.065123,"logger":"scoped","msg":"Printing at DEBUG level"}
```

By using `controller-runtime/pkg/runtime/log`, your logger is propagated through `controller-runtime`. Any logs produced by `controller-runtime` code will be through your logger, and therefore have the same formatting and destination.

### Setting flags when running locally

When running locally with `operator-sdk up local`, you can use the `--operator-flags` flag to pass additional flags to your operator, including the zap flags. For example:

<<<<<<< HEAD
By default, `zap.Logger()` will return a logger that is ready for production use. It uses a JSON encoder, logs starting at the `info` level, and has [sampling][zap_sampling] enabled. To customize the default behavior, users can use the zap flagset and specify flags on the command line. The zap flagset includes the following flags that can be used to configure the logger:
* `--zap-devel` - Enables the zap development config (changes defaults to console encoder, debug log level, and disables sampling) (default: `false`)
* `--zap-encoder` string - Sets the zap log encoding (`json` or `console`)
* `--zap-level` string or integer - Sets the zap log level (`debug`, `info`, `error`, or an integer value greater than 0). If 4 or greater the verbosity of client-go will be set to this level.
* `--zap-sample` - Enables zap's sampling mode. Sampling will be disabled for integer log levels greater than 1.
* `--zap-timeformat` string - Sets the zap time format ('epoch', 'millis', 'nano', or 'iso8601')
=======
```console
$ operator-sdk up local --operator-flags="--zap-level=debug --zap-encoder=console"`
```
>>>>>>> 4a0f8f16

### Setting flags when deploying to a cluster

When deploying your operator to a cluster you can set additional flags using an `args` array in your operator's `container` spec. For example:

```yaml
apiVersion: apps/v1
kind: Deployment
metadata:
  name: memcached-operator
spec:
  replicas: 1
  selector:
    matchLabels:
      name: memcached-operator
  template:
    metadata:
      labels:
        name: memcached-operator
    spec:
      serviceAccountName: memcached-operator
      containers:
        - name: memcached-operator
          # Replace this with the built image name
          image: REPLACE_IMAGE
          command:
            - memcached-operator
          args:
            - "--zap-level=debug"
            - "--zap-encoder=console"
          imagePullPolicy: Always
          env:
            - name: WATCH_NAMESPACE
              valueFrom:
                fieldRef:
                  fieldPath: metadata.namespace
            - name: POD_NAME
              valueFrom:
                fieldRef:
                  fieldPath: metadata.name
            - name: OPERATOR_NAME
              value: "memcached-operator"
```

## Creating a structured log statement

There are two ways to create structured logs with `logr`. You can create new loggers using `log.WithValues(keyValues)` that include `keyValues`, a list of key-value pair `interface{}`'s, in each log record. Alternatively you can include `keyValues` directly in a log statement, as all `logr` log statements take some message and `keyValues`. The signature of `logr.Error()` has an `error`-type parameter, which can be `nil`.

An example from [`memcached_controller.go`][code_memcached_controller]:

```Go
package memcached

import (
	logf "sigs.k8s.io/controller-runtime/pkg/runtime/log"
)

// Set a global logger for the memcached package. Each log record produced
// by this logger will have an identifier containing "controller_memcached".
// These names are hierarchical; the name attached to memcached log statements
// will be "operator-sdk.controller_memcached" because SDKLog has name
// "operator-sdk".
var log = logf.Log.WithName("controller_memcached")

func (r *ReconcileMemcached) Reconcile(request reconcile.Request) (reconcile.Result, error) {
	// Create a logger for Reconcile() that includes "Request.Namespace"
	// and "Request.Name" in each log record from this log statement.
	reqLogger := log.WithValues("Request.Namespace", request.Namespace, "Request.Name", request.Name)
	reqLogger.Info("Reconciling Memcached.")

	memcached := &cachev1alpha1.Memcached{}
	err := r.client.Get(context.TODO(), request.NamespacedName, memcached)
	if err != nil {
		if errors.IsNotFound(err) {
			reqLogger.Info("Memcached resource not found. Ignoring since object must be deleted.")
			return reconcile.Result{}, nil
		}
		return reconcile.Result{}, err
	}

	found := &appsv1.Deployment{}
	err = r.client.Get(context.TODO(), types.NamespacedName{Name: memcached.Name, Namespace: memcached.Namespace}, found)
	if err != nil {
		if errors.IsNotFound(err) {
			dep := r.deploymentForMemcached(memcached)
			// Include "Deployment.Namespace" and "Deployment.Name" in records
			// produced by this particular log statement. "Request.Namespace" and
			// "Request.Name" will also be included from reqLogger.
			reqLogger.Info("Creating a new Deployment", "Deployment.Namespace", dep.Namespace, "Deployment.Name", dep.Name)
			err = r.client.Create(context.TODO(), dep)
			if err != nil {
				// Include the error in records produced by this log statement.
				reqLogger.Error(err, "Failed to create new Deployment", "Deployment.Namespace", dep.Namespace, "Deployment.Name", dep.Name)
				return reconcile.Result{}, err
			}
		}
		return reconcile.Result{}, err
	}

	...
}
```

Log records will look like the following (from `reqLogger.Error()` above):

```
2018-11-08T00:00:25.700Z	ERROR	operator-sdk.controller_memcached pkg/controller/memcached/memcached_controller.go:118	Failed to create new Deployment	{"Request.Namespace", "memcached", "Request.Name", "memcached-operator", "Deployment.Namespace", "memcached", "Deployment.Name", "memcached-operator"}
```

## Non-default logging

If you do not want to use `logr` as your logging tool, you can remove `logr`-specific statements without issue from your operator's code, including the `logr` [setup code][code_set_logger] in `cmd/manager/main.go`, and add your own. Note that removing `logr` setup code will prevent `controller-runtime` from logging.


[godoc_logr]:https://godoc.org/github.com/go-logr/logr
[repo_zapr]:https://godoc.org/github.com/go-logr/zapr
[godoc_logr_logger]:https://godoc.org/github.com/go-logr/logr#Logger
[site_struct_logging]:https://www.client9.com/structured-logging-in-golang/
[code_memcached_controller]:../../example/memcached-operator/memcached_controller.go.tmpl
[code_set_logger]:https://github.com/operator-framework/operator-sdk/blob/4d66be409a69d169aaa29d470242a1defbaf08bb/internal/pkg/scaffold/cmd.go#L92-L96
[zap_sampling]:https://github.com/uber-go/zap/blob/master/FAQ.md#why-sample-application-logs<|MERGE_RESOLUTION|>--- conflicted
+++ resolved
@@ -14,6 +14,7 @@
 * `--zap-encoder` string - Sets the zap log encoding (`json` or `console`)
 * `--zap-level` string or integer - Sets the zap log level (`debug`, `info`, `error`, or an integer value greater than 0). If 4 or greater the verbosity of client-go will be set to this level.
 * `--zap-sample` - Enables zap's sampling mode. Sampling will be disabled for integer log levels greater than 1.
+* `--zap-timeformat` string - Sets the zap time format ('epoch', 'millis', 'nano', or 'iso8601')
 
 ### A simple example
 
@@ -65,18 +66,9 @@
 
 When running locally with `operator-sdk up local`, you can use the `--operator-flags` flag to pass additional flags to your operator, including the zap flags. For example:
 
-<<<<<<< HEAD
-By default, `zap.Logger()` will return a logger that is ready for production use. It uses a JSON encoder, logs starting at the `info` level, and has [sampling][zap_sampling] enabled. To customize the default behavior, users can use the zap flagset and specify flags on the command line. The zap flagset includes the following flags that can be used to configure the logger:
-* `--zap-devel` - Enables the zap development config (changes defaults to console encoder, debug log level, and disables sampling) (default: `false`)
-* `--zap-encoder` string - Sets the zap log encoding (`json` or `console`)
-* `--zap-level` string or integer - Sets the zap log level (`debug`, `info`, `error`, or an integer value greater than 0). If 4 or greater the verbosity of client-go will be set to this level.
-* `--zap-sample` - Enables zap's sampling mode. Sampling will be disabled for integer log levels greater than 1.
-* `--zap-timeformat` string - Sets the zap time format ('epoch', 'millis', 'nano', or 'iso8601')
-=======
 ```console
 $ operator-sdk up local --operator-flags="--zap-level=debug --zap-encoder=console"`
 ```
->>>>>>> 4a0f8f16
 
 ### Setting flags when deploying to a cluster
 
