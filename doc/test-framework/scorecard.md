--- conflicted
+++ resolved
@@ -1,4 +1,4 @@
-# operator-sdk scorecard 
+# operator-sdk scorecard
 
 <!-- START doctoc generated TOC please keep comment here to allow auto update -->
 <!-- DON'T EDIT THIS SECTION, INSTEAD RE-RUN doctoc TO UPDATE -->
@@ -25,15 +25,15 @@
 
 ## Overview
 
-The scorecard works by creating all resources required by CRs and the operator. 
+The scorecard works by creating all resources required by CRs and the operator.
 
 The scorecard will create another container in the operator deployment which is used to record calls to the API server and run a lot of the tests. The tests performed will also examine some of the fields in the CRs.
 
-The scorecard also supports plugins which allows to extend the functionality of the scorecard and add additional tests on it. 
-
-## Requirements 
-
-Following are some requirements for the operator project which would be  checked by the scorecard. 
+The scorecard also supports plugins which allows to extend the functionality of the scorecard and add additional tests on it.
+
+## Requirements
+
+Following are some requirements for the operator project which would be  checked by the scorecard.
 
 - Access to a Kubernetes v1.11.3+ cluster
 
@@ -48,25 +48,9 @@
 
 1. Setup the `.osdk-scorecard.yaml` configuration file in your project.. See [Config file](#config-file)
 2. Create the namespace defined in the RBAC files(`role_bindinding`)
-3. Then, run the scorecard, for example `$ operator-sdk scorecard`. See the [Command args](#command-args) to check its options. 
-
-<<<<<<< HEAD
-The `basic` and `olm` internal plugins have the same configuration fields:
-
-- `cr-manifest` \[\]string - (required if `olm-deployed` is not set or false) path(s) to CRs being tested.
-- `csv-path` string - (required for OLM tests or if `olm-deployed` is set to true) path to CSV for the operator
-- `olm-deployed` bool - indicates that the CSV and relevant CRD's have been deployed onto the cluster by the [Operator Lifecycle Manager (OLM)][olm]. This option cannot be used in conjunction with `namespaced-manifest` or `global-manifest`. See the [CSV-only tests](#running-the-scorecard-with-a-deployed-csv) section below for more details.
-- `kubeconfig` string - path to kubeconfig. If both the global `kubeconfig` and this field are set, this field is used for the plugin.
-- `namespace` string - namespace to run the plugins in. If not set, the default specified by the kubeconfig is used
-- `init-timeout` int - time in seconds until a timeout during initialization of the operator
-- `crds-dir` string - path to directory containing CRDs that must be deployed to the cluster.
-- `namespaced-manifest` string - manifest file with all resources that run within a namespace. By default, the scorecard will combine `service_account.yaml`, `role.yaml`, `role_binding.yaml`, and `operator.yaml` from the `deploy` directory into a temporary manifest to use as the namespaced manifest.
-- `global-manifest` string - manifest containing required resources that run globally (not namespaced). By default, the scorecard will combine all CRDs in the `crds-dir` directory into a temporary manifest to use as the global manifest.
-
-### External Plugins
-=======
-**NOTE:** If your operator is non-SDK then some steps will be required in order to meet its requirements. 
->>>>>>> 347aaa1d
+3. Then, run the scorecard, for example `$ operator-sdk scorecard`. See the [Command args](#command-args) to check its options.
+
+**NOTE:** If your operator is non-SDK then some steps will be required in order to meet its requirements.
 
 ## Configuration
 
@@ -111,13 +95,13 @@
 The config file support is provided by the `viper` package. For more info on how viper configuration works, see [`viper`'s README][viper].
 
 **NOTE:** The config file can be in any of the `json`, `yaml`, or `toml` formats as long as the file has the correct extension. As the config file may be extended to allow configuration
-of all `operator-sdk` subcommands in the future, the scorecard's configuration must be under a `scorecard` subsection. 
+of all `operator-sdk` subcommands in the future, the scorecard's configuration must be under a `scorecard` subsection.
 
 ### Command Args
 
-While most configuration is done via a config file, there are a few important args that can be used as follows. 
-
-| Flag        | Type   | Description   | 
+While most configuration is done via a config file, there are a few important args that can be used as follows.
+
+| Flag        | Type   | Description   |
 | --------    | -------- | -------- |
 | `--config`  | string | Path to config file (default `<project_dir>/.osdk-scorecard`; file type and extension can be any of `.yaml`, `.json`, or `.toml`). If a config file is not provided and a config file is not found at the default location, the scorecard will exit with an error. |
 | `--output`, `-o`  | string | Output format. Valid options are: `text` and `json`. The default format is `text`, which is designed to be a simpler human readable format. The `json` format uses the JSON schema output format used for plugins defined later in this document. |
@@ -126,7 +110,7 @@
 
 ### Config File Options
 
-| Option        | Type   | Description   | 
+| Option        | Type   | Description   |
 | --------    | -------- | -------- |
 | `output` | string | equivalent of the `--output` flag. If this option is defined by both the config file and the flag, the flag's value takes priority |
 | `kubeconfig` | string | equivalent of the `--kubeconfig` flag. If this option is defined by both the config file and the flag, the flag's value takes priority |
@@ -138,11 +122,11 @@
 
 Note that each Plugin type has different configuration options and they are named differently in the config. Only one of these fields can be set per plugin.
 
-#### Basic and OLM 
+#### Basic and OLM
 
 The `basic` and `olm` internal plugins have the same configuration fields:
 
-| Option        | Type   | Description   | 
+| Option        | Type   | Description   |
 | --------    | -------- | -------- |
 | `cr-manifest` | [\]string | path(s) for CRs being tested.(required if `olm-deployed` is not set or false) |
 | `csv-path` | string | path to CSV for the operator (required for OLM tests or if `olm-deployed` is set to true) |
@@ -159,19 +143,19 @@
 The scorecard allows developers to write their own plugins for the scorecard that can be run via an executable binary or script. For more information on developing external plugins,
 please see the [Extending the Scorecard with Plugins](#extending-the-scorecard-with-plugins) section. These are the options available to configure external plugins:
 
-| Option        | Type   | Description   | 
+| Option        | Type   | Description   |
 | --------    | -------- | -------- |
 | `command` | string | (required) path to the plugin binary or script. The path can either be absolute or relative to the operator project's root directory. All external plugins are run from the operator project's root directory |
 | `args` | \[\]string | arguments to pass to the plugin |
 | `env` | array | `env var` objects, which consist of a `name` and `value` field. If a `KUBECONFIG` env var is declared in this array as well as via the top-level `kubeconfig` option, the `KUBECONFIG` from the env array for the plugin is used |
 
-## Tests Performed 
+## Tests Performed
 
 Following the description of each internal [Plugin](#plugins). Note that are 8 internal tests across 2 internal plugins that the scorecard can run. If multiple CRs are specified for a plugin, the test environment is fully cleaned up after each CR so each CR gets a clean testing environment.
 
 ### Basic Operator
 
-| Test        | Description   | 
+| Test        | Description   |
 | --------    | -------- |
 | Spec Block Exists | This test checks the Custom Resource(s) created in the cluster to make sure that all CRs have a spec block. This test has a maximum score of 1 |
 | Status Block Exists | This test checks the Custom Resource(s) created in the cluster to make sure that all CRs have a status block. This test has a maximum score of 1 |
@@ -179,7 +163,7 @@
 
 ### OLM Integration
 
-| Test        | Description   | 
+| Test        | Description   |
 | --------    | -------- |
 | Provided APIs have validation |This test verifies that the CRDs for the provided CRs contain a validation section and that there is validation for each spec and status field detected in the CR. This test has a maximum score equal to the number of CRs provided via the `cr-manifest` option. |
 | Owned CRDs Have Resources Listed | This test makes sure that the CRDs for each CR provided via the `cr-manifest` option have a `resources` subsection in the [`owned` CRDs section][owned-crds] of the CSV. If the test detects used resources that are not listed in the resources section, it will list them in the suggestions at the end of the test. This test has a maximum score equal to the number of CRs provided via the `cr-manifest` option. |
