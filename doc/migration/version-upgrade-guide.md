--- conflicted
+++ resolved
@@ -1058,7 +1058,6 @@
 
 ## Unreleased (Master Branch)
 
-<<<<<<< HEAD
 ### modules
 
 - Ensure that the following `require` modules and `replace` directives with the specific versions are present in your `go.mod` file:
@@ -1079,10 +1078,7 @@
 - Run the command `operator-sdk generate k8s` to ensure that your resources will be updated
 - Run the command `operator-sdk generate crds` to regenerate CRDs
 
-### Breaking changes
-=======
 ### Breaking Changes
->>>>>>> c97e53b9
 
 #### OpenAPI generation
 
@@ -1111,31 +1107,25 @@
 
 #### Test Framework
 
-<<<<<<< HEAD
-- The --namespace flag from `operator-sdk run --local` command, `operator-sdk test --local` command and `operator-sdk cleanup` command was deprecated and was replaced by --watch-namespace and --operator-namespace. [#2617](https://github.com/operator-framework/operator-sdk/pull/2617)
-=======
 - The methods `ctx.GetOperatorNamespace()` and `ctx.GetWatchNamespace()` were added to `pkg/test` in order to replace
-  `ctx.GetNamespace()` which is deprecated. In this way, replace the use of `ctx.GetNamespace()` in your project with
-  `ctx.GetOperatorNamespace()`.
+`ctx.GetNamespace()` which is deprecated. In this way, replace the use of `ctx.GetNamespace()` in your project with
+`ctx.GetOperatorNamespace()`.
 - The `--namespace` flag from `operator-sdk run --local`, `operator-sdk test --local`, and `operator-sdk cleanup` was
-  deprecated and is replaced by `--watch-namespace` and `--operator-namespace`.
->>>>>>> c97e53b9
-
-The `--operator-namespace` flag can be used to set the namespace where the operator will be deployed. It will set the
-environment variable `OPERATOR_NAMESPACE`. If this value is not set, then it will be the namespace defined as in your
-current kubeconfig context.
-
-The `--watch-namespace` flag can be used to set the namespace(s) which the operator will watch for changes. It will set
-the environment variable `WATCH_NAMESPACE`. Use an explicit empty string to watch all namespaces or a comma-separated
-list of namespaces (e.g. "ns1,ns2") to watch multiple namespace when the operator is cluster-scoped. If using a list,
-then it should contain the namespace where the operator is deployed since the default metrics implementation will
-manage resources in the Operator's namespace. By default, `--watch-namespace` will be set to the operator namespace.
-
-<<<<<<< HEAD
-- If you've run `operator-sdk bundle create --generate-only`, move your bundle Dockerfile at `<project-root>/deploy/olm-catalog/<operator-name>/Dockerfile` to `<project-root>/bundle.Dockerfile` and update the first `COPY` from `COPY /*.yaml manifests/` to `COPY deploy/olm-catalog/<operator-name>/manifests manifests/`. [#2715](https://github.com/operator-framework/operator-sdk/pull/2715)
-=======
-NOTE: For more information, see the PR which is responsible for the above changes [#2617](https://github.com/operator-framework/operator-sdk/pull/2617).
->>>>>>> c97e53b9
+deprecated and is replaced by `--watch-namespace` and `--operator-namespace`.
+
+    The `--operator-namespace` flag can be used to set the namespace where the operator will be deployed. It will set the
+    environment variable `OPERATOR_NAMESPACE`. If this value is not set, then it will be the namespace defined as in your
+    current kubeconfig context.
+
+    The `--watch-namespace` flag can be used to set the namespace(s) which the operator will watch for changes. It will set
+    the environment variable `WATCH_NAMESPACE`. Use an explicit empty string to watch all namespaces or a comma-separated
+    list of namespaces (e.g. "ns1,ns2") to watch multiple namespace when the operator is cluster-scoped. If using a list,
+    then it should contain the namespace where the operator is deployed since the default metrics implementation will
+    manage resources in the Operator's namespace. By default, `--watch-namespace` will be set to the operator namespace.
+
+- If you've run `operator-sdk bundle create --generate-only`, move your bundle Dockerfile at
+`<project-root>/deploy/olm-catalog/<operator-name>/Dockerfile` to `<project-root>/bundle.Dockerfile` and update the
+first `COPY` from `COPY /*.yaml manifests/` to `COPY deploy/olm-catalog/<operator-name>/manifests manifests/`.
 
 [legacy-kubebuilder-doc-crd]: https://book-v1.book.kubebuilder.io/beyond_basics/generating_crd.html
 [v0.8.2-go-mod]: https://github.com/operator-framework/operator-sdk/blob/28bd2b0d4fd25aa68e15d928ae09d3c18c3b51da/internal/pkg/scaffold/go_mod.go#L40-L94
