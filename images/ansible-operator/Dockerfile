FROM registry.access.redhat.com/ubi8/ubi:8.3-227

RUN mkdir -p /etc/ansible \
  && echo "localhost ansible_connection=local" > /etc/ansible/hosts \
  && echo '[defaults]' > /etc/ansible/ansible.cfg \
  && echo 'roles_path = /opt/ansible/roles' >> /etc/ansible/ansible.cfg \
  && echo 'library = /usr/share/ansible/openshift' >> /etc/ansible/ansible.cfg

ENV HOME=/opt/ansible \
    USER_NAME=ansible \
    USER_UID=1001

# Install python dependencies
# Ensure fresh metadata rather than cached metadata in the base by running
# yum clean all && rm -rf /var/yum/cache/* first
COPY Pipfile* ./
ENV PIP_NO_CACHE_DIR=1 \
    PIPENV_SYSTEM=1 \
    PIPENV_CLEAR=1
RUN yum -y update \
  && yum install -y python38-pip \
  && pip3 install pipenv==2020.11.15 \
  && pipenv install --deploy --system \
  && pipenv check \
  && yum clean all \
  && rm -rf /var/cache/yum

<<<<<<< HEAD
RUN pipenv check
=======
RUN pipenv check --system
>>>>>>> 4e41540a

# Ensure directory permissions are properly set
RUN echo "${USER_NAME}:x:${USER_UID}:0:${USER_NAME} user:${HOME}:/sbin/nologin" >> /etc/passwd \
  && mkdir -p ${HOME}/.ansible/tmp \
  && chown -R ${USER_UID}:0 ${HOME} \
  && chmod -R ug+rwx ${HOME}

RUN TINIARCH=$(case $(arch) in x86_64) echo -n amd64 ;; ppc64le) echo -n ppc64el ;; aarch64) echo -n arm64 ;; *) echo -n $(arch) ;; esac) \
  && curl -L -o /tini https://github.com/krallin/tini/releases/latest/download/tini-$TINIARCH \
  && chmod +x /tini

WORKDIR ${HOME}
USER ${USER_UID}

ARG BIN=bin/ansible-operator
COPY $BIN /usr/local/bin/ansible-operator

ENTRYPOINT ["/tini", "--", "/usr/local/bin/ansible-operator", "run", "--watches-file=./watches.yaml"]<|MERGE_RESOLUTION|>--- conflicted
+++ resolved
@@ -25,11 +25,7 @@
   && yum clean all \
   && rm -rf /var/cache/yum
 
-<<<<<<< HEAD
-RUN pipenv check
-=======
 RUN pipenv check --system
->>>>>>> 4e41540a
 
 # Ensure directory permissions are properly set
 RUN echo "${USER_NAME}:x:${USER_UID}:0:${USER_NAME} user:${HOME}:/sbin/nologin" >> /etc/passwd \
