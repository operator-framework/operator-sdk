// Copyright 2019 The Operator-SDK Authors
//
// Licensed under the Apache License, Version 2.0 (the "License");
// you may not use this file except in compliance with the License.
// You may obtain a copy of the License at
//
//     http://www.apache.org/licenses/LICENSE-2.0
//
// Unless required by applicable law or agreed to in writing, software
// distributed under the License is distributed on an "AS IS" BASIS,
// WITHOUT WARRANTIES OR CONDITIONS OF ANY KIND, either express or implied.
// See the License for the specific language governing permissions and
// limitations under the License.

package scplugins

import (
	"context"
	"encoding/json"
	"fmt"
	"strings"

	schelpers "github.com/operator-framework/operator-sdk/internal/scorecard/helpers"
	scapiv1alpha2 "github.com/operator-framework/operator-sdk/pkg/apis/scorecard/v1alpha2"

	v1 "k8s.io/api/core/v1"
	"k8s.io/apimachinery/pkg/apis/meta/v1/unstructured"
	"k8s.io/apimachinery/pkg/types"
	"sigs.k8s.io/controller-runtime/pkg/client"
)

// BasicTestConfig contains all variables required by the BasicTest schelpers.TestSuite
type BasicTestConfig struct {
	Client   client.Client
	CR       *unstructured.Unstructured
	ProxyPod *v1.Pod
}

// Test Defintions

// CheckSpecTest is a scorecard test that verifies that the CR has a spec block
type CheckSpecTest struct {
	schelpers.TestInfo
	BasicTestConfig
}

// NewCheckSpecTest returns a new CheckSpecTest object
func NewCheckSpecTest(conf BasicTestConfig) *CheckSpecTest {
	return &CheckSpecTest{
		BasicTestConfig: conf,
		TestInfo: schelpers.TestInfo{
			Name:        "Spec Block Exists",
			Description: "Custom Resource has a Spec Block",
<<<<<<< HEAD
			Cumulative:  false,
			Labels: map[string]string{necessityKey: requiredNecessity, suiteKey: basicSuiteName,
				testKey: getStructShortName(CheckSpecTest{})},
=======
			Labels:      map[string]string{necessityKey: requiredNecessity, suiteKey: basicSuiteName, testKey: getStructShortName(CheckSpecTest{})},
>>>>>>> 87787d18
		},
	}
}

// CheckStatusTest is a scorecard test that verifies that the CR has a status block
type CheckStatusTest struct {
	schelpers.TestInfo
	BasicTestConfig
}

// NewCheckStatusTest returns a new CheckStatusTest object
func NewCheckStatusTest(conf BasicTestConfig) *CheckStatusTest {
	return &CheckStatusTest{
		BasicTestConfig: conf,
		TestInfo: schelpers.TestInfo{
			Name:        "Status Block Exists",
			Description: "Custom Resource has a Status Block",
<<<<<<< HEAD
			Cumulative:  false,
			Labels: map[string]string{necessityKey: requiredNecessity, suiteKey: basicSuiteName,
				testKey: getStructShortName(CheckStatusTest{})},
=======
			Labels:      map[string]string{necessityKey: requiredNecessity, suiteKey: basicSuiteName, testKey: getStructShortName(CheckStatusTest{})},
>>>>>>> 87787d18
		},
	}
}

// WritingIntoCRsHasEffectTest is a scorecard test that verifies that the operator is making PUT and/or POST
// requests to the API server
type WritingIntoCRsHasEffectTest struct {
	schelpers.TestInfo
	BasicTestConfig
}

// NewWritingIntoCRsHasEffectTest returns a new WritingIntoCRsHasEffectTest object
func NewWritingIntoCRsHasEffectTest(conf BasicTestConfig) *WritingIntoCRsHasEffectTest {
	return &WritingIntoCRsHasEffectTest{
		BasicTestConfig: conf,
		TestInfo: schelpers.TestInfo{
<<<<<<< HEAD
			Name: "Writing into CRs has an effect",
			Description: "A CR sends PUT/POST requests to the API server to modify resources in" +
				" response to spec block changes",
			Cumulative: false,
			Labels: map[string]string{necessityKey: requiredNecessity, suiteKey: basicSuiteName,
				testKey: getStructShortName(WritingIntoCRsHasEffectTest{})},
=======
			Name:        "Writing into CRs has an effect",
			Description: "A CR sends PUT/POST requests to the API server to modify resources in response to spec block changes",
			Labels:      map[string]string{necessityKey: requiredNecessity, suiteKey: basicSuiteName, testKey: getStructShortName(WritingIntoCRsHasEffectTest{})},
>>>>>>> 87787d18
		},
	}
}

// NewBasicTestSuite returns a new schelpers.TestSuite object containing basic, functional operator tests
func NewBasicTestSuite(conf BasicTestConfig) *schelpers.TestSuite {
	ts := schelpers.NewTestSuite(
		"Basic Tests",
		"Test suite that runs basic, functional operator tests",
	)

	ts.AddTest(NewCheckSpecTest(conf))
	ts.AddTest(NewCheckStatusTest(conf))
	ts.AddTest(NewWritingIntoCRsHasEffectTest(conf))

	return ts
}

// Test Implementations

// Run - implements Test interface
func (t *CheckSpecTest) Run(ctx context.Context) *schelpers.TestResult {
	res := &schelpers.TestResult{Test: t, State: scapiv1alpha2.PassState}

	err := t.Client.Get(ctx, types.NamespacedName{Namespace: t.CR.GetNamespace(), Name: t.CR.GetName()}, t.CR)
	if err != nil {
		res.Errors = append(res.Errors, fmt.Errorf("error getting custom resource: %v", err))
		res.State = scapiv1alpha2.ErrorState
		return res
	}

	if t.CR.Object["spec"] == nil {
		res.Suggestions = append(res.Suggestions, "Add a 'spec' field to your Custom Resource")
		res.State = scapiv1alpha2.FailState
		return res
	}
	return res
}

// Run - implements Test interface
func (t *CheckStatusTest) Run(ctx context.Context) *schelpers.TestResult {
	res := &schelpers.TestResult{Test: t, State: scapiv1alpha2.PassState}

	err := t.Client.Get(ctx, types.NamespacedName{Namespace: t.CR.GetNamespace(), Name: t.CR.GetName()}, t.CR)
	if err != nil {
		res.Errors = append(res.Errors, fmt.Errorf("error getting custom resource: %v", err))
		res.State = scapiv1alpha2.ErrorState
		return res
	}
	if t.CR.Object["status"] == nil {
		res.Suggestions = append(res.Suggestions, "Add a 'status' field to your Custom Resource")
		return res
	}
	return res
}

// Run - implements Test interface
func (t *WritingIntoCRsHasEffectTest) Run(ctx context.Context) *schelpers.TestResult {
	res := &schelpers.TestResult{Test: t, State: scapiv1alpha2.PassState}

	logs, err := getProxyLogs(t.ProxyPod)
	if err != nil {
		res.Errors = append(res.Errors, fmt.Errorf("error getting proxy logs: %v", err))
		res.State = scapiv1alpha2.FailState
		return res
	}

	var writes bool
	msgMap := make(map[string]interface{})
	for _, msg := range strings.Split(logs, "\n") {
		if err := json.Unmarshal([]byte(msg), &msgMap); err != nil {
			continue
		}
		method, ok := msgMap["method"].(string)
		if !ok {
			continue
		}
		if method == "PUT" || method == "POST" {
			writes = true
			break
		}
	}

<<<<<<< HEAD
	if res.EarnedPoints != 1 {
		res.Suggestions = append(res.Suggestions, "The operator should write into objects to update state."+
			" No PUT or POST requests from the operator were recorded by the scorecard.")
=======
	if !writes {
		res.Suggestions = append(res.Suggestions, "The operator should write into objects to update state. No PUT or POST requests from the operator were recorded by the scorecard.")
		res.State = scapiv1alpha2.FailState
>>>>>>> 87787d18
	}
	return res
}<|MERGE_RESOLUTION|>--- conflicted
+++ resolved
@@ -51,13 +51,8 @@
 		TestInfo: schelpers.TestInfo{
 			Name:        "Spec Block Exists",
 			Description: "Custom Resource has a Spec Block",
-<<<<<<< HEAD
-			Cumulative:  false,
-			Labels: map[string]string{necessityKey: requiredNecessity, suiteKey: basicSuiteName,
+			Labels:      map[string]string{necessityKey: requiredNecessity, suiteKey: basicSuiteName,
 				testKey: getStructShortName(CheckSpecTest{})},
-=======
-			Labels:      map[string]string{necessityKey: requiredNecessity, suiteKey: basicSuiteName, testKey: getStructShortName(CheckSpecTest{})},
->>>>>>> 87787d18
 		},
 	}
 }
@@ -75,13 +70,8 @@
 		TestInfo: schelpers.TestInfo{
 			Name:        "Status Block Exists",
 			Description: "Custom Resource has a Status Block",
-<<<<<<< HEAD
-			Cumulative:  false,
-			Labels: map[string]string{necessityKey: requiredNecessity, suiteKey: basicSuiteName,
+			Labels:      map[string]string{necessityKey: requiredNecessity, suiteKey: basicSuiteName,
 				testKey: getStructShortName(CheckStatusTest{})},
-=======
-			Labels:      map[string]string{necessityKey: requiredNecessity, suiteKey: basicSuiteName, testKey: getStructShortName(CheckStatusTest{})},
->>>>>>> 87787d18
 		},
 	}
 }
@@ -98,18 +88,12 @@
 	return &WritingIntoCRsHasEffectTest{
 		BasicTestConfig: conf,
 		TestInfo: schelpers.TestInfo{
-<<<<<<< HEAD
 			Name: "Writing into CRs has an effect",
 			Description: "A CR sends PUT/POST requests to the API server to modify resources in" +
 				" response to spec block changes",
 			Cumulative: false,
 			Labels: map[string]string{necessityKey: requiredNecessity, suiteKey: basicSuiteName,
 				testKey: getStructShortName(WritingIntoCRsHasEffectTest{})},
-=======
-			Name:        "Writing into CRs has an effect",
-			Description: "A CR sends PUT/POST requests to the API server to modify resources in response to spec block changes",
-			Labels:      map[string]string{necessityKey: requiredNecessity, suiteKey: basicSuiteName, testKey: getStructShortName(WritingIntoCRsHasEffectTest{})},
->>>>>>> 87787d18
 		},
 	}
 }
@@ -193,15 +177,10 @@
 		}
 	}
 
-<<<<<<< HEAD
-	if res.EarnedPoints != 1 {
-		res.Suggestions = append(res.Suggestions, "The operator should write into objects to update state."+
-			" No PUT or POST requests from the operator were recorded by the scorecard.")
-=======
 	if !writes {
-		res.Suggestions = append(res.Suggestions, "The operator should write into objects to update state. No PUT or POST requests from the operator were recorded by the scorecard.")
+		res.Suggestions = append(res.Suggestions, "The operator should write into objects to update state."+ 
+		 	"No PUT or POST requests from the operator were recorded by the scorecard.")
 		res.State = scapiv1alpha2.FailState
->>>>>>> 87787d18
 	}
 	return res
 }