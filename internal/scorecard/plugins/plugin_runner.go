--- conflicted
+++ resolved
@@ -325,19 +325,12 @@
 		if crJSONStr != "" {
 			var crs []interface{}
 			if err := json.Unmarshal([]byte(crJSONStr), &crs); err != nil {
-<<<<<<< HEAD
-				return finalCR, errors.Wrapf(err, "metadata.annotations['alm-examples'] in CSV %s"+
-					" incorrectly formatted", csvName)
+				return finalCR, fmt.Errorf("metadata.annotations['alm-examples'] in CSV %s" +
+				 "incorrectly formatted: %v", csvName, err)
 			}
 			if len(crs) == 0 {
-				return finalCR, errors.Errorf("no CRs found in metadata.annotations['alm-examples'] in CSV"+
-					" %s and cr-manifest config option not set", csvName)
-=======
-				return finalCR, fmt.Errorf("metadata.annotations['alm-examples'] in CSV %s incorrectly formatted: %v", csvName, err)
-			}
-			if len(crs) == 0 {
-				return finalCR, fmt.Errorf("no CRs found in metadata.annotations['alm-examples'] in CSV %s and cr-manifest config option not set", csvName)
->>>>>>> 3dec6d29
+				return finalCR, fmt.Errorf("no CRs found in metadata.annotations['alm-examples']"+
+				" in CSV %s and cr-manifest config option not set", csvName)
 			}
 			// TODO: run scorecard against all CR's in CSV.
 			cr := crs[0]
