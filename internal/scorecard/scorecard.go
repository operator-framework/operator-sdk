--- conflicted
+++ resolved
@@ -70,14 +70,9 @@
 	var plugins []Plugin
 	configs := []pluginConfig{}
 	// set ErrorUnused to true in decoder to fail if an unknown field is set by the user
-<<<<<<< HEAD
 	if err := scViper.UnmarshalKey("plugins", &configs,
 		func(c *mapstructure.DecoderConfig) { c.ErrorUnused = true }); err != nil {
 		return nil, errors.Wrap(err, "Could not load plugin configurations")
-=======
-	if err := scViper.UnmarshalKey("plugins", &configs, func(c *mapstructure.DecoderConfig) { c.ErrorUnused = true }); err != nil {
-		return nil, fmt.Errorf("could not load plugin configurations: %v", err)
->>>>>>> 3dec6d29
 	}
 	for idx, plugin := range configs {
 		if err := validateConfig(plugin, idx, version); err != nil {
