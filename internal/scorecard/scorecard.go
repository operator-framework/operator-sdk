--- conflicted
+++ resolved
@@ -62,21 +62,8 @@
 
 	// Add plugins from config
 	var plugins []Plugin
-<<<<<<< HEAD
-	configs := []pluginConfig{}
-	// set ErrorUnused to true in decoder to fail if an unknown field is set by the user
-	if err := scViper.UnmarshalKey("plugins", &configs,
-		func(c *mapstructure.DecoderConfig) { c.ErrorUnused = true }); err != nil {
-		return nil, fmt.Errorf("could not load plugin configurations")
-	}
-	for idx, plugin := range configs {
-		if err := validateConfig(plugin, idx, version); err != nil {
-			return nil, fmt.Errorf("error validating plugin config: %v", err)
-		}
-=======
 
 	for _, plugin := range configs {
->>>>>>> aa1c5ea2
 		var newPlugin Plugin
 		if plugin.Basic != nil {
 			pluginConfig := plugin.Basic
@@ -98,12 +85,8 @@
 			pluginConfig := plugin.External
 			if s.Kubeconfig != "" {
 				// put the kubeconfig flag first in case user is overriding it with an env var in config file
-<<<<<<< HEAD
-				pluginConfig.Env = append([]externalPluginEnv{{Name: "KUBECONFIG", Value: kubeconfig}},
+				pluginConfig.Env = append([]externalPluginEnv{{Name: "KUBECONFIG", Value: s.Kubeconfig}},
 					pluginConfig.Env...)
-=======
-				pluginConfig.Env = append([]externalPluginEnv{{Name: "KUBECONFIG", Value: s.Kubeconfig}}, pluginConfig.Env...)
->>>>>>> aa1c5ea2
 			}
 			newPlugin = externalPlugin{config: *pluginConfig}
 		}
@@ -152,88 +135,7 @@
 	return nil
 }
 
-<<<<<<< HEAD
-func initConfig() error {
-	// viper/cobra already has flags parsed at this point; we can check if a config file flag is set
-	if viper.GetString(ConfigOpt) != "" {
-		// Use config file from the flag.
-		viper.SetConfigFile(viper.GetString(ConfigOpt))
-	} else {
-		viper.AddConfigPath(projutil.MustGetwd())
-		// using SetConfigName allows users to use a .yaml, .json, or .toml file
-		viper.SetConfigName(DefaultConfigFile)
-	}
-
-	if err := viper.ReadInConfig(); err == nil {
-		makeSCViper()
-		// configure logger output before logging anything
-		err := configureLogger()
-		if err != nil {
-			return err
-		}
-		log.Info("Using config file: ", viper.ConfigFileUsed())
-	} else {
-		return fmt.Errorf(
-			"could not read config file: %v\nSee %s for more information about the scorecard config file",
-			err, configDocLink())
-	}
-	return nil
-}
-
-func configureLogger() error {
-	if !scViper.IsSet(OutputFormatOpt) {
-		scViper.Set(OutputFormatOpt, TextOutputFormat)
-	}
-	format := scViper.GetString(OutputFormatOpt)
-	if format == TextOutputFormat {
-		logReadWriter = os.Stdout
-	} else if format == JSONOutputFormat {
-		logReadWriter = &bytes.Buffer{}
-	} else {
-		return fmt.Errorf("invalid output format: %s", format)
-	}
-	log.SetOutput(logReadWriter)
-	return nil
-}
-
-func validateScorecardConfig() error {
-	// this is already being checked in configure logger; may be unnecessary
-	outputFormat := scViper.GetString(OutputFormatOpt)
-	if outputFormat != TextOutputFormat && outputFormat != JSONOutputFormat {
-		return fmt.Errorf("invalid output format (%s); valid values: %s, %s", outputFormat,
-			TextOutputFormat, JSONOutputFormat)
-	}
-
-	version := scViper.GetString(schelpers.VersionOpt)
-	err := schelpers.ValidateVersion(version)
-	if err != nil {
-		return err
-	}
-
-	if !schelpers.IsV1alpha2(version) && scViper.GetBool(ListOpt) {
-		return fmt.Errorf("list flag is not supported on v1alpha1")
-	}
-
-	return nil
-
-}
-
-func makeSCViper() {
-	scViper = viper.Sub("scorecard")
-	// this is a workaround for the fact that nested flags don't persist on viper.Sub
-	scViper.Set(OutputFormatOpt, viper.GetString("scorecard."+OutputFormatOpt))
-	scViper.Set(scplugins.KubeconfigOpt, viper.GetString("scorecard."+scplugins.KubeconfigOpt))
-	scViper.Set(schelpers.VersionOpt, viper.GetString("scorecard."+schelpers.VersionOpt))
-	scViper.Set(SelectorOpt, viper.GetString("scorecard."+SelectorOpt))
-	scViper.Set(BundleOpt, viper.GetString("scorecard."+BundleOpt))
-	scViper.Set(ListOpt, viper.GetString("scorecard."+ListOpt))
-
-}
-
-func configDocLink() string {
-=======
 func ConfigDocLink() string {
->>>>>>> aa1c5ea2
 	if strings.HasSuffix(version.Version, "+git") {
 		return "https://github.com/operator-framework/operator-sdk/blob/master/doc/test-framework/scorecard.md"
 	}
