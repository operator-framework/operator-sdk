--- conflicted
+++ resolved
@@ -26,10 +26,6 @@
 	"github.com/operator-framework/operator-sdk/version"
 	"k8s.io/apimachinery/pkg/labels"
 
-<<<<<<< HEAD
-=======
-	"github.com/mitchellh/mapstructure"
->>>>>>> 3dec6d29
 	"github.com/sirupsen/logrus"
 )
 
@@ -66,19 +62,8 @@
 
 	// Add plugins from config
 	var plugins []Plugin
-<<<<<<< HEAD
+
 	for _, plugin := range configs {
-=======
-	configs := []pluginConfig{}
-	// set ErrorUnused to true in decoder to fail if an unknown field is set by the user
-	if err := scViper.UnmarshalKey("plugins", &configs, func(c *mapstructure.DecoderConfig) { c.ErrorUnused = true }); err != nil {
-		return nil, fmt.Errorf("could not load plugin configurations: %v", err)
-	}
-	for idx, plugin := range configs {
-		if err := validateConfig(plugin, idx, version); err != nil {
-			return nil, fmt.Errorf("error validating plugin config: %v", err)
-		}
->>>>>>> 3dec6d29
 		var newPlugin Plugin
 		if plugin.Basic != nil {
 			pluginConfig := plugin.Basic
