--- conflicted
+++ resolved
@@ -55,16 +55,10 @@
 	return nil
 }
 
-<<<<<<< HEAD
 func (cfg Config) combinePluginOutput(pluginOutputs []scapiv1alpha1.
 	ScorecardOutput) (scapiv1alpha1.ScorecardOutput, error) {
 	output := scapiv1alpha1.ScorecardOutput{}
 	output.Results = make([]scapiv1alpha1.ScorecardSuiteResult, 0)
-=======
-func (cfg Config) combinePluginOutput(pluginOutputs []scapiv1alpha2.ScorecardOutput) (scapiv1alpha2.ScorecardOutput, error) {
-	output := scapiv1alpha2.ScorecardOutput{}
-	output.Results = make([]scapiv1alpha2.ScorecardTestResult, 0)
->>>>>>> 87787d18
 	for _, v := range pluginOutputs {
 		for _, r := range v.Results {
 			output.Results = append(output.Results, r)
