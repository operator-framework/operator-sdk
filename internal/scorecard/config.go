// Copyright 2019 The Operator-SDK Authors
//
// Licensed under the Apache License, Version 2.0 (the "License");
// you may not use this file except in compliance with the License.
// You may obtain a copy of the License at
//
//     http://www.apache.org/licenses/LICENSE-2.0
//
// Unless required by applicable law or agreed to in writing, software
// distributed under the License is distributed on an "AS IS" BASIS,
// WITHOUT WARRANTIES OR CONDITIONS OF ANY KIND, either express or implied.
// See the License for the specific language governing permissions and
// limitations under the License.

package scorecard

import (
	"fmt"
	"strings"

	schelpers "github.com/operator-framework/operator-sdk/internal/scorecard/helpers"
	"gopkg.in/yaml.v2"
)

type externalPluginConfig struct {
	Command string              `mapstructure:"command"`
	Args    []string            `mapstructure:"args"`
	Env     []externalPluginEnv `mapstructure:"env"`
}

type externalPluginEnv struct {
	Name  string `mapstructure:"name"`
	Value string `mapstructure:"value"`
}

func (e externalPluginConfig) String() string {
	var sb strings.Builder
	sb.WriteString(fmt.Sprintf("Command: %s %s", e.Command, strings.Join(e.Args, " ")))
	if e.Env != nil {
		sb.WriteString(fmt.Sprintf("\nEnvironment: "))
	}
	for _, env := range e.Env {
		sb.WriteString(fmt.Sprintf("\n\t%s", env))
	}
	return sb.String()
}

func (e externalPluginEnv) String() string {
	return fmt.Sprintf("%s=%s", e.Name, e.Value)
}

<<<<<<< HEAD
// validateConfig takes a viper config for a plugin and returns a nil error if valid or an error
// explaining why the config is invalid
func validateConfig(config pluginConfig, idx int, version string) error {
=======
// validateConfig takes a config for a plugin and returns a nil error if valid or an error explaining why the config is invalid
func validateConfig(config PluginConfig, idx int, version string) error {
>>>>>>> aa1c5ea2
	// find plugin config type
	pluginType := ""
	if config.Basic != nil {
		pluginType = "basic"
	}
	if config.Olm != nil {
		if pluginType != "" {
			return fmt.Errorf("plugin config can only contain one of: basic, olm, external")
		}
		pluginType = "olm"
	}
	if config.External != nil {
		if pluginType != "" {
			return fmt.Errorf("plugin config can only contain one of: basic, olm, external")
		}
		pluginType = "external"
		if schelpers.IsV1alpha2(version) {
			return fmt.Errorf(
				"revert to v1alpha1 to use external plugins: external plugins are not currently supported" +
					" with v1alpha2")
		}
	}
	if pluginType == "" {
		marshalledConfig, err := yaml.Marshal(config)
		if err != nil {
			return fmt.Errorf("plugin #%d has a missing or incorrect type", idx)
		}
		return fmt.Errorf("plugin #%d has a missing or incorrect type. Invalid plugin config: %s",
			idx, marshalledConfig)
	}
	return nil
}<|MERGE_RESOLUTION|>--- conflicted
+++ resolved
@@ -49,14 +49,9 @@
 	return fmt.Sprintf("%s=%s", e.Name, e.Value)
 }
 
-<<<<<<< HEAD
-// validateConfig takes a viper config for a plugin and returns a nil error if valid or an error
+// validateConfig takes a config for a plugin and returns a nil error if valid or an error
 // explaining why the config is invalid
-func validateConfig(config pluginConfig, idx int, version string) error {
-=======
-// validateConfig takes a config for a plugin and returns a nil error if valid or an error explaining why the config is invalid
 func validateConfig(config PluginConfig, idx int, version string) error {
->>>>>>> aa1c5ea2
 	// find plugin config type
 	pluginType := ""
 	if config.Basic != nil {
