// Copyright 2019 The Operator-SDK Authors
//
// Licensed under the Apache License, Version 2.0 (the "License");
// you may not use this file except in compliance with the License.
// You may obtain a copy of the License at
//
//     http://www.apache.org/licenses/LICENSE-2.0
//
// Unless required by applicable law or agreed to in writing, software
// distributed under the License is distributed on an "AS IS" BASIS,
// WITHOUT WARRANTIES OR CONDITIONS OF ANY KIND, either express or implied.
// See the License for the specific language governing permissions and
// limitations under the License.

package schelpers

import (
	"context"
	"fmt"
	"strings"

	scapiv1alpha2 "github.com/operator-framework/operator-sdk/pkg/apis/scorecard/v1alpha2"

	"k8s.io/apimachinery/pkg/labels"
)

// Test provides methods for running scorecard tests
type Test interface {
	GetName() string
	GetDescription() string
	GetLabels() map[string]string
	IsCumulative() bool
	Run(context.Context) *TestResult
}

// TestResult contains a test's points, suggestions, and errors
type TestResult struct {
	State       scapiv1alpha2.State
	Test        Test
	Suggestions []string
	Errors      []error
	Log         string
}

// TestInfo contains information about the scorecard test
type TestInfo struct {
	Name        string
	Description string
	// If a test is set to cumulative, the scores of multiple runs of the same test on separate CRs are
	// added together for the total score.
	// If cumulative is false, if any test failed, the total score is 0/1. Otherwise 1/1.
	Cumulative bool
	Labels     map[string]string
}

// GetName return the test name
func (i TestInfo) GetName() string { return i.Name }

// GetDescription returns the test description
func (i TestInfo) GetDescription() string { return i.Description }

// GetLabels returns the labels for this test
func (i TestInfo) GetLabels() map[string]string { return i.Labels }

// IsCumulative returns true if the test's scores are intended to be cumulative
func (i TestInfo) IsCumulative() bool { return i.Cumulative }

// TestSuite contains a list of tests and results, along with the relative weights of each test.
// Also can optionally contain a log
type TestSuite struct {
	TestInfo
	Tests       []Test
	TestResults []TestResult
	Log         string
}

// AddTest adds a new Test to a TestSuite
func (ts *TestSuite) AddTest(t Test) {
	ts.Tests = append(ts.Tests, t)
<<<<<<< HEAD
	ts.Weights[t.GetName()] = weight
}

// TotalScore calculates and returns the total score of all run Tests in a TestSuite
func (ts *TestSuite) TotalScore() (score int) {
	floatScore := 0.0
	for _, result := range ts.TestResults {
		if result.MaximumPoints != 0 {
			floatScore +=
				(float64(result.EarnedPoints) / float64(result.MaximumPoints)) * ts.Weights[result.Test.GetName()]
		}
	}
	// scale to a percentage
	addedWeights := 0.0
	for _, weight := range ts.Weights {
		addedWeights += weight
	}
	// protect against divide by zero for failed plugins
	if addedWeights == 0 {
		return 0
	}
	return int(floatScore * (100 / addedWeights))
=======
>>>>>>> 87787d18
}

// ApplySelector apply label selectors removing tests that do not match
func (ts *TestSuite) ApplySelector(selector labels.Selector) {
	for i := 0; i < len(ts.Tests); i++ {
		t := ts.Tests[i]
		if !selector.Matches(labels.Set(t.GetLabels())) {
			// Remove the test
			ts.Tests = append(ts.Tests[:i], ts.Tests[i+1:]...)
			i--
		}
	}
}

// Run runs all Tests in a TestSuite
func (ts *TestSuite) Run(ctx context.Context) {
	for _, test := range ts.Tests {
		ts.TestResults = append(ts.TestResults, *test.Run(ctx))
	}
}

// NewTestSuite returns a new TestSuite with a given name and description
func NewTestSuite(name, description string) *TestSuite {
	return &TestSuite{
		TestInfo: TestInfo{
			Name:        name,
			Description: description,
		},
	}
}

// MergeSuites takes an array of TestSuites and combines all suites with the same name
func MergeSuites(suites []TestSuite) ([]TestSuite, error) {
	suiteMap := make(map[string][]TestSuite)
	for _, suite := range suites {
		suiteMap[suite.GetName()] = append(suiteMap[suite.GetName()], suite)
	}

	mergedSuites := []TestSuite{}
	for _, suiteSlice := range suiteMap {
		testMap := make(map[string][]TestResult)
		var logs strings.Builder
		for _, suite := range suiteSlice {
			for _, result := range suite.TestResults {
				testMap[result.Test.GetName()] = append(testMap[result.Test.GetName()], result)
			}
			logs.WriteString(fmt.Sprintf("%s\n---\n", suite.Log))
		}
		mergedTestResults := []TestResult{}
		for _, testSlice := range testMap {
			var (
				newResult TestResult
				err       error
			)
			if testSlice[0].Test.IsCumulative() {
				newResult, err = ResultsCumulative(testSlice)
			} else {
				newResult, err = ResultsPassFail(testSlice)
			}
			if err != nil {
				return nil, fmt.Errorf("failed to combine test results: %v", err)
			}
			mergedTestResults = append(mergedTestResults, newResult)
		}
		newSuite := suiteSlice[0]
		newSuite.TestResults = mergedTestResults
		newSuite.Log = logs.String()
		mergedSuites = append(mergedSuites, newSuite)
	}
	return mergedSuites, nil
}<|MERGE_RESOLUTION|>--- conflicted
+++ resolved
@@ -77,31 +77,6 @@
 // AddTest adds a new Test to a TestSuite
 func (ts *TestSuite) AddTest(t Test) {
 	ts.Tests = append(ts.Tests, t)
-<<<<<<< HEAD
-	ts.Weights[t.GetName()] = weight
-}
-
-// TotalScore calculates and returns the total score of all run Tests in a TestSuite
-func (ts *TestSuite) TotalScore() (score int) {
-	floatScore := 0.0
-	for _, result := range ts.TestResults {
-		if result.MaximumPoints != 0 {
-			floatScore +=
-				(float64(result.EarnedPoints) / float64(result.MaximumPoints)) * ts.Weights[result.Test.GetName()]
-		}
-	}
-	// scale to a percentage
-	addedWeights := 0.0
-	for _, weight := range ts.Weights {
-		addedWeights += weight
-	}
-	// protect against divide by zero for failed plugins
-	if addedWeights == 0 {
-		return 0
-	}
-	return int(floatScore * (100 / addedWeights))
-=======
->>>>>>> 87787d18
 }
 
 // ApplySelector apply label selectors removing tests that do not match
