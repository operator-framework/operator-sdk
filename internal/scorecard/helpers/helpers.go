--- conflicted
+++ resolved
@@ -20,87 +20,10 @@
 	scapiv1alpha2 "github.com/operator-framework/operator-sdk/pkg/apis/scorecard/v1alpha2"
 )
 
-<<<<<<< HEAD
-// These functions should be in the public test definitions file, but they are not complete/stable,
-// so we'll keep these here until they get fully implemented
-
-// ResultsPassFail combines multiple test results and returns a single test results
-// with 1 maximum point and either 0 or 1 earned points
-func ResultsPassFail(results []TestResult) (TestResult, error) {
-	var name string
-	finalResult := TestResult{}
-	if len(results) > 0 {
-		name = results[0].Test.GetName()
-		// all results have the same test
-		finalResult.Test = results[0].Test
-		finalResult.MaximumPoints = 1
-		finalResult.EarnedPoints = 1
-	}
-	for _, result := range results {
-		if result.Test.IsCumulative() {
-			return finalResult, fmt.Errorf("cumulative test passed to ResultsPassFail: name (%s)", result.Test.GetName())
-		}
-		if result.Test.GetName() != name {
-			return finalResult, fmt.Errorf("test name mismatch in ResultsPassFail: %s != %s", result.Test.GetName(), name)
-		}
-		if result.EarnedPoints != result.MaximumPoints {
-			finalResult.EarnedPoints = 0
-		}
-		finalResult.Suggestions = append(finalResult.Suggestions, result.Suggestions...)
-		finalResult.Errors = append(finalResult.Errors, result.Errors...)
-		finalResult.Log = result.Log
-	}
-	return finalResult, nil
-}
-
-// ResultsCumulative takes multiple TestResults and returns a single TestResult with MaximumPoints
-// equal to the sum of the MaximumPoints of the input and EarnedPoints as the sum of EarnedPoints
-// of the input
-func ResultsCumulative(results []TestResult) (TestResult, error) {
-	var name string
-	finalResult := TestResult{}
-	if len(results) > 0 {
-		name = results[0].Test.GetName()
-		// all results have the same test
-		finalResult.Test = results[0].Test
-	}
-	for _, result := range results {
-		if !result.Test.IsCumulative() {
-			return finalResult, fmt.Errorf("non-cumulative test passed to ResultsCumulative: name (%s)",
-				result.Test.GetName())
-		}
-		if result.Test.GetName() != name {
-			return finalResult, fmt.Errorf("test name mismatch in ResultsCumulative: %s != %s",
-				result.Test.GetName(), name)
-		}
-		finalResult.EarnedPoints += result.EarnedPoints
-		finalResult.MaximumPoints += result.MaximumPoints
-		finalResult.Suggestions = append(finalResult.Suggestions, result.Suggestions...)
-		finalResult.Errors = append(finalResult.Errors, result.Errors...)
-		finalResult.Log = result.Log
-	}
-	return finalResult, nil
-}
-
-// CalculateResult returns a ScorecardSuiteResult with the state and Tests fields set based
-// on a slice of ScorecardTestResults
-func CalculateResult(tests []scapiv1alpha1.ScorecardTestResult) scapiv1alpha1.ScorecardSuiteResult {
-	scorecardSuiteResult := scapiv1alpha1.ScorecardSuiteResult{}
-	scorecardSuiteResult.Tests = tests
-	scorecardSuiteResult = UpdateSuiteStates(scorecardSuiteResult)
-	return scorecardSuiteResult
-}
-
-// TestSuitesToScorecardOutput takes an array of test suites and generates a v1alpha1 ScorecardOutput object with the
-// provided suites and log
-func TestSuitesToScorecardOutput(suites []TestSuite, log string) scapiv1alpha1.ScorecardOutput {
-	test := scapiv1alpha1.NewScorecardOutput()
-=======
 // TestSuitesToScorecardOutput takes an array of test suites and
 // generates a v1alpha2 ScorecardOutput object with the provided suites and log
 func TestSuitesToScorecardOutput(suites []TestSuite, log string) scapiv1alpha2.ScorecardOutput {
 	test := scapiv1alpha2.NewScorecardOutput()
->>>>>>> 87787d18
 	test.Log = log
 
 	for _, suite := range suites {
@@ -111,16 +34,10 @@
 	return *test
 }
 
-<<<<<<< HEAD
 // TestResultToScorecardTestResult is a helper function for converting from the TestResult type
 // to the ScorecardTestResult type
 func TestResultToScorecardTestResult(tr TestResult) scapiv1alpha1.ScorecardTestResult {
 	sctr := scapiv1alpha1.ScorecardTestResult{}
-=======
-// TestResultToScorecardTestResult is a helper function for converting from the TestResult type to the ScorecardTestResult type
-func TestResultToScorecardTestResult(tr TestResult) scapiv1alpha2.ScorecardTestResult {
-	sctr := scapiv1alpha2.ScorecardTestResult{}
->>>>>>> 87787d18
 	sctr.State = tr.State
 	sctr.Name = tr.Test.GetName()
 	sctr.Description = tr.Test.GetDescription()
