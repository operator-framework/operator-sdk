// Copyright 2019 The Operator-SDK Authors
//
// Licensed under the Apache License, Version 2.0 (the "License");
// you may not use this file except in compliance with the License.
// You may obtain a copy of the License at
//
//     http://www.apache.org/licenses/LICENSE-2.0
//
// Unless required by applicable law or agreed to in writing, software
// distributed under the License is distributed on an "AS IS" BASIS,
// WITHOUT WARRANTIES OR CONDITIONS OF ANY KIND, either express or implied.
// See the License for the specific language governing permissions and
// limitations under the License.

package scorecard

<<<<<<< HEAD
import "fmt"
=======
import (
	scapiv1alpha1 "github.com/operator-framework/operator-sdk/pkg/apis/scorecard/v1alpha1"
	metav1 "k8s.io/apimachinery/pkg/apis/meta/v1"
)

// These functions should be in the public test definitions file, but they are not complete/stable,
// so we'll keep these here until they get fully implemented
>>>>>>> 052bd657

// ResultsPassFail combines multiple test results and returns a single test results
// with 1 maximum point and either 0 or 1 earned points
func ResultsPassFail(results []*TestResult) (*TestResult, error) {
	var name string
	finalResult := TestResult{}
	if len(results) > 0 {
		name = results[0].Test.GetName()
		// all results have the same test
		finalResult.Test = results[0].Test
		finalResult.MaximumPoints = 1
		finalResult.EarnedPoints = 1
	}
	for _, result := range results {
		if result.Test.IsCumulative() {
			return nil, fmt.Errorf("cumulative test passed to ResultsPassFail: name (%s)", result.Test.GetName())
		}
		if result.Test.GetName() != name {
			return nil, fmt.Errorf("test name mismatch in ResultsPassFail: %s != %s", result.Test.GetName(), name)
		}
		if result.EarnedPoints != result.MaximumPoints {
			finalResult.EarnedPoints = 0
		}
		finalResult.Suggestions = append(finalResult.Suggestions, result.Suggestions...)
		finalResult.Errors = append(finalResult.Errors, result.Errors...)
	}
	return &finalResult, nil
}

// ResultsCumulative takes multiple TestResults and returns a single TestResult with MaximumPoints
// equal to the sum of the MaximumPoints of the input and EarnedPoints as the sum of EarnedPoints
// of the input
func ResultsCumulative(results []*TestResult) (*TestResult, error) {
	var name string
	finalResult := TestResult{}
	if len(results) > 0 {
		name = results[0].Test.GetName()
		// all results have the same test
		finalResult.Test = results[0].Test
	}
	for _, result := range results {
		if !result.Test.IsCumulative() {
			return nil, fmt.Errorf("non-cumulative test passed to ResultsCumulative: name (%s)", result.Test.GetName())
		}
		if result.Test.GetName() != name {
			return nil, fmt.Errorf("test name mismatch in ResultsCumulative: %s != %s", result.Test.GetName(), name)
		}
		finalResult.EarnedPoints += result.EarnedPoints
		finalResult.MaximumPoints += result.MaximumPoints
		finalResult.Suggestions = append(finalResult.Suggestions, result.Suggestions...)
		finalResult.Errors = append(finalResult.Errors, result.Errors...)
	}
<<<<<<< HEAD
	return &finalResult, nil
=======
	return earned, max
}

// CalculateResult returns a ScorecardSuiteResult with the state and Tests fields set based on a slice of ScorecardTestResults
func CalculateResult(tests []scapiv1alpha1.ScorecardTestResult) scapiv1alpha1.ScorecardSuiteResult {
	scorecardSuiteResult := scapiv1alpha1.ScorecardSuiteResult{}
	scorecardSuiteResult.Tests = tests
	for _, test := range scorecardSuiteResult.Tests {
		scorecardSuiteResult.TotalTests++
		switch test.State {
		case scapiv1alpha1.ErrorState:
			scorecardSuiteResult.Error++
		case scapiv1alpha1.PassState:
			scorecardSuiteResult.Pass++
		case scapiv1alpha1.PartialPassState:
			scorecardSuiteResult.PartialPass++
		case scapiv1alpha1.FailState:
			scorecardSuiteResult.Fail++
		}
	}
	return scorecardSuiteResult
}

// TestSuitesToScorecardOutput takes an array of test suites and generates a v1alpha1 ScorecardOutput object with the
// provided name, description, and log
func TestSuitesToScorecardOutput(suites []*TestSuite, log string) *scapiv1alpha1.ScorecardOutput {
	test := &scapiv1alpha1.ScorecardOutput{
		TypeMeta: metav1.TypeMeta{
			Kind:       "ScorecardOutput",
			APIVersion: "osdk.openshift.io/v1alpha1",
		},
		Log: log,
	}
	scorecardSuiteResults := []scapiv1alpha1.ScorecardSuiteResult{}
	for _, suite := range suites {
		results := []scapiv1alpha1.ScorecardTestResult{}
		for _, testResult := range suite.TestResults {
			results = append(results, TestResultToScorecardTestResult(testResult))
		}
		scorecardSuiteResult := CalculateResult(results)
		scorecardSuiteResult.TotalScore = suite.TotalScore()
		scorecardSuiteResult.Name = suite.GetName()
		scorecardSuiteResult.Description = suite.GetDescription()
		scorecardSuiteResult.Log = suite.Log
		scorecardSuiteResults = append(scorecardSuiteResults, scorecardSuiteResult)
	}
	test.Results = scorecardSuiteResults
	return test
}

// TestResultToScorecardTestResult is a helper function for converting from the TestResult type to the ScorecardTestResult type
func TestResultToScorecardTestResult(tr TestResult) scapiv1alpha1.ScorecardTestResult {
	sctr := scapiv1alpha1.ScorecardTestResult{}
	sctr.State = tr.State
	sctr.Name = tr.Test.GetName()
	sctr.Description = tr.Test.GetDescription()
	sctr.EarnedPoints = tr.EarnedPoints
	sctr.MaximumPoints = tr.MaximumPoints
	sctr.Suggestions = tr.Suggestions
	if sctr.Suggestions == nil {
		sctr.Suggestions = []string{}
	}
	stringErrors := []string{}
	for _, err := range tr.Errors {
		stringErrors = append(stringErrors, err.Error())
	}
	sctr.Errors = stringErrors
	return sctr
}

// UpdateState updates the state of a TestResult.
func UpdateState(res TestResult) TestResult {
	if res.State == scapiv1alpha1.ErrorState {
		return res
	}
	if res.EarnedPoints == 0 {
		res.State = scapiv1alpha1.FailState
	} else if res.EarnedPoints < res.MaximumPoints {
		res.State = scapiv1alpha1.PartialPassState
	} else if res.EarnedPoints == res.MaximumPoints {
		res.State = scapiv1alpha1.PassState
	}
	return res
	// TODO: decide what to do if a Test incorrectly sets points (Earned > Max)
>>>>>>> 052bd657
}<|MERGE_RESOLUTION|>--- conflicted
+++ resolved
@@ -14,21 +14,19 @@
 
 package scorecard
 
-<<<<<<< HEAD
-import "fmt"
-=======
 import (
+	"fmt"
+
 	scapiv1alpha1 "github.com/operator-framework/operator-sdk/pkg/apis/scorecard/v1alpha1"
 	metav1 "k8s.io/apimachinery/pkg/apis/meta/v1"
 )
 
 // These functions should be in the public test definitions file, but they are not complete/stable,
 // so we'll keep these here until they get fully implemented
->>>>>>> 052bd657
 
 // ResultsPassFail combines multiple test results and returns a single test results
 // with 1 maximum point and either 0 or 1 earned points
-func ResultsPassFail(results []*TestResult) (*TestResult, error) {
+func ResultsPassFail(results []TestResult) (TestResult, error) {
 	var name string
 	finalResult := TestResult{}
 	if len(results) > 0 {
@@ -40,10 +38,10 @@
 	}
 	for _, result := range results {
 		if result.Test.IsCumulative() {
-			return nil, fmt.Errorf("cumulative test passed to ResultsPassFail: name (%s)", result.Test.GetName())
+			return finalResult, fmt.Errorf("cumulative test passed to ResultsPassFail: name (%s)", result.Test.GetName())
 		}
 		if result.Test.GetName() != name {
-			return nil, fmt.Errorf("test name mismatch in ResultsPassFail: %s != %s", result.Test.GetName(), name)
+			return finalResult, fmt.Errorf("test name mismatch in ResultsPassFail: %s != %s", result.Test.GetName(), name)
 		}
 		if result.EarnedPoints != result.MaximumPoints {
 			finalResult.EarnedPoints = 0
@@ -51,13 +49,13 @@
 		finalResult.Suggestions = append(finalResult.Suggestions, result.Suggestions...)
 		finalResult.Errors = append(finalResult.Errors, result.Errors...)
 	}
-	return &finalResult, nil
+	return finalResult, nil
 }
 
 // ResultsCumulative takes multiple TestResults and returns a single TestResult with MaximumPoints
 // equal to the sum of the MaximumPoints of the input and EarnedPoints as the sum of EarnedPoints
 // of the input
-func ResultsCumulative(results []*TestResult) (*TestResult, error) {
+func ResultsCumulative(results []TestResult) (TestResult, error) {
 	var name string
 	finalResult := TestResult{}
 	if len(results) > 0 {
@@ -67,20 +65,17 @@
 	}
 	for _, result := range results {
 		if !result.Test.IsCumulative() {
-			return nil, fmt.Errorf("non-cumulative test passed to ResultsCumulative: name (%s)", result.Test.GetName())
+			return finalResult, fmt.Errorf("non-cumulative test passed to ResultsCumulative: name (%s)", result.Test.GetName())
 		}
 		if result.Test.GetName() != name {
-			return nil, fmt.Errorf("test name mismatch in ResultsCumulative: %s != %s", result.Test.GetName(), name)
+			return finalResult, fmt.Errorf("test name mismatch in ResultsCumulative: %s != %s", result.Test.GetName(), name)
 		}
 		finalResult.EarnedPoints += result.EarnedPoints
 		finalResult.MaximumPoints += result.MaximumPoints
 		finalResult.Suggestions = append(finalResult.Suggestions, result.Suggestions...)
 		finalResult.Errors = append(finalResult.Errors, result.Errors...)
 	}
-<<<<<<< HEAD
-	return &finalResult, nil
-=======
-	return earned, max
+	return finalResult, nil
 }
 
 // CalculateResult returns a ScorecardSuiteResult with the state and Tests fields set based on a slice of ScorecardTestResults
@@ -164,5 +159,4 @@
 	}
 	return res
 	// TODO: decide what to do if a Test incorrectly sets points (Earned > Max)
->>>>>>> 052bd657
 }