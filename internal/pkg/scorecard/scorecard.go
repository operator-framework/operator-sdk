// Copyright 2019 The Operator-SDK Authors
//
// Licensed under the Apache License, Version 2.0 (the "License");
// you may not use this file except in compliance with the License.
// You may obtain a copy of the License at
//
//     http://www.apache.org/licenses/LICENSE-2.0
//
// Unless required by applicable law or agreed to in writing, software
// distributed under the License is distributed on an "AS IS" BASIS,
// WITHOUT WARRANTIES OR CONDITIONS OF ANY KIND, either express or implied.
// See the License for the specific language governing permissions and
// limitations under the License.

package scorecard

import (
	"bytes"
	"context"
	"encoding/json"
	"errors"
	"fmt"
	"io"
	"io/ioutil"
	"os"

	"github.com/operator-framework/operator-sdk/internal/pkg/scaffold"
	k8sInternal "github.com/operator-framework/operator-sdk/internal/util/k8sutil"
	"github.com/operator-framework/operator-sdk/internal/util/projutil"
	"github.com/operator-framework/operator-sdk/internal/util/yamlutil"

	"github.com/ghodss/yaml"
	olmapiv1alpha1 "github.com/operator-framework/operator-lifecycle-manager/pkg/api/apis/operators/v1alpha1"
	olminstall "github.com/operator-framework/operator-lifecycle-manager/pkg/controller/install"
	logrus "github.com/sirupsen/logrus"
	"github.com/spf13/cobra"
	"github.com/spf13/viper"
	v1 "k8s.io/api/core/v1"
	extscheme "k8s.io/apiextensions-apiserver/pkg/client/clientset/clientset/scheme"
	"k8s.io/apimachinery/pkg/runtime"
	"k8s.io/apimachinery/pkg/runtime/serializer"
	"k8s.io/client-go/discovery/cached"
	"k8s.io/client-go/kubernetes"
	cgoscheme "k8s.io/client-go/kubernetes/scheme"
	"k8s.io/client-go/rest"
	"k8s.io/client-go/restmapper"
	"sigs.k8s.io/controller-runtime/pkg/client"
)

const (
	ConfigOpt             = "config"
	NamespaceOpt          = "namespace"
	KubeconfigOpt         = "kubeconfig"
	InitTimeoutOpt        = "init-timeout"
	OlmDeployedOpt        = "olm-deployed"
	CSVPathOpt            = "csv-path"
	BasicTestsOpt         = "basic-tests"
	OLMTestsOpt           = "olm-tests"
	TenantTestsOpt        = "good-tenant-tests"
	NamespacedManifestOpt = "namespaced-manifest"
	GlobalManifestOpt     = "global-manifest"
	CRManifestOpt         = "cr-manifest"
	ProxyImageOpt         = "proxy-image"
	ProxyPullPolicyOpt    = "proxy-pull-policy"
	CRDsDirOpt            = "crds-dir"
<<<<<<< HEAD
=======
	VerboseOpt            = "verbose"
	OutputFormatOpt       = "output"
>>>>>>> 052bd657
)

const (
	basicOperator  = "Basic Operator"
	olmIntegration = "OLM Integration"
	goodTenant     = "Good Tenant"
)

var (
	kubeconfig     *rest.Config
	dynamicDecoder runtime.Decoder
	runtimeClient  client.Client
	restMapper     *restmapper.DeferredDiscoveryRESTMapper
	deploymentName string
	proxyPodGlobal *v1.Pod
	cleanupFns     []cleanupFn
)

const (
	scorecardPodName       = "operator-scorecard-test"
	scorecardContainerName = "scorecard-proxy"
)

<<<<<<< HEAD
func ScorecardTests(cmd *cobra.Command, args []string) error {
	if err := initConfig(); err != nil {
		return err
	}
	if err := validateScorecardFlags(); err != nil {
		return err
	}
	cmd.SilenceUsage = true
=======
// make a global logger for scorecard
var (
	logReadWriter io.ReadWriter
	log           = logrus.New()
)

func runTests() ([]*TestSuite, error) {
>>>>>>> 052bd657
	defer func() {
		if err := cleanupScorecard(); err != nil {
			log.Errorf("Failed to cleanup resources: (%v)", err)
		}
	}()

	var (
		tmpNamespaceVar string
		err             error
	)
	kubeconfig, tmpNamespaceVar, err = k8sInternal.GetKubeconfigAndNamespace(viper.GetString(KubeconfigOpt))
	if err != nil {
		return nil, fmt.Errorf("failed to build the kubeconfig: %v", err)
	}
	if viper.GetString(NamespaceOpt) == "" {
		viper.Set(NamespaceOpt, tmpNamespaceVar)
	}
	scheme := runtime.NewScheme()
	// scheme for client go
	if err := cgoscheme.AddToScheme(scheme); err != nil {
		return nil, fmt.Errorf("failed to add client-go scheme to client: (%v)", err)
	}
	// api extensions scheme (CRDs)
	if err := extscheme.AddToScheme(scheme); err != nil {
		return nil, fmt.Errorf("failed to add failed to add extensions api scheme to client: (%v)", err)
	}
	// olm api (CS
	if err := olmapiv1alpha1.AddToScheme(scheme); err != nil {
		return nil, fmt.Errorf("failed to add failed to add oml api scheme (CSVs) to client: (%v)", err)
	}
	dynamicDecoder = serializer.NewCodecFactory(scheme).UniversalDeserializer()
	// if a user creates a new CRD, we need to be able to reset the rest mapper
	// temporary kubeclient to get a cached discovery
	kubeclient, err := kubernetes.NewForConfig(kubeconfig)
	if err != nil {
		return nil, fmt.Errorf("failed to get a kubeclient: %v", err)
	}
	cachedDiscoveryClient := cached.NewMemCacheClient(kubeclient.Discovery())
	restMapper = restmapper.NewDeferredDiscoveryRESTMapper(cachedDiscoveryClient)
	restMapper.Reset()
	runtimeClient, _ = client.New(kubeconfig, client.Options{Scheme: scheme, Mapper: restMapper})

	csv := &olmapiv1alpha1.ClusterServiceVersion{}
	if viper.GetBool(OLMTestsOpt) {
		yamlSpec, err := ioutil.ReadFile(viper.GetString(CSVPathOpt))
		if err != nil {
			return nil, fmt.Errorf("failed to read csv: %v", err)
		}
		if err = yaml.Unmarshal(yamlSpec, csv); err != nil {
			return nil, fmt.Errorf("error getting ClusterServiceVersion: %v", err)
		}
	}

	// Extract operator manifests from the CSV if olm-deployed is set.
	if viper.GetBool(OlmDeployedOpt) {
		// Get deploymentName from the deployment manifest within the CSV.
		strat, err := (&olminstall.StrategyResolver{}).UnmarshalStrategy(csv.Spec.InstallStrategy)
		if err != nil {
			return nil, err
		}
		stratDep, ok := strat.(*olminstall.StrategyDetailsDeployment)
		if !ok {
			return nil, fmt.Errorf("expected StrategyDetailsDeployment, got strategy of type %T", strat)
		}
		deploymentName = stratDep.DeploymentSpecs[0].Name
		// Get the proxy pod, which should have been created with the CSV.
		proxyPodGlobal, err = getPodFromDeployment(deploymentName, viper.GetString(NamespaceOpt))
		if err != nil {
			return nil, err
		}

		// Create a temporary CR manifest from metadata if one is not provided.
		crJSONStr, ok := csv.ObjectMeta.Annotations["alm-examples"]
		if ok && viper.GetString(CRManifestOpt) == "" {
			var crs []interface{}
			if err = json.Unmarshal([]byte(crJSONStr), &crs); err != nil {
				return nil, err
			}
			// TODO: run scorecard against all CR's in CSV.
			cr := crs[0]
			crJSONBytes, err := json.Marshal(cr)
			if err != nil {
				return nil, err
			}
			crYAMLBytes, err := yaml.JSONToYAML(crJSONBytes)
			if err != nil {
				return nil, err
			}
			crFile, err := ioutil.TempFile("", "cr.yaml")
			if err != nil {
				return nil, err
			}
			if _, err := crFile.Write(crYAMLBytes); err != nil {
				return nil, err
			}
			viper.Set(CRManifestOpt, crFile.Name())
			defer func() {
				err := os.Remove(viper.GetString(CRManifestOpt))
				if err != nil {
					log.Errorf("Could not delete temporary CR manifest file: (%v)", err)
				}
			}()
		}

	} else {
		// If no namespaced manifest path is given, combine
		// deploy/{service_account,role.yaml,role_binding,operator}.yaml.
		if viper.GetString(NamespacedManifestOpt) == "" {
			file, err := yamlutil.GenerateCombinedNamespacedManifest(scaffold.DeployDir)
			if err != nil {
				return nil, err
			}
			viper.Set(NamespacedManifestOpt, file.Name())
			defer func() {
				err := os.Remove(viper.GetString(NamespacedManifestOpt))
				if err != nil {
					log.Errorf("Could not delete temporary namespace manifest file: (%v)", err)
				}
			}()
		}
		// If no global manifest is given, combine all CRD's in the given CRD's dir.
		if viper.GetString(GlobalManifestOpt) == "" {
			gMan, err := yamlutil.GenerateCombinedGlobalManifest(viper.GetString(CRDsDirOpt))
			if err != nil {
				return nil, err
			}
			viper.Set(GlobalManifestOpt, gMan.Name())
			defer func() {
				err := os.Remove(viper.GetString(GlobalManifestOpt))
				if err != nil {
					log.Errorf("Could not delete global manifest file: (%v)", err)
				}
			}()
		}
		if err := createFromYAMLFile(viper.GetString(GlobalManifestOpt)); err != nil {
			return nil, fmt.Errorf("failed to create global resources: %v", err)
		}
		if err := createFromYAMLFile(viper.GetString(NamespacedManifestOpt)); err != nil {
			return nil, fmt.Errorf("failed to create namespaced resources: %v", err)
		}
	}

	if err := createFromYAMLFile(viper.GetString(CRManifestOpt)); err != nil {
		return nil, fmt.Errorf("failed to create cr resource: %v", err)
	}
	obj, err := yamlToUnstructured(viper.GetString(CRManifestOpt))
	if err != nil {
		return nil, fmt.Errorf("failed to decode custom resource manifest into object: %s", err)
	}
	if err := waitUntilCRStatusExists(obj); err != nil {
		return nil, fmt.Errorf("failed waiting to check if CR status exists: %v", err)
	}
	var suites []*TestSuite

	// Run tests.
	if viper.GetBool(BasicTestsOpt) {
		conf := BasicTestConfig{
			Client:   runtimeClient,
			CR:       obj,
			ProxyPod: proxyPodGlobal,
		}
		basicTests := NewBasicTestSuite(conf)
		basicTests.Run(context.TODO())
		suites = append(suites, basicTests)
	}
	if viper.GetBool(OLMTestsOpt) {
		conf := OLMTestConfig{
			Client:   runtimeClient,
			CR:       obj,
			CSV:      csv,
			CRDsDir:  viper.GetString(CRDsDirOpt),
			ProxyPod: proxyPodGlobal,
		}
		olmTests := NewOLMTestSuite(conf)
		olmTests.Run(context.TODO())
		suites = append(suites, olmTests)
	}
	return suites, nil
}

func ScorecardTests(cmd *cobra.Command, args []string) error {
	if err := initConfig(); err != nil {
		return err
	}
	if err := validateScorecardFlags(); err != nil {
		return err
	}
	cmd.SilenceUsage = true
	if viper.GetBool(VerboseOpt) {
		log.SetLevel(logrus.DebugLevel)
	}
	suites, err := runTests()
	if err != nil {
		return err
	}
	totalScore := 0.0
	// Update the state for the tests
	for _, suite := range suites {
		for idx, res := range suite.TestResults {
			suite.TestResults[idx] = UpdateState(res)
		}
	}
	if viper.GetString(OutputFormatOpt) == "human-readable" {
		for _, suite := range suites {
			fmt.Printf("%s:\n", suite.GetName())
			for _, result := range suite.TestResults {
				fmt.Printf("\t%s: %d/%d\n", result.Test.GetName(), result.EarnedPoints, result.MaximumPoints)
			}
			totalScore += float64(suite.TotalScore())
		}
		totalScore = totalScore / float64(len(suites))
		fmt.Printf("\nTotal Score: %.0f%%\n", totalScore)
		// Print suggestions
		for _, suite := range suites {
			for _, result := range suite.TestResults {
				for _, suggestion := range result.Suggestions {
					// 33 is yellow (specifically, the same shade of yellow that logrus uses for warnings)
					fmt.Printf("\x1b[%dmSUGGESTION:\x1b[0m %s\n", 33, suggestion)
				}
			}
		}
		// Print errors
		for _, suite := range suites {
			for _, result := range suite.TestResults {
				for _, err := range result.Errors {
					// 31 is red (specifically, the same shade of red that logrus uses for errors)
					fmt.Printf("\x1b[%dmERROR:\x1b[0m %s\n", 31, err)
				}
			}
		}
	}
	if viper.GetString(OutputFormatOpt) == "json" {
		log, err := ioutil.ReadAll(logReadWriter)
		if err != nil {
			return fmt.Errorf("failed to read log buffer: %v", err)
		}
		scTest := TestSuitesToScorecardOutput(suites, string(log))
		// Pretty print so users can also read the json output
		bytes, err := json.MarshalIndent(scTest, "", "  ")
		if err != nil {
			return err
		}
		fmt.Printf("%s\n", string(bytes))
	}
	return nil
}

func initConfig() error {
	// viper/cobra already has flags parsed at this point; we can check if a config file flag is set
	if viper.GetString(ConfigOpt) != "" {
		// Use config file from the flag.
		viper.SetConfigFile(viper.GetString(ConfigOpt))
	} else {
		viper.AddConfigPath(projutil.MustGetwd())
		// using SetConfigName allows users to use a .yaml, .json, or .toml file
		viper.SetConfigName(".osdk-scorecard")
	}

	if err := viper.ReadInConfig(); err == nil {
		// configure logger output before logging anything
		err := configureLogger()
		if err != nil {
			return err
		}
		log.Info("Using config file: ", viper.ConfigFileUsed())
	} else {
		err := configureLogger()
		if err != nil {
			return err
		}
		log.Warn("Could not load config file; using flags")
	}
	return nil
}

func configureLogger() error {
	if viper.GetString(OutputFormatOpt) == "human-readable" {
		logReadWriter = os.Stdout
	} else if viper.GetString(OutputFormatOpt) == "json" {
		logReadWriter = &bytes.Buffer{}
	} else {
		return fmt.Errorf("invalid output format: %s", viper.GetString(OutputFormatOpt))
	}
	log.SetOutput(logReadWriter)
	return nil
}

func validateScorecardFlags() error {
	if !viper.GetBool(OlmDeployedOpt) && viper.GetString(CRManifestOpt) == "" {
		return errors.New("cr-manifest config option must be set")
	}
	if !viper.GetBool(BasicTestsOpt) && !viper.GetBool(OLMTestsOpt) {
		return errors.New("at least one test type must be set")
	}
	if viper.GetBool(OLMTestsOpt) && viper.GetString(CSVPathOpt) == "" {
		return fmt.Errorf("csv-path must be set if olm-tests is enabled")
	}
	if viper.GetBool(OlmDeployedOpt) && viper.GetString(CSVPathOpt) == "" {
		return fmt.Errorf("csv-path must be set if olm-deployed is enabled")
	}
	pullPolicy := viper.GetString(ProxyPullPolicyOpt)
	if pullPolicy != "Always" && pullPolicy != "Never" && pullPolicy != "PullIfNotPresent" {
		return fmt.Errorf("invalid proxy pull policy: (%s); valid values: Always, Never, PullIfNotPresent", pullPolicy)
	}
	// this is already being checked in configure logger; may be unnecessary
	outputFormat := viper.GetString(OutputFormatOpt)
	if outputFormat != "human-readable" && outputFormat != "json" {
		return fmt.Errorf("invalid output format (%s); valid values: human-readable, json", outputFormat)
	}
	return nil
}<|MERGE_RESOLUTION|>--- conflicted
+++ resolved
@@ -63,11 +63,7 @@
 	ProxyImageOpt         = "proxy-image"
 	ProxyPullPolicyOpt    = "proxy-pull-policy"
 	CRDsDirOpt            = "crds-dir"
-<<<<<<< HEAD
-=======
-	VerboseOpt            = "verbose"
 	OutputFormatOpt       = "output"
->>>>>>> 052bd657
 )
 
 const (
@@ -91,16 +87,6 @@
 	scorecardContainerName = "scorecard-proxy"
 )
 
-<<<<<<< HEAD
-func ScorecardTests(cmd *cobra.Command, args []string) error {
-	if err := initConfig(); err != nil {
-		return err
-	}
-	if err := validateScorecardFlags(); err != nil {
-		return err
-	}
-	cmd.SilenceUsage = true
-=======
 // make a global logger for scorecard
 var (
 	logReadWriter io.ReadWriter
@@ -108,7 +94,6 @@
 )
 
 func runTests() ([]*TestSuite, error) {
->>>>>>> 052bd657
 	defer func() {
 		if err := cleanupScorecard(); err != nil {
 			log.Errorf("Failed to cleanup resources: (%v)", err)
