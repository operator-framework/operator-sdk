--- conflicted
+++ resolved
@@ -237,17 +237,12 @@
 	csv.SetAnnotations(map[string]string{"capabilities": "Basic Install"})
 
 	// Spec fields
-<<<<<<< HEAD
 	ver, err := semver.Parse(s.CSVVersion)
 	if err != nil {
 		return err
 	}
 	csv.Spec.Version = olmversion.OperatorVersion{Version: ver}
-	csv.Spec.DisplayName = getDisplayName(s.ProjectName)
-=======
-	csv.Spec.Version = *semver.New(s.CSVVersion)
 	csv.Spec.DisplayName = getDisplayName(s.OperatorName)
->>>>>>> 998ffb1d
 	csv.Spec.Description = "Placeholder description"
 	csv.Spec.Maturity = "alpha"
 	csv.Spec.Provider = olmapiv1alpha1.AppLink{}
