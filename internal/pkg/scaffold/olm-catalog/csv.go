// Copyright 2018 The Operator-SDK Authors
//
// Licensed under the Apache License, Version 2.0 (the "License");
// you may not use this file except in compliance with the License.
// You may obtain a copy of the License at
//
//     http://www.apache.org/licenses/LICENSE-2.0
//
// Unless required by applicable law or agreed to in writing, software
// distributed under the License is distributed on an "AS IS" BASIS,
// WITHOUT WARRANTIES OR CONDITIONS OF ANY KIND, either express or implied.
// See the License for the specific language governing permissions and
// limitations under the License.

package catalog

import (
	"bytes"
	"encoding/json"
	"errors"
	"fmt"
	"os"
	"path/filepath"
	"strings"
	"sync"
	"unicode"

	"github.com/operator-framework/operator-sdk/internal/pkg/scaffold"
	"github.com/operator-framework/operator-sdk/internal/pkg/scaffold/input"
	"github.com/operator-framework/operator-sdk/internal/util/k8sutil"
	"github.com/operator-framework/operator-sdk/internal/util/yamlutil"

	"github.com/coreos/go-semver/semver"
	"github.com/ghodss/yaml"
	olmapiv1alpha1 "github.com/operator-framework/operator-lifecycle-manager/pkg/api/apis/operators/v1alpha1"
	log "github.com/sirupsen/logrus"
	"github.com/spf13/afero"
)

const (
	CSVYamlFileExt    = ".clusterserviceversion.yaml"
	CSVConfigYamlFile = "csv-config.yaml"
)

var ErrNoCSVVersion = errors.New("no CSV version supplied")

type CSV struct {
	input.Input

	// ConfigFilePath is the location of a configuration file path for this
	// projects' CSV file.
	ConfigFilePath string
	// CSVVersion is the CSV current version.
	CSVVersion string
	// FromVersion is the CSV version from which to build a new CSV. A CSV
	// manifest with this version should exist at:
	// deploy/olm-catalog/{from_version}/operator-name.v{from_version}.{CSVYamlFileExt}
	FromVersion string

	once       sync.Once
	fs         afero.Fs // For testing, ex. afero.NewMemMapFs()
	pathPrefix string   // For testing, ex. testdata/deploy/olm-catalog
}

func (s *CSV) initFS(fs afero.Fs) {
	s.once.Do(func() {
		s.fs = fs
	})
}

func (s *CSV) getFS() afero.Fs {
	s.initFS(afero.NewOsFs())
	return s.fs
}

func (s *CSV) GetInput() (input.Input, error) {
	// A CSV version is required.
	if s.CSVVersion == "" {
		return input.Input{}, ErrNoCSVVersion
	}
	if s.Path == "" {
		lowerProjName := strings.ToLower(s.ProjectName)
		// Path is what the operator-registry expects:
		// {manifests -> olm-catalog}/{operator_name}/{semver}/{operator_name}.v{semver}.clusterserviceversion.yaml
		s.Path = filepath.Join(s.pathPrefix,
			scaffold.OLMCatalogDir,
			lowerProjName,
			s.CSVVersion,
			getCSVFileName(lowerProjName, s.CSVVersion),
		)
	}
	if s.ConfigFilePath == "" {
		s.ConfigFilePath = filepath.Join(s.pathPrefix, scaffold.OLMCatalogDir, CSVConfigYamlFile)
	}
	return s.Input, nil
}

func (s *CSV) SetFS(fs afero.Fs) { s.initFS(fs) }

// CustomRender allows a CSV to be written by marshalling
// olmapiv1alpha1.ClusterServiceVersion instead of writing to a template.
func (s *CSV) CustomRender() ([]byte, error) {
	s.initFS(afero.NewOsFs())

	// Get current CSV to update.
	csv, exists, err := s.getBaseCSVIfExists()
	if err != nil {
		return nil, err
	}
	if !exists {
		csv = &olmapiv1alpha1.ClusterServiceVersion{}
		s.initCSVFields(csv)
	}

	cfg, err := GetCSVConfig(s.ConfigFilePath)
	if err != nil {
		return nil, err
	}

	setCSVDefaultFields(csv)
	if err = s.updateCSVVersions(csv); err != nil {
		return nil, err
	}
	if err = s.updateCSVFromManifestFiles(cfg, csv); err != nil {
		return nil, err
	}

	if fields := getEmptyRequiredCSVFields(csv); len(fields) != 0 {
		if exists {
			log.Warnf("Required csv fields not filled in file %s:%s\n", s.Path, joinFields(fields))
		} else {
			// A new csv won't have several required fields populated.
			// Report required fields to user informationally.
			log.Infof("Fill in the following required fields in file %s:%s\n", s.Path, joinFields(fields))
		}
	}

	return k8sutil.GetObjectBytes(csv)
}

func (s *CSV) getBaseCSVIfExists() (*olmapiv1alpha1.ClusterServiceVersion, bool, error) {
	verToGet := s.CSVVersion
	if s.FromVersion != "" {
		verToGet = s.FromVersion
	}
	csv, exists, err := getCSVFromFSIfExists(s.getFS(), s.getCSVPath(verToGet))
	if err != nil {
		return nil, false, err
	}
	if !exists && s.FromVersion != "" {
		log.Warnf("FromVersion set (%s) but CSV does not exist", s.FromVersion)
	}
	return csv, exists, nil
}

func getCSVFromFSIfExists(fs afero.Fs, path string) (*olmapiv1alpha1.ClusterServiceVersion, bool, error) {
	csvBytes, err := afero.ReadFile(fs, path)
	if err != nil {
		if os.IsNotExist(err) {
			return nil, false, nil
		}
		return nil, false, err
	}
	if len(csvBytes) == 0 {
		return nil, false, nil
	}

	csv := &olmapiv1alpha1.ClusterServiceVersion{}
	if err := yaml.Unmarshal(csvBytes, csv); err != nil {
		return nil, false, fmt.Errorf("%s: %v", path, err)
	}

	return csv, true, nil
}

func getCSVName(name, version string) string {
	return name + ".v" + version
}

func getCSVFileName(name, version string) string {
	return getCSVName(name, version) + CSVYamlFileExt
}

func (s *CSV) getCSVPath(ver string) string {
	lowerProjName := strings.ToLower(s.ProjectName)
	name := getCSVFileName(lowerProjName, ver)
	return filepath.Join(s.pathPrefix, scaffold.OLMCatalogDir, lowerProjName, ver, name)
}

// getDisplayName turns a project dir name in any of {snake, chain, camel}
// cases, hierarchical dot structure, or space-delimited into a
// space-delimited, title'd display name.
// Ex. "another-_AppOperator_againTwiceThrice More"
// ->  "Another App Operator Again Twice Thrice More"
func getDisplayName(name string) string {
	for _, sep := range ".-_ " {
		splitName := strings.Split(name, string(sep))
		for i := 0; i < len(splitName); i++ {
			if splitName[i] == "" {
				splitName = append(splitName[:i], splitName[i+1:]...)
				i--
			} else {
				splitName[i] = strings.TrimSpace(splitName[i])
			}
		}
		name = strings.Join(splitName, " ")
	}
	splitName := strings.Split(name, " ")
	for i, word := range splitName {
		temp := word
		o := 0
		for j, r := range word {
			if unicode.IsUpper(r) {
				if j > 0 && !unicode.IsUpper(rune(word[j-1])) {
					temp = temp[0:j+o] + " " + temp[j+o:len(temp)]
					o++
				}
			}
		}
		splitName[i] = temp
	}
	return strings.TrimSpace(strings.Title(strings.Join(splitName, " ")))
}

// initCSVFields initializes all csv fields that should be populated by a user
// with sane defaults. initCSVFields should only be called for new csv's.
func (s *CSV) initCSVFields(csv *olmapiv1alpha1.ClusterServiceVersion) {
	// Metadata
	csv.TypeMeta.APIVersion = olmapiv1alpha1.ClusterServiceVersionAPIVersion
	csv.TypeMeta.Kind = olmapiv1alpha1.ClusterServiceVersionKind
	csv.SetName(getCSVName(strings.ToLower(s.ProjectName), s.CSVVersion))
	csv.SetNamespace("placeholder")
	csv.SetAnnotations(map[string]string{"capabilities": "Basic Install"})

	// Spec fields
	csv.Spec.Version = *semver.New(s.CSVVersion)
	csv.Spec.DisplayName = getDisplayName(s.ProjectName)
	csv.Spec.Description = "Placeholder description"
	csv.Spec.Maturity = "alpha"
	csv.Spec.Provider = olmapiv1alpha1.AppLink{}
	csv.Spec.Maintainers = make([]olmapiv1alpha1.Maintainer, 0)
	csv.Spec.Links = make([]olmapiv1alpha1.AppLink, 0)
}

// setCSVDefaultFields sets default fields on older CSV versions or newly
// initialized CSV's.
func setCSVDefaultFields(csv *olmapiv1alpha1.ClusterServiceVersion) {
	if len(csv.Spec.InstallModes) == 0 {
		csv.Spec.InstallModes = []olmapiv1alpha1.InstallMode{
			{Type: olmapiv1alpha1.InstallModeTypeOwnNamespace, Supported: true},
			{Type: olmapiv1alpha1.InstallModeTypeSingleNamespace, Supported: true},
			{Type: olmapiv1alpha1.InstallModeTypeMultiNamespace, Supported: false},
			{Type: olmapiv1alpha1.InstallModeTypeAllNamespaces, Supported: true},
		}
	}
}

// TODO: validate that all fields from files are populated as expected
// ex. add `resources` to a CRD

func getEmptyRequiredCSVFields(csv *olmapiv1alpha1.ClusterServiceVersion) (fields []string) {
	// Metadata
	if csv.TypeMeta.APIVersion != olmapiv1alpha1.ClusterServiceVersionAPIVersion {
		fields = append(fields, "apiVersion")
	}
	if csv.TypeMeta.Kind != olmapiv1alpha1.ClusterServiceVersionKind {
		fields = append(fields, "kind")
	}
	if csv.ObjectMeta.Name == "" {
		fields = append(fields, "metadata.name")
	}
	// Spec fields
	if csv.Spec.Version.String() == "" {
		fields = append(fields, "spec.version")
	}
	if csv.Spec.DisplayName == "" {
		fields = append(fields, "spec.displayName")
	}
	if csv.Spec.Description == "" {
		fields = append(fields, "spec.description")
	}
	if len(csv.Spec.Keywords) == 0 {
		fields = append(fields, "spec.keywords")
	}
	if len(csv.Spec.Maintainers) == 0 {
		fields = append(fields, "spec.maintainers")
	}
	if csv.Spec.Provider == (olmapiv1alpha1.AppLink{}) {
		fields = append(fields, "spec.provider")
	}
	if csv.Spec.Maturity == "" {
		fields = append(fields, "spec.maturity")
	}

	return fields
}

func joinFields(fields []string) string {
	sb := &strings.Builder{}
	for _, f := range fields {
		sb.WriteString("\n\t" + f)
	}
	return sb.String()
}

// updateCSVVersions updates csv's version and data involving the version,
// ex. ObjectMeta.Name, and place the old version in the `replaces` object,
// if there is an old version to replace.
func (s *CSV) updateCSVVersions(csv *olmapiv1alpha1.ClusterServiceVersion) error {

	// Old csv version to replace, and updated csv version.
	oldVer, newVer := csv.Spec.Version.String(), s.CSVVersion
	if oldVer == newVer {
		return nil
	}

	// We do not want to update versions in most fields, as these versions are
	// independent of global csv version and will be updated elsewhere.
	fieldsToUpdate := []interface{}{
		&csv.ObjectMeta,
		&csv.Spec.Labels,
		&csv.Spec.Selector,
	}
	for _, v := range fieldsToUpdate {
		err := replaceAllBytes(v, []byte(oldVer), []byte(newVer))
		if err != nil {
			return err
		}
	}

	// Now replace all references to the old operator name.
	lowerProjName := strings.ToLower(s.ProjectName)
	oldCSVName := getCSVName(lowerProjName, oldVer)
	newCSVName := getCSVName(lowerProjName, newVer)
	err := replaceAllBytes(csv, []byte(oldCSVName), []byte(newCSVName))
	if err != nil {
		return err
	}

	csv.Spec.Version = *semver.New(newVer)
	csv.Spec.Replaces = oldCSVName
	return nil
}

func replaceAllBytes(v interface{}, old, new []byte) error {
	b, err := json.Marshal(v)
	if err != nil {
		return err
	}
	b = bytes.Replace(b, old, new, -1)
	if err = json.Unmarshal(b, v); err != nil {
		return err
	}
	return nil
}

// updateCSVFromManifestFiles gathers relevant data from generated and
// user-defined manifests and updates csv.
func (s *CSV) updateCSVFromManifestFiles(cfg *CSVConfig, csv *olmapiv1alpha1.ClusterServiceVersion) error {
	store := NewUpdaterStore()
	otherSpecs := make(map[string][][]byte)
	for _, f := range append(cfg.CRDCRPaths, cfg.OperatorPath, cfg.RolePath) {
		yamlData, err := afero.ReadFile(s.getFS(), f)
		if err != nil {
			return err
		}

		scanner := yamlutil.NewYAMLScanner(yamlData)
		for scanner.Scan() {
			yamlSpec := scanner.Bytes()
<<<<<<< HEAD

			if err = store.AddToUpdater(yamlSpec); err != nil {
				return fmt.Errorf("%s: %v", f, err)
=======
			kind, err := getKindfromYAML(yamlSpec)
			if err != nil {
				return err
			}
			found, err := store.AddToUpdater(yamlSpec, kind)
			if err != nil {
				return err
>>>>>>> d362d786
			}
			if !found {
				if _, ok := otherSpecs[kind]; !ok {
					otherSpecs[kind] = make([][]byte, 0)
				}
				otherSpecs[kind] = append(otherSpecs[kind], yamlSpec)
			}
		}
		if err = scanner.Err(); err != nil {
			return err
		}
	}

	for k := range store.crds.crKinds {
		if crSpecs, ok := otherSpecs[k]; ok {
			for _, spec := range crSpecs {
				if err := store.AddCR(spec); err != nil {
					return err
				}
			}
		}
	}

	return store.Apply(csv)
}<|MERGE_RESOLUTION|>--- conflicted
+++ resolved
@@ -368,19 +368,13 @@
 		scanner := yamlutil.NewYAMLScanner(yamlData)
 		for scanner.Scan() {
 			yamlSpec := scanner.Bytes()
-<<<<<<< HEAD
-
-			if err = store.AddToUpdater(yamlSpec); err != nil {
-				return fmt.Errorf("%s: %v", f, err)
-=======
 			kind, err := getKindfromYAML(yamlSpec)
 			if err != nil {
-				return err
+				return fmt.Errorf("%s: %v", f, err)
 			}
 			found, err := store.AddToUpdater(yamlSpec, kind)
 			if err != nil {
-				return err
->>>>>>> d362d786
+				return fmt.Errorf("%s: %v", f, err)
 			}
 			if !found {
 				if _, ok := otherSpecs[kind]; !ok {
