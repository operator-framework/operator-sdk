// Copyright 2018 The Operator-SDK Authors
//
// Licensed under the Apache License, Version 2.0 (the "License");
// you may not use this file except in compliance with the License.
// You may obtain a copy of the License at
//
//     http://www.apache.org/licenses/LICENSE-2.0
//
// Unless required by applicable law or agreed to in writing, software
// distributed under the License is distributed on an "AS IS" BASIS,
// WITHOUT WARRANTIES OR CONDITIONS OF ANY KIND, either express or implied.
// See the License for the specific language governing permissions and
// limitations under the License.

package catalog

import (
	"bytes"
	"encoding/json"
	"os"
	"path/filepath"
	"strings"
	"sync"

	"github.com/operator-framework/operator-sdk/internal/pkg/scaffold"
	"github.com/operator-framework/operator-sdk/internal/pkg/scaffold/input"
	"github.com/operator-framework/operator-sdk/internal/util/k8sutil"
	"github.com/operator-framework/operator-sdk/internal/util/yamlutil"

	"github.com/coreos/go-semver/semver"
	"github.com/ghodss/yaml"
	olmapiv1alpha1 "github.com/operator-framework/operator-lifecycle-manager/pkg/api/apis/operators/v1alpha1"
	"github.com/pkg/errors"
	log "github.com/sirupsen/logrus"
	"github.com/spf13/afero"
)

const (
	OLMCatalogDir     = scaffold.DeployDir + string(filepath.Separator) + "olm-catalog"
	CSVYamlFileExt    = ".clusterserviceversion.yaml"
	CSVConfigYamlFile = "csv-config.yaml"
)

var ErrNoCSVVersion = errors.New("no CSV version supplied")

type CSV struct {
	input.Input

	// ConfigFilePath is the location of a configuration file path for this
	// projects' CSV file.
	ConfigFilePath string
	// CSVVersion is the CSV current version.
	CSVVersion string
	// FromVersion is the CSV version from which to build a new CSV. A CSV
	// manifest with this version should exist at:
	// deploy/olm-catalog/{from_version}/operator-name.v{from_version}.{CSVYamlFileExt}
	FromVersion string
	// OperatorName is the operator's name, ex. app-operator
	OperatorName string

	once       sync.Once
	fs         afero.Fs // For testing, ex. afero.NewMemMapFs()
	pathPrefix string   // For testing, ex. testdata/deploy/olm-catalog
}

func (s *CSV) initFS(fs afero.Fs) {
	s.once.Do(func() {
		s.fs = fs
	})
}

func (s *CSV) getFS() afero.Fs {
	s.initFS(afero.NewOsFs())
	return s.fs
}

func (s *CSV) GetInput() (input.Input, error) {
	// A CSV version is required.
	if s.CSVVersion == "" {
		return input.Input{}, ErrNoCSVVersion
	}
	if s.Path == "" {
		operatorName := strings.ToLower(s.OperatorName)
		// Path is what the operator-registry expects:
		// {manifests -> olm-catalog}/{operator_name}/{semver}/{operator_name}.v{semver}.clusterserviceversion.yaml
		s.Path = filepath.Join(s.pathPrefix,
			OLMCatalogDir,
			operatorName,
			s.CSVVersion,
			getCSVFileName(operatorName, s.CSVVersion),
		)
	}
	if s.ConfigFilePath == "" {
		s.ConfigFilePath = filepath.Join(s.pathPrefix, OLMCatalogDir, CSVConfigYamlFile)
	}
	return s.Input, nil
}

func (s *CSV) SetFS(fs afero.Fs) { s.initFS(fs) }

// CustomRender allows a CSV to be written by marshalling
// olmapiv1alpha1.ClusterServiceVersion instead of writing to a template.
func (s *CSV) CustomRender() ([]byte, error) {
	s.initFS(afero.NewOsFs())

	// Get current CSV to update.
	csv, exists, err := s.getBaseCSVIfExists()
	if err != nil {
		return nil, err
	}
	if !exists {
		csv = &olmapiv1alpha1.ClusterServiceVersion{}
		s.initCSVFields(csv)
	}

	cfg, err := GetCSVConfig(s.ConfigFilePath)
	if err != nil {
		return nil, err
	}

	setCSVDefaultFields(csv)
	if err = s.updateCSVVersions(csv); err != nil {
		return nil, err
	}
	if err = s.updateCSVFromManifestFiles(cfg, csv); err != nil {
		return nil, err
	}

	if fields := getEmptyRequiredCSVFields(csv); len(fields) != 0 {
		if exists {
			log.Warnf("Required csv fields not filled in file %s:%s\n", s.Path, joinFields(fields))
		} else {
			// A new csv won't have several required fields populated.
			// Report required fields to user informationally.
			log.Infof("Fill in the following required fields in file %s:%s\n", s.Path, joinFields(fields))
		}
	}

	return k8sutil.GetObjectBytes(csv, yaml.Marshal)
}

func (s *CSV) getBaseCSVIfExists() (*olmapiv1alpha1.ClusterServiceVersion, bool, error) {
	verToGet := s.CSVVersion
	if s.FromVersion != "" {
		verToGet = s.FromVersion
	}
	csv, exists, err := getCSVFromFSIfExists(s.getFS(), s.getCSVPath(verToGet))
	if err != nil {
		return nil, false, err
	}
	if !exists && s.FromVersion != "" {
		log.Warnf("FromVersion set (%s) but CSV does not exist", s.FromVersion)
	}
	return csv, exists, nil
}

func getCSVFromFSIfExists(fs afero.Fs, path string) (*olmapiv1alpha1.ClusterServiceVersion, bool, error) {
	csvBytes, err := afero.ReadFile(fs, path)
	if err != nil {
		if os.IsNotExist(err) {
			return nil, false, nil
		}
		return nil, false, err
	}
	if len(csvBytes) == 0 {
		return nil, false, nil
	}

	csv := &olmapiv1alpha1.ClusterServiceVersion{}
	if err := yaml.Unmarshal(csvBytes, csv); err != nil {
		return nil, false, errors.Wrapf(err, "error unmarshalling CSV %s", path)
	}

	return csv, true, nil
}

func getCSVName(name, version string) string {
	return name + ".v" + version
}

func getCSVFileName(name, version string) string {
	return getCSVName(name, version) + CSVYamlFileExt
}

func (s *CSV) getCSVPath(ver string) string {
	lowerProjName := strings.ToLower(s.OperatorName)
	name := getCSVFileName(lowerProjName, ver)
	return filepath.Join(s.pathPrefix, OLMCatalogDir, lowerProjName, ver, name)
}

// initCSVFields initializes all csv fields that should be populated by a user
// with sane defaults. initCSVFields should only be called for new csv's.
func (s *CSV) initCSVFields(csv *olmapiv1alpha1.ClusterServiceVersion) {
	// Metadata
	csv.TypeMeta.APIVersion = olmapiv1alpha1.ClusterServiceVersionAPIVersion
	csv.TypeMeta.Kind = olmapiv1alpha1.ClusterServiceVersionKind
	csv.SetName(getCSVName(strings.ToLower(s.OperatorName), s.CSVVersion))
	csv.SetNamespace("placeholder")
	csv.SetAnnotations(map[string]string{"capabilities": "Basic Install"})

	// Spec fields
	csv.Spec.Version = *semver.New(s.CSVVersion)
	csv.Spec.DisplayName = k8sutil.GetDisplayName(s.OperatorName)
	csv.Spec.Description = "Placeholder description"
	csv.Spec.Maturity = "alpha"
	csv.Spec.Provider = olmapiv1alpha1.AppLink{}
	csv.Spec.Maintainers = make([]olmapiv1alpha1.Maintainer, 0)
	csv.Spec.Links = make([]olmapiv1alpha1.AppLink, 0)
}

// setCSVDefaultFields sets default fields on older CSV versions or newly
// initialized CSV's.
func setCSVDefaultFields(csv *olmapiv1alpha1.ClusterServiceVersion) {
	if len(csv.Spec.InstallModes) == 0 {
		csv.Spec.InstallModes = []olmapiv1alpha1.InstallMode{
			{Type: olmapiv1alpha1.InstallModeTypeOwnNamespace, Supported: true},
			{Type: olmapiv1alpha1.InstallModeTypeSingleNamespace, Supported: true},
			{Type: olmapiv1alpha1.InstallModeTypeMultiNamespace, Supported: false},
			{Type: olmapiv1alpha1.InstallModeTypeAllNamespaces, Supported: true},
		}
	}
}

// TODO: validate that all fields from files are populated as expected
// ex. add `resources` to a CRD

func getEmptyRequiredCSVFields(csv *olmapiv1alpha1.ClusterServiceVersion) (fields []string) {
	// Metadata
	if csv.TypeMeta.APIVersion != olmapiv1alpha1.ClusterServiceVersionAPIVersion {
		fields = append(fields, "apiVersion")
	}
	if csv.TypeMeta.Kind != olmapiv1alpha1.ClusterServiceVersionKind {
		fields = append(fields, "kind")
	}
	if csv.ObjectMeta.Name == "" {
		fields = append(fields, "metadata.name")
	}
	// Spec fields
	if csv.Spec.Version.String() == "" {
		fields = append(fields, "spec.version")
	}
	if csv.Spec.DisplayName == "" {
		fields = append(fields, "spec.displayName")
	}
	if csv.Spec.Description == "" {
		fields = append(fields, "spec.description")
	}
	if len(csv.Spec.Keywords) == 0 {
		fields = append(fields, "spec.keywords")
	}
	if len(csv.Spec.Maintainers) == 0 {
		fields = append(fields, "spec.maintainers")
	}
	if csv.Spec.Provider == (olmapiv1alpha1.AppLink{}) {
		fields = append(fields, "spec.provider")
	}
	if csv.Spec.Maturity == "" {
		fields = append(fields, "spec.maturity")
	}

	return fields
}

func joinFields(fields []string) string {
	sb := &strings.Builder{}
	for _, f := range fields {
		sb.WriteString("\n\t" + f)
	}
	return sb.String()
}

// updateCSVVersions updates csv's version and data involving the version,
// ex. ObjectMeta.Name, and place the old version in the `replaces` object,
// if there is an old version to replace.
func (s *CSV) updateCSVVersions(csv *olmapiv1alpha1.ClusterServiceVersion) error {

	// Old csv version to replace, and updated csv version.
	oldVer, newVer := csv.Spec.Version.String(), s.CSVVersion
	if oldVer == newVer {
		return nil
	}

	// We do not want to update versions in most fields, as these versions are
	// independent of global csv version and will be updated elsewhere.
	fieldsToUpdate := []interface{}{
		&csv.ObjectMeta,
		&csv.Spec.Labels,
		&csv.Spec.Selector,
	}
	for _, v := range fieldsToUpdate {
		err := replaceAllBytes(v, []byte(oldVer), []byte(newVer))
		if err != nil {
			return err
		}
	}

	// Now replace all references to the old operator name.
	lowerProjName := strings.ToLower(s.OperatorName)
	oldCSVName := getCSVName(lowerProjName, oldVer)
	newCSVName := getCSVName(lowerProjName, newVer)
	err := replaceAllBytes(csv, []byte(oldCSVName), []byte(newCSVName))
	if err != nil {
		return err
	}

	csv.Spec.Version = *semver.New(newVer)
	csv.Spec.Replaces = oldCSVName
	return nil
}

func replaceAllBytes(v interface{}, old, new []byte) error {
	b, err := json.Marshal(v)
	if err != nil {
		return err
	}
	b = bytes.Replace(b, old, new, -1)
	if err = json.Unmarshal(b, v); err != nil {
		return err
	}
	return nil
}

// updateCSVFromManifestFiles gathers relevant data from generated and
// user-defined manifests and updates csv.
func (s *CSV) updateCSVFromManifestFiles(cfg *CSVConfig, csv *olmapiv1alpha1.ClusterServiceVersion) error {
	store := NewUpdaterStore()
	otherSpecs := make(map[string][][]byte)
	paths := append(cfg.CRDCRPaths, cfg.OperatorPath)
	paths = append(paths, cfg.RolePaths...)
	for _, f := range paths {
		yamlData, err := afero.ReadFile(s.getFS(), f)
		if err != nil {
			return err
		}

		scanner := yamlutil.NewYAMLScanner(yamlData)
		for scanner.Scan() {
			yamlSpec := scanner.Bytes()
<<<<<<< HEAD
			typemeta, err := k8sutil.GetTypeMetaFromBytes(yamlSpec)
			if err != nil {
				return errors.Wrapf(err, "error getting type metadata from manifest %s", f)
			}
			found, err := store.AddToUpdater(yamlSpec, typemeta.Kind)
=======
			typeMeta, err := k8sutil.GetTypeMetaFromBytes(yamlSpec)
			if err != nil {
				return errors.Wrapf(err, "error getting type metadata from manifest %s", f)
			}
			found, err := store.AddToUpdater(yamlSpec, typeMeta.Kind)
>>>>>>> f509fcd6
			if err != nil {
				return errors.Wrapf(err, "error adding manifest %s to CSV updaters", f)
			}
			if !found {
<<<<<<< HEAD
				id := gvkID(typemeta.GroupVersionKind())
=======
				id := gvkID(typeMeta.GroupVersionKind())
>>>>>>> f509fcd6
				if _, ok := otherSpecs[id]; !ok {
					otherSpecs[id] = make([][]byte, 0)
				}
				otherSpecs[id] = append(otherSpecs[id], yamlSpec)
			}
		}
		if err = scanner.Err(); err != nil {
			return err
		}
	}

	for id := range store.crds.crIDs {
		if crSpecs, ok := otherSpecs[id]; ok {
			for _, spec := range crSpecs {
				if err := store.AddCR(spec); err != nil {
					return err
				}
			}
		}
	}

	return store.Apply(csv)
}<|MERGE_RESOLUTION|>--- conflicted
+++ resolved
@@ -336,28 +336,16 @@
 		scanner := yamlutil.NewYAMLScanner(yamlData)
 		for scanner.Scan() {
 			yamlSpec := scanner.Bytes()
-<<<<<<< HEAD
-			typemeta, err := k8sutil.GetTypeMetaFromBytes(yamlSpec)
-			if err != nil {
-				return errors.Wrapf(err, "error getting type metadata from manifest %s", f)
-			}
-			found, err := store.AddToUpdater(yamlSpec, typemeta.Kind)
-=======
 			typeMeta, err := k8sutil.GetTypeMetaFromBytes(yamlSpec)
 			if err != nil {
 				return errors.Wrapf(err, "error getting type metadata from manifest %s", f)
 			}
 			found, err := store.AddToUpdater(yamlSpec, typeMeta.Kind)
->>>>>>> f509fcd6
 			if err != nil {
 				return errors.Wrapf(err, "error adding manifest %s to CSV updaters", f)
 			}
 			if !found {
-<<<<<<< HEAD
-				id := gvkID(typemeta.GroupVersionKind())
-=======
 				id := gvkID(typeMeta.GroupVersionKind())
->>>>>>> f509fcd6
 				if _, ok := otherSpecs[id]; !ok {
 					otherSpecs[id] = make([][]byte, 0)
 				}
