// Copyright 2018 The Operator-SDK Authors
//
// Licensed under the Apache License, Version 2.0 (the "License");
// you may not use this file except in compliance with the License.
// You may obtain a copy of the License at
//
//     http://www.apache.org/licenses/LICENSE-2.0
//
// Unless required by applicable law or agreed to in writing, software
// distributed under the License is distributed on an "AS IS" BASIS,
// WITHOUT WARRANTIES OR CONDITIONS OF ANY KIND, either express or implied.
// See the License for the specific language governing permissions and
// limitations under the License.

package catalog

import (
	"bytes"
	"encoding/json"
	"os"
	"path/filepath"
	"strings"
	"sync"

	"github.com/operator-framework/operator-sdk/internal/pkg/scaffold"
	"github.com/operator-framework/operator-sdk/internal/pkg/scaffold/input"
	"github.com/operator-framework/operator-sdk/internal/util/k8sutil"
	"github.com/operator-framework/operator-sdk/internal/util/yamlutil"

	"github.com/coreos/go-semver/semver"
	"github.com/ghodss/yaml"
	olmapiv1alpha1 "github.com/operator-framework/operator-lifecycle-manager/pkg/api/apis/operators/v1alpha1"
	"github.com/pkg/errors"
	log "github.com/sirupsen/logrus"
	"github.com/spf13/afero"
)

const (
	OLMCatalogDir     = scaffold.DeployDir + string(filepath.Separator) + "olm-catalog"
	CSVYamlFileExt    = ".clusterserviceversion.yaml"
	CSVConfigYamlFile = "csv-config.yaml"
)

var ErrNoCSVVersion = errors.New("no CSV version supplied")

type CSV struct {
	input.Input

	// ConfigFilePath is the location of a configuration file path for this
	// projects' CSV file.
	ConfigFilePath string
	// CSVVersion is the CSV current version.
	CSVVersion string
	// FromVersion is the CSV version from which to build a new CSV. A CSV
	// manifest with this version should exist at:
	// deploy/olm-catalog/{from_version}/operator-name.v{from_version}.{CSVYamlFileExt}
	FromVersion string
	// OperatorName is the operator's name, ex. app-operator
	OperatorName string

	once       sync.Once
	fs         afero.Fs // For testing, ex. afero.NewMemMapFs()
	pathPrefix string   // For testing, ex. testdata/deploy/olm-catalog
}

func (s *CSV) initFS(fs afero.Fs) {
	s.once.Do(func() {
		s.fs = fs
	})
}

func (s *CSV) getFS() afero.Fs {
	s.initFS(afero.NewOsFs())
	return s.fs
}

func (s *CSV) GetInput() (input.Input, error) {
	// A CSV version is required.
	if s.CSVVersion == "" {
		return input.Input{}, ErrNoCSVVersion
	}
	if s.Path == "" {
		operatorName := strings.ToLower(s.OperatorName)
		// Path is what the operator-registry expects:
		// {manifests -> olm-catalog}/{operator_name}/{semver}/{operator_name}.v{semver}.clusterserviceversion.yaml
		s.Path = filepath.Join(s.pathPrefix,
			OLMCatalogDir,
			operatorName,
			s.CSVVersion,
			getCSVFileName(operatorName, s.CSVVersion),
		)
	}
	if s.ConfigFilePath == "" {
		s.ConfigFilePath = filepath.Join(s.pathPrefix, OLMCatalogDir, CSVConfigYamlFile)
	}
	return s.Input, nil
}

func (s *CSV) SetFS(fs afero.Fs) { s.initFS(fs) }

// CustomRender allows a CSV to be written by marshalling
// olmapiv1alpha1.ClusterServiceVersion instead of writing to a template.
func (s *CSV) CustomRender() ([]byte, error) {
	s.initFS(afero.NewOsFs())

	// Get current CSV to update.
	csv, exists, err := s.getBaseCSVIfExists()
	if err != nil {
		return nil, err
	}
	if !exists {
		csv = &olmapiv1alpha1.ClusterServiceVersion{}
		s.initCSVFields(csv)
	}

	cfg, err := GetCSVConfig(s.ConfigFilePath)
	if err != nil {
		return nil, err
	}

	setCSVDefaultFields(csv)
	if err = s.updateCSVVersions(csv); err != nil {
		return nil, err
	}
	if err = s.updateCSVFromManifestFiles(cfg, csv); err != nil {
		return nil, err
	}

	if fields := getEmptyRequiredCSVFields(csv); len(fields) != 0 {
		if exists {
			log.Warnf("Required csv fields not filled in file %s:%s\n", s.Path, joinFields(fields))
		} else {
			// A new csv won't have several required fields populated.
			// Report required fields to user informationally.
			log.Infof("Fill in the following required fields in file %s:%s\n", s.Path, joinFields(fields))
		}
	}

	return k8sutil.GetObjectBytes(csv, yaml.Marshal)
}

func (s *CSV) getBaseCSVIfExists() (*olmapiv1alpha1.ClusterServiceVersion, bool, error) {
	verToGet := s.CSVVersion
	if s.FromVersion != "" {
		verToGet = s.FromVersion
	}
	csv, exists, err := getCSVFromFSIfExists(s.getFS(), s.getCSVPath(verToGet))
	if err != nil {
		return nil, false, err
	}
	if !exists && s.FromVersion != "" {
		log.Warnf("FromVersion set (%s) but CSV does not exist", s.FromVersion)
	}
	return csv, exists, nil
}

func getCSVFromFSIfExists(fs afero.Fs, path string) (*olmapiv1alpha1.ClusterServiceVersion, bool, error) {
	csvBytes, err := afero.ReadFile(fs, path)
	if err != nil {
		if os.IsNotExist(err) {
			return nil, false, nil
		}
		return nil, false, err
	}
	if len(csvBytes) == 0 {
		return nil, false, nil
	}

	csv := &olmapiv1alpha1.ClusterServiceVersion{}
	if err := yaml.Unmarshal(csvBytes, csv); err != nil {
<<<<<<< HEAD
		return nil, false, errors.Wrapf(err, "error unmarshalling CSV %s", path)
=======
		return nil, false, errors.Wrap(err, path)
>>>>>>> ce367cbc
	}

	return csv, true, nil
}

func getCSVName(name, version string) string {
	return name + ".v" + version
}

func getCSVFileName(name, version string) string {
	return getCSVName(name, version) + CSVYamlFileExt
}

func (s *CSV) getCSVPath(ver string) string {
	lowerProjName := strings.ToLower(s.OperatorName)
	name := getCSVFileName(lowerProjName, ver)
	return filepath.Join(s.pathPrefix, OLMCatalogDir, lowerProjName, ver, name)
}

// initCSVFields initializes all csv fields that should be populated by a user
// with sane defaults. initCSVFields should only be called for new csv's.
func (s *CSV) initCSVFields(csv *olmapiv1alpha1.ClusterServiceVersion) {
	// Metadata
	csv.TypeMeta.APIVersion = olmapiv1alpha1.ClusterServiceVersionAPIVersion
	csv.TypeMeta.Kind = olmapiv1alpha1.ClusterServiceVersionKind
	csv.SetName(getCSVName(strings.ToLower(s.OperatorName), s.CSVVersion))
	csv.SetNamespace("placeholder")
	csv.SetAnnotations(map[string]string{"capabilities": "Basic Install"})

	// Spec fields
	csv.Spec.Version = *semver.New(s.CSVVersion)
	csv.Spec.DisplayName = k8sutil.GetDisplayName(s.OperatorName)
	csv.Spec.Description = "Placeholder description"
	csv.Spec.Maturity = "alpha"
	csv.Spec.Provider = olmapiv1alpha1.AppLink{}
	csv.Spec.Maintainers = make([]olmapiv1alpha1.Maintainer, 0)
	csv.Spec.Links = make([]olmapiv1alpha1.AppLink, 0)
}

// setCSVDefaultFields sets default fields on older CSV versions or newly
// initialized CSV's.
func setCSVDefaultFields(csv *olmapiv1alpha1.ClusterServiceVersion) {
	if len(csv.Spec.InstallModes) == 0 {
		csv.Spec.InstallModes = []olmapiv1alpha1.InstallMode{
			{Type: olmapiv1alpha1.InstallModeTypeOwnNamespace, Supported: true},
			{Type: olmapiv1alpha1.InstallModeTypeSingleNamespace, Supported: true},
			{Type: olmapiv1alpha1.InstallModeTypeMultiNamespace, Supported: false},
			{Type: olmapiv1alpha1.InstallModeTypeAllNamespaces, Supported: true},
		}
	}
}

// TODO: validate that all fields from files are populated as expected
// ex. add `resources` to a CRD

func getEmptyRequiredCSVFields(csv *olmapiv1alpha1.ClusterServiceVersion) (fields []string) {
	// Metadata
	if csv.TypeMeta.APIVersion != olmapiv1alpha1.ClusterServiceVersionAPIVersion {
		fields = append(fields, "apiVersion")
	}
	if csv.TypeMeta.Kind != olmapiv1alpha1.ClusterServiceVersionKind {
		fields = append(fields, "kind")
	}
	if csv.ObjectMeta.Name == "" {
		fields = append(fields, "metadata.name")
	}
	// Spec fields
	if csv.Spec.Version.String() == "" {
		fields = append(fields, "spec.version")
	}
	if csv.Spec.DisplayName == "" {
		fields = append(fields, "spec.displayName")
	}
	if csv.Spec.Description == "" {
		fields = append(fields, "spec.description")
	}
	if len(csv.Spec.Keywords) == 0 {
		fields = append(fields, "spec.keywords")
	}
	if len(csv.Spec.Maintainers) == 0 {
		fields = append(fields, "spec.maintainers")
	}
	if csv.Spec.Provider == (olmapiv1alpha1.AppLink{}) {
		fields = append(fields, "spec.provider")
	}
	if csv.Spec.Maturity == "" {
		fields = append(fields, "spec.maturity")
	}

	return fields
}

func joinFields(fields []string) string {
	sb := &strings.Builder{}
	for _, f := range fields {
		sb.WriteString("\n\t" + f)
	}
	return sb.String()
}

// updateCSVVersions updates csv's version and data involving the version,
// ex. ObjectMeta.Name, and place the old version in the `replaces` object,
// if there is an old version to replace.
func (s *CSV) updateCSVVersions(csv *olmapiv1alpha1.ClusterServiceVersion) error {

	// Old csv version to replace, and updated csv version.
	oldVer, newVer := csv.Spec.Version.String(), s.CSVVersion
	if oldVer == newVer {
		return nil
	}

	// We do not want to update versions in most fields, as these versions are
	// independent of global csv version and will be updated elsewhere.
	fieldsToUpdate := []interface{}{
		&csv.ObjectMeta,
		&csv.Spec.Labels,
		&csv.Spec.Selector,
	}
	for _, v := range fieldsToUpdate {
		err := replaceAllBytes(v, []byte(oldVer), []byte(newVer))
		if err != nil {
			return err
		}
	}

	// Now replace all references to the old operator name.
	lowerProjName := strings.ToLower(s.OperatorName)
	oldCSVName := getCSVName(lowerProjName, oldVer)
	newCSVName := getCSVName(lowerProjName, newVer)
	err := replaceAllBytes(csv, []byte(oldCSVName), []byte(newCSVName))
	if err != nil {
		return err
	}

	csv.Spec.Version = *semver.New(newVer)
	csv.Spec.Replaces = oldCSVName
	return nil
}

func replaceAllBytes(v interface{}, old, new []byte) error {
	b, err := json.Marshal(v)
	if err != nil {
		return err
	}
	b = bytes.Replace(b, old, new, -1)
	if err = json.Unmarshal(b, v); err != nil {
		return err
	}
	return nil
}

// updateCSVFromManifestFiles gathers relevant data from generated and
// user-defined manifests and updates csv.
func (s *CSV) updateCSVFromManifestFiles(cfg *CSVConfig, csv *olmapiv1alpha1.ClusterServiceVersion) error {
	store := NewUpdaterStore()
	otherSpecs := make(map[string][][]byte)
	paths := append(cfg.CRDCRPaths, cfg.OperatorPath)
	paths = append(paths, cfg.RolePaths...)
	for _, f := range paths {
		yamlData, err := afero.ReadFile(s.getFS(), f)
		if err != nil {
			return err
		}

		scanner := yamlutil.NewYAMLScanner(yamlData)
		for scanner.Scan() {
			yamlSpec := scanner.Bytes()
			typemeta, err := k8sutil.GetTypeMetaFromBytes(yamlSpec)
			if err != nil {
<<<<<<< HEAD
				return errors.Wrapf(err, "error getting type metadata from manifest %s", f)
=======
				return errors.Wrap(err, f)
>>>>>>> ce367cbc
			}
			found, err := store.AddToUpdater(yamlSpec, typemeta.Kind)
			if err != nil {
<<<<<<< HEAD
				return errors.Wrapf(err, "error adding manifest %s to CSV updaters", f)
=======
				return errors.Wrap(err, f)
>>>>>>> ce367cbc
			}
			if !found {
				id := gvkID(typemeta.GroupVersionKind())
				if _, ok := otherSpecs[id]; !ok {
					otherSpecs[id] = make([][]byte, 0)
				}
				otherSpecs[id] = append(otherSpecs[id], yamlSpec)
			}
		}
		if err = scanner.Err(); err != nil {
			return err
		}
	}

	for id := range store.crds.crIDs {
		if crSpecs, ok := otherSpecs[id]; ok {
			for _, spec := range crSpecs {
				if err := store.AddCR(spec); err != nil {
					return err
				}
			}
		}
	}

	return store.Apply(csv)
}<|MERGE_RESOLUTION|>--- conflicted
+++ resolved
@@ -168,11 +168,7 @@
 
 	csv := &olmapiv1alpha1.ClusterServiceVersion{}
 	if err := yaml.Unmarshal(csvBytes, csv); err != nil {
-<<<<<<< HEAD
 		return nil, false, errors.Wrapf(err, "error unmarshalling CSV %s", path)
-=======
-		return nil, false, errors.Wrap(err, path)
->>>>>>> ce367cbc
 	}
 
 	return csv, true, nil
@@ -342,19 +338,11 @@
 			yamlSpec := scanner.Bytes()
 			typemeta, err := k8sutil.GetTypeMetaFromBytes(yamlSpec)
 			if err != nil {
-<<<<<<< HEAD
 				return errors.Wrapf(err, "error getting type metadata from manifest %s", f)
-=======
-				return errors.Wrap(err, f)
->>>>>>> ce367cbc
 			}
 			found, err := store.AddToUpdater(yamlSpec, typemeta.Kind)
 			if err != nil {
-<<<<<<< HEAD
 				return errors.Wrapf(err, "error adding manifest %s to CSV updaters", f)
-=======
-				return errors.Wrap(err, f)
->>>>>>> ce367cbc
 			}
 			if !found {
 				id := gvkID(typemeta.GroupVersionKind())
