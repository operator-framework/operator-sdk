// Copyright 2018 The Operator-SDK Authors
//
// Licensed under the Apache License, Version 2.0 (the "License");
// you may not use this file except in compliance with the License.
// You may obtain a copy of the License at
//
//     http://www.apache.org/licenses/LICENSE-2.0
//
// Unless required by applicable law or agreed to in writing, software
// distributed under the License is distributed on an "AS IS" BASIS,
// WITHOUT WARRANTIES OR CONDITIONS OF ANY KIND, either express or implied.
// See the License for the specific language governing permissions and
// limitations under the License.

package catalog

import (
	"bytes"
	"encoding/json"
	"fmt"
	"os"
	"path/filepath"
	"regexp"
	"strings"
	"sync"

	"github.com/operator-framework/operator-sdk/internal/pkg/scaffold"
	"github.com/operator-framework/operator-sdk/internal/pkg/scaffold/input"
	"github.com/operator-framework/operator-sdk/internal/util/k8sutil"
	"github.com/operator-framework/operator-sdk/internal/util/yamlutil"

	"github.com/blang/semver"
	"github.com/ghodss/yaml"
	olmapiv1alpha1 "github.com/operator-framework/operator-lifecycle-manager/pkg/api/apis/operators/v1alpha1"
	olmversion "github.com/operator-framework/operator-lifecycle-manager/pkg/lib/version"
	"github.com/pkg/errors"
	log "github.com/sirupsen/logrus"
	"github.com/spf13/afero"
)

const (
	OLMCatalogDir     = scaffold.DeployDir + string(filepath.Separator) + "olm-catalog"
	CSVYamlFileExt    = ".clusterserviceversion.yaml"
	CSVConfigYamlFile = "csv-config.yaml"
)

var ErrNoCSVVersion = errors.New("no CSV version supplied")

type CSV struct {
	input.Input

	// ConfigFilePath is the location of a configuration file path for this
	// projects' CSV file.
	ConfigFilePath string
	// CSVVersion is the CSV current version.
	CSVVersion string
	// FromVersion is the CSV version from which to build a new CSV. A CSV
	// manifest with this version should exist at:
	// deploy/olm-catalog/{from_version}/operator-name.v{from_version}.{CSVYamlFileExt}
	FromVersion string
	// OperatorName is the operator's name, ex. app-operator
	OperatorName string

	once       sync.Once
	fs         afero.Fs // For testing, ex. afero.NewMemMapFs()
	pathPrefix string   // For testing, ex. testdata/deploy/olm-catalog
}

func (s *CSV) initFS(fs afero.Fs) {
	s.once.Do(func() {
		s.fs = fs
	})
}

func (s *CSV) getFS() afero.Fs {
	s.initFS(afero.NewOsFs())
	return s.fs
}

func (s *CSV) GetInput() (input.Input, error) {
	// A CSV version is required.
	if s.CSVVersion == "" {
		return input.Input{}, ErrNoCSVVersion
	}
	if s.Path == "" {
		operatorName := strings.ToLower(s.OperatorName)
		// Path is what the operator-registry expects:
		// {manifests -> olm-catalog}/{operator_name}/{semver}/{operator_name}.v{semver}.clusterserviceversion.yaml
		s.Path = filepath.Join(s.pathPrefix,
			OLMCatalogDir,
			operatorName,
			s.CSVVersion,
			getCSVFileName(operatorName, s.CSVVersion),
		)
	}
	if s.ConfigFilePath == "" {
		s.ConfigFilePath = filepath.Join(s.pathPrefix, OLMCatalogDir, CSVConfigYamlFile)
	}
	return s.Input, nil
}

func (s *CSV) SetFS(fs afero.Fs) { s.initFS(fs) }

// CustomRender allows a CSV to be written by marshalling
// olmapiv1alpha1.ClusterServiceVersion instead of writing to a template.
func (s *CSV) CustomRender() ([]byte, error) {
	s.initFS(afero.NewOsFs())

	// Get current CSV to update.
	csv, exists, err := s.getBaseCSVIfExists()
	if err != nil {
		return nil, err
	}
	if !exists {
		csv = &olmapiv1alpha1.ClusterServiceVersion{}
	}

	cfg, err := GetCSVConfig(s.ConfigFilePath)
	if err != nil {
		return nil, err
	}

	if err = s.updateCSVVersions(csv); err != nil {
		return nil, err
	}
	if err = s.updateCSVFromManifestFiles(cfg, csv); err != nil {
		return nil, err
	}
	s.setCSVDefaultFields(csv)

	if fields := getEmptyRequiredCSVFields(csv); len(fields) != 0 {
		if exists {
			log.Warnf("Required csv fields not filled in file %s:%s\n", s.Path, joinFields(fields))
		} else {
			// A new csv won't have several required fields populated.
			// Report required fields to user informationally.
			log.Infof("Fill in the following required fields in file %s:%s\n", s.Path, joinFields(fields))
		}
	}

	return k8sutil.GetObjectBytes(csv, yaml.Marshal)
}

func (s *CSV) getBaseCSVIfExists() (*olmapiv1alpha1.ClusterServiceVersion, bool, error) {
	verToGet := s.CSVVersion
	if s.FromVersion != "" {
		verToGet = s.FromVersion
	}
	csv, exists, err := getCSVFromFSIfExists(s.getFS(), s.getCSVPath(verToGet))
	if err != nil {
		return nil, false, err
	}
	if !exists && s.FromVersion != "" {
		log.Warnf("FromVersion set (%s) but CSV does not exist", s.FromVersion)
	}
	return csv, exists, nil
}

func getCSVFromFSIfExists(fs afero.Fs, path string) (*olmapiv1alpha1.ClusterServiceVersion, bool, error) {
	csvBytes, err := afero.ReadFile(fs, path)
	if err != nil {
		if os.IsNotExist(err) {
			return nil, false, nil
		}
		return nil, false, err
	}
	if len(csvBytes) == 0 {
		return nil, false, nil
	}

	csv := &olmapiv1alpha1.ClusterServiceVersion{}
	if err := yaml.Unmarshal(csvBytes, csv); err != nil {
		return nil, false, errors.Wrapf(err, "error unmarshalling CSV %s", path)
	}

	return csv, true, nil
}

func getCSVName(name, version string) string {
	return name + ".v" + version
}

func getCSVFileName(name, version string) string {
	return getCSVName(name, version) + CSVYamlFileExt
}

func (s *CSV) getCSVPath(ver string) string {
	lowerOperatorName := strings.ToLower(s.OperatorName)
	name := getCSVFileName(lowerOperatorName, ver)
	return filepath.Join(s.pathPrefix, OLMCatalogDir, lowerOperatorName, ver, name)
}

<<<<<<< HEAD
// initCSVFields initializes all csv fields that should be populated by a user
// with sane defaults. initCSVFields should only be called for new csv's.
func (s *CSV) initCSVFields(csv *olmapiv1alpha1.ClusterServiceVersion) error {
	// Metadata
	csv.TypeMeta.APIVersion = olmapiv1alpha1.ClusterServiceVersionAPIVersion
	csv.TypeMeta.Kind = olmapiv1alpha1.ClusterServiceVersionKind
	csv.SetName(getCSVName(strings.ToLower(s.OperatorName), s.CSVVersion))
	csv.SetNamespace("placeholder")
	csv.SetAnnotations(map[string]string{"capabilities": "Basic Install"})

	// Spec fields
	ver, err := semver.Parse(s.CSVVersion)
	if err != nil {
		return err
	}
	csv.Spec.Version = olmversion.OperatorVersion{Version: ver}
	csv.Spec.DisplayName = k8sutil.GetDisplayName(s.OperatorName)
	csv.Spec.Description = "Placeholder description"
	csv.Spec.Maturity = "alpha"
	csv.Spec.Provider = olmapiv1alpha1.AppLink{}
	csv.Spec.Maintainers = make([]olmapiv1alpha1.Maintainer, 0)
	csv.Spec.Links = make([]olmapiv1alpha1.AppLink, 0)
	return nil
}
=======
// setCSVDefaultFields sets all csv fields that should be populated by a user
// to sane defaults.
func (s *CSV) setCSVDefaultFields(csv *olmapiv1alpha1.ClusterServiceVersion) {
	// These fields have well-defined required values.
	csv.TypeMeta.APIVersion = olmapiv1alpha1.ClusterServiceVersionAPIVersion
	csv.TypeMeta.Kind = olmapiv1alpha1.ClusterServiceVersionKind
	csv.SetName(getCSVName(strings.ToLower(s.OperatorName), s.CSVVersion))
>>>>>>> 9058b02c

	// Set if empty.
	if csv.GetNamespace() == "" {
		csv.SetNamespace("placeholder")
	}
	if csv.GetAnnotations() == nil {
		csv.SetAnnotations(map[string]string{})
	}
	if caps, ok := csv.GetAnnotations()["capabilities"]; !ok || caps == "" {
		csv.GetAnnotations()["capabilities"] = "Basic Install"
	}
	if csv.Spec.Provider == (olmapiv1alpha1.AppLink{}) {
		csv.Spec.Provider = olmapiv1alpha1.AppLink{}
	}
	if len(csv.Spec.Maintainers) == 0 {
		csv.Spec.Maintainers = []olmapiv1alpha1.Maintainer{}
	}
	if len(csv.Spec.Links) == 0 {
		csv.Spec.Links = []olmapiv1alpha1.AppLink{}
	}
	if csv.Spec.DisplayName == "" {
		csv.Spec.DisplayName = k8sutil.GetDisplayName(s.OperatorName)
	}
	if csv.Spec.Description == "" {
		csv.Spec.Description = "Placeholder description"
	}
	if csv.Spec.Maturity == "" {
		csv.Spec.Maturity = "alpha"
	}
	if len(csv.Spec.InstallModes) == 0 {
		csv.Spec.InstallModes = []olmapiv1alpha1.InstallMode{
			{Type: olmapiv1alpha1.InstallModeTypeOwnNamespace, Supported: true},
			{Type: olmapiv1alpha1.InstallModeTypeSingleNamespace, Supported: true},
			{Type: olmapiv1alpha1.InstallModeTypeMultiNamespace, Supported: false},
			{Type: olmapiv1alpha1.InstallModeTypeAllNamespaces, Supported: true},
		}
	}
}

// TODO: validate that all fields from files are populated as expected
// ex. add `resources` to a CRD

func getEmptyRequiredCSVFields(csv *olmapiv1alpha1.ClusterServiceVersion) (fields []string) {
	// Metadata
	if csv.TypeMeta.APIVersion != olmapiv1alpha1.ClusterServiceVersionAPIVersion {
		fields = append(fields, "apiVersion")
	}
	if csv.TypeMeta.Kind != olmapiv1alpha1.ClusterServiceVersionKind {
		fields = append(fields, "kind")
	}
	if csv.ObjectMeta.Name == "" {
		fields = append(fields, "metadata.name")
	}
	// Spec fields
	if csv.Spec.Version.String() == "" {
		fields = append(fields, "spec.version")
	}
	if csv.Spec.DisplayName == "" {
		fields = append(fields, "spec.displayName")
	}
	if csv.Spec.Description == "" {
		fields = append(fields, "spec.description")
	}
	if len(csv.Spec.Keywords) == 0 {
		fields = append(fields, "spec.keywords")
	}
	if len(csv.Spec.Maintainers) == 0 {
		fields = append(fields, "spec.maintainers")
	}
	if csv.Spec.Provider == (olmapiv1alpha1.AppLink{}) {
		fields = append(fields, "spec.provider")
	}
	if csv.Spec.Maturity == "" {
		fields = append(fields, "spec.maturity")
	}

	return fields
}

func joinFields(fields []string) string {
	sb := &strings.Builder{}
	for _, f := range fields {
		sb.WriteString("\n\t" + f)
	}
	return sb.String()
}

// updateCSVVersions updates csv's version and data involving the version,
// ex. ObjectMeta.Name, and place the old version in the `replaces` object,
// if there is an old version to replace.
func (s *CSV) updateCSVVersions(csv *olmapiv1alpha1.ClusterServiceVersion) error {

	// Old csv version to replace, and updated csv version.
	oldVer, newVer := csv.Spec.Version.String(), s.CSVVersion
	if oldVer == newVer {
		return nil
	}

	// Replace all references to the old operator name.
	lowerOperatorName := strings.ToLower(s.OperatorName)
	oldCSVName := getCSVName(lowerOperatorName, oldVer)
	oldRe, err := regexp.Compile(fmt.Sprintf("\\b%s\\b", regexp.QuoteMeta(oldCSVName)))
	if err != nil {
		return errors.Wrapf(err, "error compiling CSV name regexp %s", oldRe.String())
	}
	b, err := yaml.Marshal(csv)
	if err != nil {
		return err
	}
	newCSVName := getCSVName(lowerOperatorName, newVer)
	b = oldRe.ReplaceAll(b, []byte(newCSVName))
	*csv = olmapiv1alpha1.ClusterServiceVersion{}
	if err = yaml.Unmarshal(b, csv); err != nil {
		return errors.Wrapf(err, "error unmarshalling CSV %s after replacing old CSV name", csv.GetName())
	}

	ver, err := semver.Parse(s.CSVVersion)
	if err != nil {
		return err
	}
	csv.Spec.Version = olmversion.OperatorVersion{Version: ver}
	csv.Spec.Replaces = oldCSVName
	return nil
}

func replaceAllBytes(v interface{}, old, new []byte) error {
	b, err := json.Marshal(v)
	if err != nil {
		return err
	}
	b = bytes.Replace(b, old, new, -1)
	if err = json.Unmarshal(b, v); err != nil {
		return err
	}
	return nil
}

// updateCSVFromManifestFiles gathers relevant data from generated and
// user-defined manifests and updates csv.
func (s *CSV) updateCSVFromManifestFiles(cfg *CSVConfig, csv *olmapiv1alpha1.ClusterServiceVersion) error {
	store := NewUpdaterStore()
	otherSpecs := make(map[string][][]byte)
	paths := append(cfg.CRDCRPaths, cfg.OperatorPath)
	paths = append(paths, cfg.RolePaths...)
	for _, f := range paths {
		yamlData, err := afero.ReadFile(s.getFS(), f)
		if err != nil {
			return err
		}

		scanner := yamlutil.NewYAMLScanner(yamlData)
		for scanner.Scan() {
			yamlSpec := scanner.Bytes()
			typeMeta, err := k8sutil.GetTypeMetaFromBytes(yamlSpec)
			if err != nil {
				return errors.Wrapf(err, "error getting type metadata from manifest %s", f)
			}
			found, err := store.AddToUpdater(yamlSpec, typeMeta.Kind)
			if err != nil {
				return errors.Wrapf(err, "error adding manifest %s to CSV updaters", f)
			}
			if !found {
				id := gvkID(typeMeta.GroupVersionKind())
				if _, ok := otherSpecs[id]; !ok {
					otherSpecs[id] = make([][]byte, 0)
				}
				otherSpecs[id] = append(otherSpecs[id], yamlSpec)
			}
		}
		if err = scanner.Err(); err != nil {
			return err
		}
	}

	for id := range store.crds.crIDs {
		if crSpecs, ok := otherSpecs[id]; ok {
			for _, spec := range crSpecs {
				if err := store.AddCR(spec); err != nil {
					return err
				}
			}
		}
	}

	return store.Apply(csv)
}<|MERGE_RESOLUTION|>--- conflicted
+++ resolved
@@ -190,32 +190,6 @@
 	return filepath.Join(s.pathPrefix, OLMCatalogDir, lowerOperatorName, ver, name)
 }
 
-<<<<<<< HEAD
-// initCSVFields initializes all csv fields that should be populated by a user
-// with sane defaults. initCSVFields should only be called for new csv's.
-func (s *CSV) initCSVFields(csv *olmapiv1alpha1.ClusterServiceVersion) error {
-	// Metadata
-	csv.TypeMeta.APIVersion = olmapiv1alpha1.ClusterServiceVersionAPIVersion
-	csv.TypeMeta.Kind = olmapiv1alpha1.ClusterServiceVersionKind
-	csv.SetName(getCSVName(strings.ToLower(s.OperatorName), s.CSVVersion))
-	csv.SetNamespace("placeholder")
-	csv.SetAnnotations(map[string]string{"capabilities": "Basic Install"})
-
-	// Spec fields
-	ver, err := semver.Parse(s.CSVVersion)
-	if err != nil {
-		return err
-	}
-	csv.Spec.Version = olmversion.OperatorVersion{Version: ver}
-	csv.Spec.DisplayName = k8sutil.GetDisplayName(s.OperatorName)
-	csv.Spec.Description = "Placeholder description"
-	csv.Spec.Maturity = "alpha"
-	csv.Spec.Provider = olmapiv1alpha1.AppLink{}
-	csv.Spec.Maintainers = make([]olmapiv1alpha1.Maintainer, 0)
-	csv.Spec.Links = make([]olmapiv1alpha1.AppLink, 0)
-	return nil
-}
-=======
 // setCSVDefaultFields sets all csv fields that should be populated by a user
 // to sane defaults.
 func (s *CSV) setCSVDefaultFields(csv *olmapiv1alpha1.ClusterServiceVersion) {
@@ -223,7 +197,6 @@
 	csv.TypeMeta.APIVersion = olmapiv1alpha1.ClusterServiceVersionAPIVersion
 	csv.TypeMeta.Kind = olmapiv1alpha1.ClusterServiceVersionKind
 	csv.SetName(getCSVName(strings.ToLower(s.OperatorName), s.CSVVersion))
->>>>>>> 9058b02c
 
 	// Set if empty.
 	if csv.GetNamespace() == "" {
