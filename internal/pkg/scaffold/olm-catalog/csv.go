// Copyright 2018 The Operator-SDK Authors
//
// Licensed under the Apache License, Version 2.0 (the "License");
// you may not use this file except in compliance with the License.
// You may obtain a copy of the License at
//
//     http://www.apache.org/licenses/LICENSE-2.0
//
// Unless required by applicable law or agreed to in writing, software
// distributed under the License is distributed on an "AS IS" BASIS,
// WITHOUT WARRANTIES OR CONDITIONS OF ANY KIND, either express or implied.
// See the License for the specific language governing permissions and
// limitations under the License.

package catalog

import (
	"bytes"
	"encoding/json"
	"errors"
	"fmt"
	"os"
	"path/filepath"
	"strings"
	"sync"
	"unicode"

	"github.com/operator-framework/operator-sdk/internal/pkg/scaffold"
	"github.com/operator-framework/operator-sdk/internal/pkg/scaffold/input"
	"github.com/operator-framework/operator-sdk/internal/util/k8sutil"
	"github.com/operator-framework/operator-sdk/internal/util/yamlutil"

	"github.com/coreos/go-semver/semver"
	"github.com/ghodss/yaml"
	olmapiv1alpha1 "github.com/operator-framework/operator-lifecycle-manager/pkg/api/apis/operators/v1alpha1"
	log "github.com/sirupsen/logrus"
	"github.com/spf13/afero"
)

const (
	OLMCatalogDir     = scaffold.DeployDir + string(filepath.Separator) + "olm-catalog"
	CSVYamlFileExt    = ".clusterserviceversion.yaml"
	CSVConfigYamlFile = "csv-config.yaml"
)

var ErrNoCSVVersion = errors.New("no CSV version supplied")

type CSV struct {
	input.Input

	// ConfigFilePath is the location of a configuration file path for this
	// projects' CSV file.
	ConfigFilePath string
	// CSVVersion is the CSV current version.
	CSVVersion string
	// FromVersion is the CSV version from which to build a new CSV. A CSV
	// manifest with this version should exist at:
	// deploy/olm-catalog/{from_version}/operator-name.v{from_version}.{CSVYamlFileExt}
	FromVersion string
	// OperatorName is the operator's name, ex. app-operator
	OperatorName string

	once       sync.Once
	fs         afero.Fs // For testing, ex. afero.NewMemMapFs()
	pathPrefix string   // For testing, ex. testdata/deploy/olm-catalog
}

func (s *CSV) initFS(fs afero.Fs) {
	s.once.Do(func() {
		s.fs = fs
	})
}

func (s *CSV) getFS() afero.Fs {
	s.initFS(afero.NewOsFs())
	return s.fs
}

func (s *CSV) GetInput() (input.Input, error) {
	// A CSV version is required.
	if s.CSVVersion == "" {
		return input.Input{}, ErrNoCSVVersion
	}
	if s.Path == "" {
		operatorName := strings.ToLower(s.OperatorName)
		// Path is what the operator-registry expects:
		// {manifests -> olm-catalog}/{operator_name}/{semver}/{operator_name}.v{semver}.clusterserviceversion.yaml
<<<<<<< HEAD
		s.Path = filepath.Join(s.pathPrefix, OLMCatalogDir, lowerProjName, s.CSVVersion,
			getCSVFileName(lowerProjName, s.CSVVersion),
=======
		s.Path = filepath.Join(s.pathPrefix,
			scaffold.OLMCatalogDir,
			operatorName,
			s.CSVVersion,
			getCSVFileName(operatorName, s.CSVVersion),
>>>>>>> 9e2ae126
		)
	}
	if s.ConfigFilePath == "" {
		s.ConfigFilePath = filepath.Join(s.pathPrefix, OLMCatalogDir, CSVConfigYamlFile)
	}
	return s.Input, nil
}

func (s *CSV) SetFS(fs afero.Fs) { s.initFS(fs) }

// CustomRender allows a CSV to be written by marshalling
// olmapiv1alpha1.ClusterServiceVersion instead of writing to a template.
func (s *CSV) CustomRender() ([]byte, error) {
	s.initFS(afero.NewOsFs())

	// Get current CSV to update.
	csv, exists, err := s.getBaseCSVIfExists()
	if err != nil {
		return nil, err
	}
	if !exists {
		csv = &olmapiv1alpha1.ClusterServiceVersion{}
		s.initCSVFields(csv)
	}

	cfg, err := GetCSVConfig(s.ConfigFilePath)
	if err != nil {
		return nil, err
	}

	setCSVDefaultFields(csv)
	if err = s.updateCSVVersions(csv); err != nil {
		return nil, err
	}
	if err = s.updateCSVFromManifestFiles(cfg, csv); err != nil {
		return nil, err
	}

	if fields := getEmptyRequiredCSVFields(csv); len(fields) != 0 {
		if exists {
			log.Warnf("Required csv fields not filled in file %s:%s\n", s.Path, joinFields(fields))
		} else {
			// A new csv won't have several required fields populated.
			// Report required fields to user informationally.
			log.Infof("Fill in the following required fields in file %s:%s\n", s.Path, joinFields(fields))
		}
	}

	return k8sutil.GetObjectBytes(csv)
}

func (s *CSV) getBaseCSVIfExists() (*olmapiv1alpha1.ClusterServiceVersion, bool, error) {
	verToGet := s.CSVVersion
	if s.FromVersion != "" {
		verToGet = s.FromVersion
	}
	csv, exists, err := getCSVFromFSIfExists(s.getFS(), s.getCSVPath(verToGet))
	if err != nil {
		return nil, false, err
	}
	if !exists && s.FromVersion != "" {
		log.Warnf("FromVersion set (%s) but CSV does not exist", s.FromVersion)
	}
	return csv, exists, nil
}

func getCSVFromFSIfExists(fs afero.Fs, path string) (*olmapiv1alpha1.ClusterServiceVersion, bool, error) {
	csvBytes, err := afero.ReadFile(fs, path)
	if err != nil {
		if os.IsNotExist(err) {
			return nil, false, nil
		}
		return nil, false, err
	}
	if len(csvBytes) == 0 {
		return nil, false, nil
	}

	csv := &olmapiv1alpha1.ClusterServiceVersion{}
	if err := yaml.Unmarshal(csvBytes, csv); err != nil {
		return nil, false, fmt.Errorf("%s: %v", path, err)
	}

	return csv, true, nil
}

func getCSVName(name, version string) string {
	return name + ".v" + version
}

func getCSVFileName(name, version string) string {
	return getCSVName(name, version) + CSVYamlFileExt
}

func (s *CSV) getCSVPath(ver string) string {
	lowerProjName := strings.ToLower(s.OperatorName)
	name := getCSVFileName(lowerProjName, ver)
	return filepath.Join(s.pathPrefix, OLMCatalogDir, lowerProjName, ver, name)
}

// getDisplayName turns a project dir name in any of {snake, chain, camel}
// cases, hierarchical dot structure, or space-delimited into a
// space-delimited, title'd display name.
// Ex. "another-_AppOperator_againTwiceThrice More"
// ->  "Another App Operator Again Twice Thrice More"
func getDisplayName(name string) string {
	for _, sep := range ".-_ " {
		splitName := strings.Split(name, string(sep))
		for i := 0; i < len(splitName); i++ {
			if splitName[i] == "" {
				splitName = append(splitName[:i], splitName[i+1:]...)
				i--
			} else {
				splitName[i] = strings.TrimSpace(splitName[i])
			}
		}
		name = strings.Join(splitName, " ")
	}
	splitName := strings.Split(name, " ")
	for i, word := range splitName {
		temp := word
		o := 0
		for j, r := range word {
			if unicode.IsUpper(r) {
				if j > 0 && !unicode.IsUpper(rune(word[j-1])) {
					temp = temp[0:j+o] + " " + temp[j+o:len(temp)]
					o++
				}
			}
		}
		splitName[i] = temp
	}
	return strings.TrimSpace(strings.Title(strings.Join(splitName, " ")))
}

// initCSVFields initializes all csv fields that should be populated by a user
// with sane defaults. initCSVFields should only be called for new csv's.
func (s *CSV) initCSVFields(csv *olmapiv1alpha1.ClusterServiceVersion) {
	// Metadata
	csv.TypeMeta.APIVersion = olmapiv1alpha1.ClusterServiceVersionAPIVersion
	csv.TypeMeta.Kind = olmapiv1alpha1.ClusterServiceVersionKind
	csv.SetName(getCSVName(strings.ToLower(s.OperatorName), s.CSVVersion))
	csv.SetNamespace("placeholder")
	csv.SetAnnotations(map[string]string{"capabilities": "Basic Install"})

	// Spec fields
	csv.Spec.Version = *semver.New(s.CSVVersion)
	csv.Spec.DisplayName = getDisplayName(s.OperatorName)
	csv.Spec.Description = "Placeholder description"
	csv.Spec.Maturity = "alpha"
	csv.Spec.Provider = olmapiv1alpha1.AppLink{}
	csv.Spec.Maintainers = make([]olmapiv1alpha1.Maintainer, 0)
	csv.Spec.Links = make([]olmapiv1alpha1.AppLink, 0)
}

// setCSVDefaultFields sets default fields on older CSV versions or newly
// initialized CSV's.
func setCSVDefaultFields(csv *olmapiv1alpha1.ClusterServiceVersion) {
	if len(csv.Spec.InstallModes) == 0 {
		csv.Spec.InstallModes = []olmapiv1alpha1.InstallMode{
			{Type: olmapiv1alpha1.InstallModeTypeOwnNamespace, Supported: true},
			{Type: olmapiv1alpha1.InstallModeTypeSingleNamespace, Supported: true},
			{Type: olmapiv1alpha1.InstallModeTypeMultiNamespace, Supported: false},
			{Type: olmapiv1alpha1.InstallModeTypeAllNamespaces, Supported: true},
		}
	}
}

// TODO: validate that all fields from files are populated as expected
// ex. add `resources` to a CRD

func getEmptyRequiredCSVFields(csv *olmapiv1alpha1.ClusterServiceVersion) (fields []string) {
	// Metadata
	if csv.TypeMeta.APIVersion != olmapiv1alpha1.ClusterServiceVersionAPIVersion {
		fields = append(fields, "apiVersion")
	}
	if csv.TypeMeta.Kind != olmapiv1alpha1.ClusterServiceVersionKind {
		fields = append(fields, "kind")
	}
	if csv.ObjectMeta.Name == "" {
		fields = append(fields, "metadata.name")
	}
	// Spec fields
	if csv.Spec.Version.String() == "" {
		fields = append(fields, "spec.version")
	}
	if csv.Spec.DisplayName == "" {
		fields = append(fields, "spec.displayName")
	}
	if csv.Spec.Description == "" {
		fields = append(fields, "spec.description")
	}
	if len(csv.Spec.Keywords) == 0 {
		fields = append(fields, "spec.keywords")
	}
	if len(csv.Spec.Maintainers) == 0 {
		fields = append(fields, "spec.maintainers")
	}
	if csv.Spec.Provider == (olmapiv1alpha1.AppLink{}) {
		fields = append(fields, "spec.provider")
	}
	if csv.Spec.Maturity == "" {
		fields = append(fields, "spec.maturity")
	}

	return fields
}

func joinFields(fields []string) string {
	sb := &strings.Builder{}
	for _, f := range fields {
		sb.WriteString("\n\t" + f)
	}
	return sb.String()
}

// updateCSVVersions updates csv's version and data involving the version,
// ex. ObjectMeta.Name, and place the old version in the `replaces` object,
// if there is an old version to replace.
func (s *CSV) updateCSVVersions(csv *olmapiv1alpha1.ClusterServiceVersion) error {

	// Old csv version to replace, and updated csv version.
	oldVer, newVer := csv.Spec.Version.String(), s.CSVVersion
	if oldVer == newVer {
		return nil
	}

	// We do not want to update versions in most fields, as these versions are
	// independent of global csv version and will be updated elsewhere.
	fieldsToUpdate := []interface{}{
		&csv.ObjectMeta,
		&csv.Spec.Labels,
		&csv.Spec.Selector,
	}
	for _, v := range fieldsToUpdate {
		err := replaceAllBytes(v, []byte(oldVer), []byte(newVer))
		if err != nil {
			return err
		}
	}

	// Now replace all references to the old operator name.
	lowerProjName := strings.ToLower(s.OperatorName)
	oldCSVName := getCSVName(lowerProjName, oldVer)
	newCSVName := getCSVName(lowerProjName, newVer)
	err := replaceAllBytes(csv, []byte(oldCSVName), []byte(newCSVName))
	if err != nil {
		return err
	}

	csv.Spec.Version = *semver.New(newVer)
	csv.Spec.Replaces = oldCSVName
	return nil
}

func replaceAllBytes(v interface{}, old, new []byte) error {
	b, err := json.Marshal(v)
	if err != nil {
		return err
	}
	b = bytes.Replace(b, old, new, -1)
	if err = json.Unmarshal(b, v); err != nil {
		return err
	}
	return nil
}

// updateCSVFromManifestFiles gathers relevant data from generated and
// user-defined manifests and updates csv.
func (s *CSV) updateCSVFromManifestFiles(cfg *CSVConfig, csv *olmapiv1alpha1.ClusterServiceVersion) error {
	store := NewUpdaterStore()
	otherSpecs := make(map[string][][]byte)
	for _, f := range append(cfg.CRDCRPaths, cfg.OperatorPath, cfg.RolePath) {
		yamlData, err := afero.ReadFile(s.getFS(), f)
		if err != nil {
			return err
		}

		scanner := yamlutil.NewYAMLScanner(yamlData)
		for scanner.Scan() {
			yamlSpec := scanner.Bytes()
			kind, err := getKindfromYAML(yamlSpec)
			if err != nil {
				return fmt.Errorf("%s: %v", f, err)
			}
			found, err := store.AddToUpdater(yamlSpec, kind)
			if err != nil {
				return fmt.Errorf("%s: %v", f, err)
			}
			if !found {
				if _, ok := otherSpecs[kind]; !ok {
					otherSpecs[kind] = make([][]byte, 0)
				}
				otherSpecs[kind] = append(otherSpecs[kind], yamlSpec)
			}
		}
		if err = scanner.Err(); err != nil {
			return err
		}
	}

	for k := range store.crds.crKinds {
		if crSpecs, ok := otherSpecs[k]; ok {
			for _, spec := range crSpecs {
				if err := store.AddCR(spec); err != nil {
					return err
				}
			}
		}
	}

	return store.Apply(csv)
}<|MERGE_RESOLUTION|>--- conflicted
+++ resolved
@@ -85,16 +85,11 @@
 		operatorName := strings.ToLower(s.OperatorName)
 		// Path is what the operator-registry expects:
 		// {manifests -> olm-catalog}/{operator_name}/{semver}/{operator_name}.v{semver}.clusterserviceversion.yaml
-<<<<<<< HEAD
-		s.Path = filepath.Join(s.pathPrefix, OLMCatalogDir, lowerProjName, s.CSVVersion,
-			getCSVFileName(lowerProjName, s.CSVVersion),
-=======
 		s.Path = filepath.Join(s.pathPrefix,
-			scaffold.OLMCatalogDir,
+			OLMCatalogDir,
 			operatorName,
 			s.CSVVersion,
 			getCSVFileName(operatorName, s.CSVVersion),
->>>>>>> 9e2ae126
 		)
 	}
 	if s.ConfigFilePath == "" {
