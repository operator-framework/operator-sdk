--- conflicted
+++ resolved
@@ -17,10 +17,7 @@
 import (
 	"bytes"
 	"encoding/json"
-<<<<<<< HEAD
 	"fmt"
-=======
->>>>>>> 4b6d64b4
 	"os"
 	"path/filepath"
 	"regexp"
