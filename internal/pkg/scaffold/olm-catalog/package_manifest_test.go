--- conflicted
+++ resolved
@@ -67,79 +67,4 @@
   name: stable
 defaultChannel: stable
 packageName: app-operator
-<<<<<<< HEAD
-`
-
-func TestValidatePackageManifest(t *testing.T) {
-	channels := []olmregistry.PackageChannel{
-		{Name: "foo", CurrentCSVName: "bar"},
-	}
-	pm := &olmregistry.PackageManifest{
-		Channels:           channels,
-		DefaultChannelName: "baz",
-		PackageName:        "test-package",
-	}
-
-	cases := []struct {
-		description string
-		wantErr     bool
-		errMsg      string
-		operation   func(*olmregistry.PackageManifest)
-	}{
-		{
-			"default channel does not exist",
-			true, "default channel baz does not exist in channels", nil,
-		},
-		{
-			"successful validation",
-			false, "",
-			func(pm *olmregistry.PackageManifest) {
-				pm.DefaultChannelName = pm.Channels[0].Name
-			},
-		},
-		{
-			"channels are empty",
-			true, "channels cannot be empty",
-			func(pm *olmregistry.PackageManifest) {
-				pm.Channels = nil
-			},
-		},
-		{
-			"one channel's CSVName is empty",
-			true, "channel foo currentCSV cannot be empty",
-			func(pm *olmregistry.PackageManifest) {
-				pm.Channels = make([]olmregistry.PackageChannel, 1)
-				copy(pm.Channels, channels)
-				pm.Channels[0].CurrentCSVName = ""
-			},
-		},
-		{
-			"duplicate channel name",
-			true, "duplicate package manifest channel name foo; channel names must be unique",
-			func(pm *olmregistry.PackageManifest) {
-				pm.Channels = append(channels, channels...)
-			},
-		},
-	}
-
-	for _, c := range cases {
-		if c.operation != nil {
-			c.operation(pm)
-		}
-		err := ValidatePackageManifest(pm)
-		if c.wantErr {
-			if err == nil {
-				t.Errorf(`%s: expected error "%s", got none`, c.description, c.errMsg)
-			} else if err.Error() != c.errMsg {
-				t.Errorf(`%s: expected error message "%s", got "%s"`, c.description, c.errMsg, err)
-			}
-		} else {
-			if err != nil {
-				t.Errorf(`%s: expected no error, got error "%s"`, c.description, err)
-			}
-		}
-	}
-}
-=======
-`
->>>>>>> f5d20c48
+`