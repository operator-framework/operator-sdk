// Copyright 2018 The Operator-SDK Authors
//
// Licensed under the Apache License, Version 2.0 (the "License");
// you may not use this file except in compliance with the License.
// You may obtain a copy of the License at
//
//     http://www.apache.org/licenses/LICENSE-2.0
//
// Unless required by applicable law or agreed to in writing, software
// distributed under the License is distributed on an "AS IS" BASIS,
// WITHOUT WARRANTIES OR CONDITIONS OF ANY KIND, either express or implied.
// See the License for the specific language governing permissions and
// limitations under the License.

package catalog

import (
	"bytes"
	"encoding/json"
	"strings"

	"github.com/operator-framework/operator-sdk/internal/pkg/descriptor"
	"github.com/operator-framework/operator-sdk/internal/pkg/scaffold"
	"github.com/operator-framework/operator-sdk/pkg/k8sutil"

	"github.com/ghodss/yaml"
	olmapiv1alpha1 "github.com/operator-framework/operator-lifecycle-manager/pkg/api/apis/operators/v1alpha1"
	olminstall "github.com/operator-framework/operator-lifecycle-manager/pkg/controller/install"
	"github.com/pkg/errors"
	log "github.com/sirupsen/logrus"
	appsv1 "k8s.io/api/apps/v1"
	corev1 "k8s.io/api/core/v1"
	rbacv1 "k8s.io/api/rbac/v1"
	apiextv1beta1 "k8s.io/apiextensions-apiserver/pkg/apis/apiextensions/v1beta1"
	"k8s.io/apimachinery/pkg/runtime/schema"
)

// CSVUpdater is an interface for any data that can be in a CSV, which will be
// set to the corresponding field on Apply().
type CSVUpdater interface {
	// Apply applies a data update to a CSV argument.
	Apply(*olmapiv1alpha1.ClusterServiceVersion) error
}

type updaterStore struct {
	installStrategy *InstallStrategyUpdate
	crds            *CustomResourceDefinitionsUpdate
	almExamples     *ALMExamplesUpdate
}

func NewUpdaterStore() *updaterStore {
	return &updaterStore{
		installStrategy: &InstallStrategyUpdate{
			&olminstall.StrategyDetailsDeployment{},
		},
		crds: &CustomResourceDefinitionsUpdate{
			&olmapiv1alpha1.CustomResourceDefinitions{},
			make(map[string]struct{}),
		},
		almExamples: &ALMExamplesUpdate{},
	}
}

// Apply iteratively calls each stored CSVUpdater's Apply() method.
func (s *updaterStore) Apply(csv *olmapiv1alpha1.ClusterServiceVersion) error {
	updaters := []CSVUpdater{s.installStrategy, s.crds, s.almExamples}
	for _, updater := range updaters {
		if err := updater.Apply(csv); err != nil {
			return err
		}
	}
	return nil
}

func (s *updaterStore) AddToUpdater(yamlSpec []byte, kind string) (found bool, err error) {
	found = true
	switch kind {
	case "Role":
		err = s.AddRole(yamlSpec)
	case "ClusterRole":
		err = s.AddClusterRole(yamlSpec)
	case "Deployment":
		err = s.AddDeploymentSpec(yamlSpec)
	case "CustomResourceDefinition":
		// All CRD's present will be 'owned'.
		err = s.AddOwnedCRD(yamlSpec)
	default:
		found = false
	}
	return found, err
}

type InstallStrategyUpdate struct {
	*olminstall.StrategyDetailsDeployment
}

func (store *updaterStore) AddRole(yamlDoc []byte) error {
	role := &rbacv1.Role{}
	if err := yaml.Unmarshal(yamlDoc, role); err != nil {
		return err
	}
	perm := olminstall.StrategyDeploymentPermissions{
		ServiceAccountName: role.ObjectMeta.Name,
		Rules:              role.Rules,
	}
	store.installStrategy.Permissions = append(store.installStrategy.Permissions, perm)

	return nil
}

func (store *updaterStore) AddClusterRole(yamlDoc []byte) error {
	clusterRole := &rbacv1.ClusterRole{}
	if err := yaml.Unmarshal(yamlDoc, clusterRole); err != nil {
		return err
	}
	perm := olminstall.StrategyDeploymentPermissions{
		ServiceAccountName: clusterRole.ObjectMeta.Name,
		Rules:              clusterRole.Rules,
	}
	store.installStrategy.ClusterPermissions = append(store.installStrategy.ClusterPermissions, perm)

	return nil
}

const olmTNMeta = "metadata.annotations['olm.targetNamespaces']"

func (store *updaterStore) AddDeploymentSpec(yamlDoc []byte) error {
	dep := &appsv1.Deployment{}
	if err := yaml.Unmarshal(yamlDoc, dep); err != nil {
		return err
	}

	setWatchNamespacesEnv(dep)
	// Make sure "olm.targetNamespaces" is referenced somewhere in dep,
	// and emit a warning of not.
	if !depHasOLMNamespaces(dep) {
		log.Warnf(`No WATCH_NAMESPACE environment variable nor reference to "%s"`+
			` detected in operator Deployment. For OLM compatibility, your operator`+
			` MUST watch namespaces defined in "%s"`, olmTNMeta, olmTNMeta)
	}

	depSpec := olminstall.StrategyDeploymentSpec{
		Name: dep.ObjectMeta.Name,
		Spec: dep.Spec,
	}
	store.installStrategy.DeploymentSpecs = append(store.installStrategy.DeploymentSpecs, depSpec)

	return nil
}

// setWatchNamespacesEnv sets WATCH_NAMESPACE to olmTNString in dep if
// WATCH_NAMESPACE exists in a pod spec container's env list.
func setWatchNamespacesEnv(dep *appsv1.Deployment) {
	overwriteContainerEnvVar(dep, k8sutil.WatchNamespaceEnvVar, newEnvVar(k8sutil.WatchNamespaceEnvVar, olmTNMeta))
}

func overwriteContainerEnvVar(dep *appsv1.Deployment, name string, ev corev1.EnvVar) {
	for _, c := range dep.Spec.Template.Spec.Containers {
		for i := 0; i < len(c.Env); i++ {
			if c.Env[i].Name == name {
				c.Env[i] = ev
			}
		}
	}
}

func newEnvVar(name, fieldPath string) corev1.EnvVar {
	return corev1.EnvVar{
		Name: name,
		ValueFrom: &corev1.EnvVarSource{
			FieldRef: &corev1.ObjectFieldSelector{
				FieldPath: fieldPath,
			},
		},
	}
}

// OLM places the set of target namespaces for the operator in
// "metadata.annotations['olm.targetNamespaces']". This value should be
// referenced in either:
//	- The Deployment's pod spec WATCH_NAMESPACE env variable.
//	- Some other Deployment pod spec field.
func depHasOLMNamespaces(dep *appsv1.Deployment) bool {
	b, err := dep.Spec.Template.Marshal()
	if err != nil {
		// Something is wrong with the deployment manifest, not with CLI inputs.
		log.Fatalf("Marshal Deployment spec: %v", err)
	}
	return bytes.Index(b, []byte(olmTNMeta)) != -1
}

func (u *InstallStrategyUpdate) Apply(csv *olmapiv1alpha1.ClusterServiceVersion) (err error) {
	// Get install strategy from csv. Default to a deployment strategy if none found.
	var strat olminstall.Strategy
	if csv.Spec.InstallStrategy.StrategyName == "" {
		csv.Spec.InstallStrategy.StrategyName = olminstall.InstallStrategyNameDeployment
		strat = &olminstall.StrategyDetailsDeployment{}
	} else {
		var resolver *olminstall.StrategyResolver
		strat, err = resolver.UnmarshalStrategy(csv.Spec.InstallStrategy)
		if err != nil {
			return err
		}
	}

	switch s := strat.(type) {
	case *olminstall.StrategyDetailsDeployment:
		// Update permissions and deployments.
		u.updatePermissions(s)
		u.updateClusterPermissions(s)
		u.updateDeploymentSpecs(s)
	default:
		return errors.Errorf("install strategy (%v) of unknown type", strat)
	}

	// Re-serialize permissions into csv strategy.
	updatedStrat, err := json.Marshal(strat)
	if err != nil {
		return err
	}
	csv.Spec.InstallStrategy.StrategySpecRaw = updatedStrat

	return nil
}

func (u *InstallStrategyUpdate) updatePermissions(strat *olminstall.StrategyDetailsDeployment) {
	if len(u.Permissions) != 0 {
		strat.Permissions = u.Permissions
	}
}

func (u *InstallStrategyUpdate) updateClusterPermissions(strat *olminstall.StrategyDetailsDeployment) {
	if len(u.ClusterPermissions) != 0 {
		strat.ClusterPermissions = u.ClusterPermissions
	}
}

func (u *InstallStrategyUpdate) updateDeploymentSpecs(strat *olminstall.StrategyDetailsDeployment) {
	if len(u.DeploymentSpecs) != 0 {
		strat.DeploymentSpecs = u.DeploymentSpecs
	}
}

type CustomResourceDefinitionsUpdate struct {
	*olmapiv1alpha1.CustomResourceDefinitions
	crIDs map[string]struct{}
}

func (store *updaterStore) AddOwnedCRD(yamlDoc []byte) error {
	crd := &apiextv1beta1.CustomResourceDefinition{}
	if err := yaml.Unmarshal(yamlDoc, crd); err != nil {
		return err
	}
	versions, err := getCRDVersions(crd)
	if err != nil {
		return errors.Wrapf(err, "failed to get owned CRD %s versions", crd.GetName())
	}
	for _, ver := range versions {
		kind := crd.Spec.Names.Kind
		crdDesc := olmapiv1alpha1.CRDDescription{
			Name:    crd.ObjectMeta.Name,
			Version: ver,
			Kind:    kind,
		}
<<<<<<< HEAD
		store.crds.crIDs[crdID(crd, ver)] = struct{}{}
		// Parse CRD descriptors from source code comments and annotations.
		gvk := schema.GroupVersionKind{Group: crd.Spec.Group, Version: ver, Kind: kind}
		if err := descriptor.GetCRDDescriptorForGVK(scaffold.ApisDir, &crdDesc, gvk); err != nil {
			return errors.Wrapf(err, "failed to set CRD descriptors for %s", gvk)
		}
=======
		store.crds.crIDs[crdDescID(crdDesc)] = struct{}{}
>>>>>>> f509fcd6
		store.crds.Owned = append(store.crds.Owned, crdDesc)
	}
	return nil
}

func getCRDVersions(crd *apiextv1beta1.CustomResourceDefinition) (versions []string, err error) {
	if len(crd.Spec.Versions) != 0 {
		for _, ver := range crd.Spec.Versions {
			// Only versions served by the API server are relevant to a CSV.
			if ver.Served {
				versions = append(versions, ver.Name)
			}
		}
	} else if crd.Spec.Version != "" {
		versions = append(versions, crd.Spec.Version)
	}
	if len(versions) == 0 {
		return nil, errors.Errorf("no versions in CRD %s", crd.GetName())
	}
	return versions, nil
}

// crdDescID produces an opaque, unique string identifying a CRDDescription.
func crdDescID(desc olmapiv1alpha1.CRDDescription) string {
	// Name should always be <lower kind>.<group>, so this is effectively a GVK.
	splitName := strings.Split(desc.Name, ".")
	return getGVKID(strings.Join(splitName[1:], "."), desc.Version, desc.Kind)
}

<<<<<<< HEAD
// crdID produces an opaque, unique string identifying a CRD. A version is
// required because a CRD can have multiple versions.
func crdID(crd *apiextv1beta1.CustomResourceDefinition, version string) string {
	return getGVKID(crd.Spec.Group, version, crd.Spec.Names.Kind)
}

=======
>>>>>>> f509fcd6
// gvkID produces an opaque, unique string identifying a GVK.
func gvkID(gvk schema.GroupVersionKind) string {
	return getGVKID(gvk.Group, gvk.Version, gvk.Kind)
}

func getGVKID(g, v, k string) string {
	return g + v + k
}

// Apply updates csv's "owned" CRDDescriptions. "required" CRDDescriptions are
// left as-is, since they are user-defined values.
// Apply will only make a new spec.customresourcedefinitions.owned element if
// the CRD key is not in spec.customresourcedefinitions.owned already.
func (u *CustomResourceDefinitionsUpdate) Apply(csv *olmapiv1alpha1.ClusterServiceVersion) error {
<<<<<<< HEAD
	// Currently this updater does not support ActionDescriptor annotations,
	// so use those currently set in csv.
	actionDescriptors := map[string][]olmapiv1alpha1.ActionDescriptor{}
	for _, desc := range csv.Spec.CustomResourceDefinitions.Owned {
		actionDescriptors[crdDescID(desc)] = desc.ActionDescriptor
	}
	// Copy owned CRDDescriptions while preserving ActionDescriptors.
	owned := make([]olmapiv1alpha1.CRDDescription, len(u.Owned))
	copy(owned, u.Owned)
	csv.Spec.CustomResourceDefinitions.Owned = owned
	for i, desc := range csv.Spec.CustomResourceDefinitions.Owned {
		if ad, ok := actionDescriptors[crdDescID(desc)]; ok {
			csv.Spec.CustomResourceDefinitions.Owned[i].ActionDescriptor = ad
		}
	}
=======
	set := make(map[string]olmapiv1alpha1.CRDDescription)
	for _, uDesc := range u.Owned {
		set[crdDescID(uDesc)] = uDesc
	}
	newDescs := []olmapiv1alpha1.CRDDescription{}
	for _, csvDesc := range csv.Spec.CustomResourceDefinitions.Owned {
		if uDesc, ok := set[crdDescID(csvDesc)]; !ok {
			newDescs = append(newDescs, uDesc)
		} else {
			newDescs = append(newDescs, csvDesc)
		}
	}
	csv.Spec.CustomResourceDefinitions.Owned = newDescs
>>>>>>> f509fcd6
	return nil
}

type ALMExamplesUpdate struct {
	crs []string
}

func (store *updaterStore) AddCR(yamlDoc []byte) error {
	if len(yamlDoc) == 0 {
		return nil
	}
	crBytes, err := yaml.YAMLToJSON(yamlDoc)
	if err != nil {
		return err
	}
	store.almExamples.crs = append(store.almExamples.crs, string(crBytes))
	return nil
}

func (u *ALMExamplesUpdate) Apply(csv *olmapiv1alpha1.ClusterServiceVersion) error {
	if len(u.crs) == 0 {
		return nil
	}
	if csv.GetAnnotations() == nil {
		csv.SetAnnotations(make(map[string]string))
	}
	sb := &strings.Builder{}
	sb.WriteString(`[`)
	for i, example := range u.crs {
		sb.WriteString(example)
		if i < len(u.crs)-1 {
			sb.WriteString(`,`)
		}
	}
	sb.WriteString(`]`)

	csv.GetAnnotations()["alm-examples"] = sb.String()
	return nil
}<|MERGE_RESOLUTION|>--- conflicted
+++ resolved
@@ -262,16 +262,12 @@
 			Version: ver,
 			Kind:    kind,
 		}
-<<<<<<< HEAD
-		store.crds.crIDs[crdID(crd, ver)] = struct{}{}
+		store.crds.crIDs[crdDescID(crdDesc)] = struct{}{}
 		// Parse CRD descriptors from source code comments and annotations.
 		gvk := schema.GroupVersionKind{Group: crd.Spec.Group, Version: ver, Kind: kind}
 		if err := descriptor.GetCRDDescriptorForGVK(scaffold.ApisDir, &crdDesc, gvk); err != nil {
 			return errors.Wrapf(err, "failed to set CRD descriptors for %s", gvk)
 		}
-=======
-		store.crds.crIDs[crdDescID(crdDesc)] = struct{}{}
->>>>>>> f509fcd6
 		store.crds.Owned = append(store.crds.Owned, crdDesc)
 	}
 	return nil
@@ -301,15 +297,6 @@
 	return getGVKID(strings.Join(splitName[1:], "."), desc.Version, desc.Kind)
 }
 
-<<<<<<< HEAD
-// crdID produces an opaque, unique string identifying a CRD. A version is
-// required because a CRD can have multiple versions.
-func crdID(crd *apiextv1beta1.CustomResourceDefinition, version string) string {
-	return getGVKID(crd.Spec.Group, version, crd.Spec.Names.Kind)
-}
-
-=======
->>>>>>> f509fcd6
 // gvkID produces an opaque, unique string identifying a GVK.
 func gvkID(gvk schema.GroupVersionKind) string {
 	return getGVKID(gvk.Group, gvk.Version, gvk.Kind)
@@ -324,7 +311,6 @@
 // Apply will only make a new spec.customresourcedefinitions.owned element if
 // the CRD key is not in spec.customresourcedefinitions.owned already.
 func (u *CustomResourceDefinitionsUpdate) Apply(csv *olmapiv1alpha1.ClusterServiceVersion) error {
-<<<<<<< HEAD
 	// Currently this updater does not support ActionDescriptor annotations,
 	// so use those currently set in csv.
 	actionDescriptors := map[string][]olmapiv1alpha1.ActionDescriptor{}
@@ -340,21 +326,6 @@
 			csv.Spec.CustomResourceDefinitions.Owned[i].ActionDescriptor = ad
 		}
 	}
-=======
-	set := make(map[string]olmapiv1alpha1.CRDDescription)
-	for _, uDesc := range u.Owned {
-		set[crdDescID(uDesc)] = uDesc
-	}
-	newDescs := []olmapiv1alpha1.CRDDescription{}
-	for _, csvDesc := range csv.Spec.CustomResourceDefinitions.Owned {
-		if uDesc, ok := set[crdDescID(csvDesc)]; !ok {
-			newDescs = append(newDescs, uDesc)
-		} else {
-			newDescs = append(newDescs, csvDesc)
-		}
-	}
-	csv.Spec.CustomResourceDefinitions.Owned = newDescs
->>>>>>> f509fcd6
 	return nil
 }
 
