--- conflicted
+++ resolved
@@ -10,13 +10,6 @@
   apiservicedefinitions: {}
   customresourcedefinitions:
     owned:
-<<<<<<< HEAD
-    - description: some description
-      kind: AppService
-      name: appservice.example.com
-      version: v1alpha1
-=======
->>>>>>> 0fda6559
     - displayName: some display name
       kind: AppService2
       name: appservice2.example.com
