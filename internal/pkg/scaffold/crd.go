// Copyright 2018 The Operator-SDK Authors
//
// Licensed under the Apache License, Version 2.0 (the "License");
// you may not use this file except in compliance with the License.
// You may obtain a copy of the License at
//
//     http://www.apache.org/licenses/LICENSE-2.0
//
// Unless required by applicable law or agreed to in writing, software
// distributed under the License is distributed on an "AS IS" BASIS,
// WITHOUT WARRANTIES OR CONDITIONS OF ANY KIND, either express or implied.
// See the License for the specific language governing permissions and
// limitations under the License.

package scaffold

import (
	"fmt"
	"io"
	"os"
	"path/filepath"
	"sync"

	"github.com/operator-framework/operator-sdk/internal/pkg/scaffold/input"
	"github.com/operator-framework/operator-sdk/internal/util/k8sutil"

	"github.com/ghodss/yaml"
	"github.com/pkg/errors"
	log "github.com/sirupsen/logrus"
	"github.com/spf13/afero"
	apiextv1beta1 "k8s.io/apiextensions-apiserver/pkg/apis/apiextensions/v1beta1"
	metav1 "k8s.io/apimachinery/pkg/apis/meta/v1"
	crdgen "sigs.k8s.io/controller-tools/pkg/crd"
	"sigs.k8s.io/controller-tools/pkg/genall"
	"sigs.k8s.io/controller-tools/pkg/loader"
	"sigs.k8s.io/controller-tools/pkg/markers"
)

<<<<<<< HEAD
// CRD is the input needed to generate a deploy/crds/<group>_<resource>.yaml file
=======
// CRD is the input needed to generate a deploy/crds/<full group>_<resource>_crd.yaml file
>>>>>>> 0fda6559
type CRD struct {
	input.Input

	// Resource defines the inputs for the new custom resource definition
	Resource *Resource

	// IsOperatorGo is true when the operator is written in Go.
	IsOperatorGo bool

	once sync.Once
	fs   afero.Fs // For testing, ex. afero.NewMemMapFs()
}

func (s *CRD) initFS(fs afero.Fs) {
	s.once.Do(func() {
		s.fs = fs
	})
}

func (s *CRD) getFS() afero.Fs {
	s.initFS(afero.NewOsFs())
	return s.fs
}

func (s *CRD) GetInput() (input.Input, error) {
	if s.Path == "" {
		s.Path = crdPathForResource(CRDsDir, s.Resource)
	}
	return s.Input, nil
}

func crdPathForResource(dir string, r *Resource) string {
<<<<<<< HEAD
	file := fmt.Sprintf("%s_%s.yaml", r.FullGroup, r.Resource)
	return filepath.Join(dir, file)
}

type crdOutputRule struct {
	fs afero.Fs
}

var _ genall.OutputRule = crdOutputRule{}

// Open is meant to be used to generate a CRD manifest in memory at path.
func (o crdOutputRule) Open(_ *loader.Package, path string) (io.WriteCloser, error) {
	if o.fs == nil {
		return nil, errors.Errorf("error opening %s: crdOutputRule fs must be set", path)
	}
	return o.fs.Create(path)
}

=======
	file := fmt.Sprintf("%s_%s_crd.yaml", r.FullGroup, r.Resource)
	return filepath.Join(dir, file)
}

>>>>>>> 0fda6559
var _ CustomRenderer = &CRD{}

func (s *CRD) SetFS(fs afero.Fs) { s.initFS(fs) }

func (s *CRD) CustomRender() ([]byte, error) {
	crd := &apiextv1beta1.CustomResourceDefinition{}
	if s.IsOperatorGo {
		fs := afero.NewMemMapFs()
		// controller-tool's generator reads and scaffolds a CRD for all APIs in
		// pkg/apis.
		if err := s.runCRDGenerator(fs); err != nil {
			return nil, err
		}
<<<<<<< HEAD
		// controller-tools generates CRD file names in the format below, which
		// we need to read from fs.
		genFile := fmt.Sprintf("%s_%s.yaml", s.Resource.FullGroup, s.Resource.Resource)
		b, err := afero.ReadFile(fs, genFile)
=======
		if err := g.Do(); err != nil {
			return nil, err
		}

		// controller-tools generates crd file names with no _crd.yaml suffix:
		// <group>_<version>_<kind>.yaml.
		genPath := fmt.Sprintf("%s_%s_%s.yaml",
			s.Resource.GoImportGroup,
			s.Resource.Version,
			s.Resource.LowerKind,
		)
		b, err := afero.ReadFile(fs, genPath)
>>>>>>> 0fda6559
		if err != nil {
			if os.IsNotExist(err) {
				return nil, fmt.Errorf("error generating CRD for Group %s Version %s Kind %s",
					s.Resource.GoImportGroup, s.Resource.Version, s.Resource.Kind)
			}
			return nil, err
		}
		if err = yaml.Unmarshal(b, crd); err != nil {
			return nil, err
		}
		// controller-tools does not set ListKind or Singular names.
		setCRDNamesForResource(crd, s.Resource)
		// As of controller-tools v0.2.0, the CRD generator creates a lengthy
		// "metadata" validation block from ObjectMeta. The simpler "type: object"
		// block is preferable for readability and because ObjectMeta validation
		// is cluster-defined. This block should be overridden as "type: object".
		//
		// Relevant issue:
		// https://github.com/kubernetes-sigs/controller-tools/issues/216
		subCRDValidationMetadata(crd)
	} else {
		// There are currently no commands to update CRD manifests for non-Go
<<<<<<< HEAD
		// operators, so if a CRD manifest already exists for this gvk, this
		// scaffold is a no-op (for now).
		path := crdPathForResource(CRDsDir, s.Resource)
		absPath := filepath.Join(s.AbsProjectPath, path)
		if _, err := s.getFS().Stat(absPath); err == nil {
			b, err := afero.ReadFile(s.getFS(), absPath)
=======
		// operators, so if a CRD manifests already exists for this gvk, this
		// scaffold is a no-op.
		path := crdPathForResource(filepath.Join(s.AbsProjectPath, CRDsDir), s.Resource)
		if _, err := s.getFS().Stat(path); err == nil {
			b, err := afero.ReadFile(s.getFS(), path)
>>>>>>> 0fda6559
			if err != nil {
				return nil, err
			}
			if len(b) == 0 {
				crd = newCRDForResource(s.Resource)
			} else {
				if err = yaml.Unmarshal(b, crd); err != nil {
					return nil, err
				}
			}
		}
	}

	setCRDStorageVersion(crd)
	if err := checkCRDVersions(crd); err != nil {
		return nil, err
	}
	return k8sutil.GetObjectBytes(crd, yaml.Marshal)
}

func (s *CRD) runCRDGenerator(fs ...afero.Fs) (err error) {
	crdFS := afero.NewOsFs()
	if len(fs) == 1 {
		crdFS = fs[0]
	}

	gctx := &genall.GenerationContext{
		Collector: &markers.Collector{
			Registry: &markers.Registry{},
		},
		Checker:    &loader.TypeChecker{},
		InputRule:  genall.InputFromFileSystem,
		OutputRule: crdOutputRule{fs: crdFS},
	}
	absAPIsDir := filepath.Join(s.AbsProjectPath, ApisDir)
	gvs, err := k8sutil.ParseGroupVersions(absAPIsDir)
	if err != nil {
		return errors.Wrapf(err, "error parsing API group versions from directory %+q", absAPIsDir)
	}
	apiDirs := []string{}
	for g, vs := range gvs {
		for _, v := range vs {
			apiDirs = append(apiDirs, filepath.Join(absAPIsDir, g, v))
		}
	}

	gctx.Roots, err = loader.LoadRoots(apiDirs...)
	if err != nil {
		return errors.Wrapf(err, "error loading API roots %+q", apiDirs)
	}

	g := crdgen.Generator{}
	if err := g.RegisterMarkers(gctx.Collector.Registry); err != nil {
		return errors.Wrap(err, "error registering markers for CRD API versions")
	}
	if err := g.Generate(gctx); err != nil {
		return errors.Wrap(err, "error generating a CRD for API versions")
	}
	return nil
}

// subCRDValidationMetadata sets top-level "metadata" validation blocks to
// "type: object".
func subCRDValidationMetadata(crd *apiextv1beta1.CustomResourceDefinition) {
	if crd.Spec.Validation != nil && crd.Spec.Validation.OpenAPIV3Schema != nil {
		if _, ok := crd.Spec.Validation.OpenAPIV3Schema.Properties["metadata"]; ok {
			crd.Spec.Validation.OpenAPIV3Schema.Properties["metadata"] = apiextv1beta1.JSONSchemaProps{
				Type: "object",
			}
		}
	}
	for _, ver := range crd.Spec.Versions {
		if ver.Schema != nil && ver.Schema.OpenAPIV3Schema != nil {
			if _, ok := ver.Schema.OpenAPIV3Schema.Properties["metadata"]; ok {
				ver.Schema.OpenAPIV3Schema.Properties["metadata"] = apiextv1beta1.JSONSchemaProps{
					Type: "object",
				}
			}
		}
	}
}

func newCRDForResource(r *Resource) *apiextv1beta1.CustomResourceDefinition {
	crd := &apiextv1beta1.CustomResourceDefinition{
		TypeMeta: metav1.TypeMeta{
			APIVersion: apiextv1beta1.SchemeGroupVersion.String(),
			Kind:       "CustomResourceDefinition",
		},
		ObjectMeta: metav1.ObjectMeta{
			Name: fmt.Sprintf("%s.%s", r.Resource, r.FullGroup),
		},
		Spec: apiextv1beta1.CustomResourceDefinitionSpec{
			Group: r.FullGroup,
			Scope: apiextv1beta1.NamespaceScoped,
			Versions: []apiextv1beta1.CustomResourceDefinitionVersion{
				{Name: r.Version, Served: true, Storage: true},
			},
			Subresources: &apiextv1beta1.CustomResourceSubresources{
				Status: &apiextv1beta1.CustomResourceSubresourceStatus{},
			},
		},
	}
	setCRDNamesForResource(crd, r)
	return crd
}

func setCRDNamesForResource(crd *apiextv1beta1.CustomResourceDefinition, r *Resource) {
	if crd.Spec.Names.Kind == "" {
		crd.Spec.Names.Kind = r.Kind
	}
	if crd.Spec.Names.ListKind == "" {
		crd.Spec.Names.ListKind = r.Kind + "List"
	}
	if crd.Spec.Names.Plural == "" {
		crd.Spec.Names.Plural = r.Resource
	}
	if crd.Spec.Names.Singular == "" {
		crd.Spec.Names.Singular = r.LowerKind
	}
}

func setCRDStorageVersion(crd *apiextv1beta1.CustomResourceDefinition) {
	for _, ver := range crd.Spec.Versions {
		if ver.Storage {
			return
		}
	}
	// Set the first element in spec.versions to be the storage version.
	log.Infof("Setting CRD %q storage version to %s", crd.GetName(), crd.Spec.Versions[0].Name)
	crd.Spec.Versions[0].Storage = true
}

// checkCRDVersions ensures version(s) generated for a CRD are in valid format.
// From the Kubernetes CRD docs:
//
// The version field is deprecated and optional, but if it is not empty,
// it must match the first item in the versions field.
func checkCRDVersions(crd *apiextv1beta1.CustomResourceDefinition) error {
	singleVer := crd.Spec.Version != ""
	multiVers := len(crd.Spec.Versions) > 0
	if singleVer {
		if !multiVers {
			log.Warnf("CRD %s: spec.version is deprecated and should be migrated to spec.versions", crd.Spec.Names.Kind)
		} else if crd.Spec.Version != crd.Spec.Versions[0].Name {
			return errors.Errorf("spec.version %s must be the first element in spec.versions for CRD %s", crd.Spec.Version, crd.Spec.Names.Kind)
		}
	}

	var hasStorageVer bool
	for _, ver := range crd.Spec.Versions {
		// There must be exactly one version flagged as a storage version.
		if ver.Storage {
			if hasStorageVer {
				return errors.Errorf("spec.versions cannot have more than one storage version for CRD %s", crd.Spec.Names.Kind)
			}
			hasStorageVer = true
		}
	}
	if multiVers && !hasStorageVer {
		return errors.Errorf("spec.versions must have exactly one storage version for CRD %s", crd.Spec.Names.Kind)
	}
	return nil
}<|MERGE_RESOLUTION|>--- conflicted
+++ resolved
@@ -36,11 +36,7 @@
 	"sigs.k8s.io/controller-tools/pkg/markers"
 )
 
-<<<<<<< HEAD
-// CRD is the input needed to generate a deploy/crds/<group>_<resource>.yaml file
-=======
 // CRD is the input needed to generate a deploy/crds/<full group>_<resource>_crd.yaml file
->>>>>>> 0fda6559
 type CRD struct {
 	input.Input
 
@@ -73,8 +69,7 @@
 }
 
 func crdPathForResource(dir string, r *Resource) string {
-<<<<<<< HEAD
-	file := fmt.Sprintf("%s_%s.yaml", r.FullGroup, r.Resource)
+	file := fmt.Sprintf("%s_%s_crd.yaml", r.FullGroup, r.Resource)
 	return filepath.Join(dir, file)
 }
 
@@ -92,12 +87,6 @@
 	return o.fs.Create(path)
 }
 
-=======
-	file := fmt.Sprintf("%s_%s_crd.yaml", r.FullGroup, r.Resource)
-	return filepath.Join(dir, file)
-}
-
->>>>>>> 0fda6559
 var _ CustomRenderer = &CRD{}
 
 func (s *CRD) SetFS(fs afero.Fs) { s.initFS(fs) }
@@ -111,25 +100,10 @@
 		if err := s.runCRDGenerator(fs); err != nil {
 			return nil, err
 		}
-<<<<<<< HEAD
 		// controller-tools generates CRD file names in the format below, which
 		// we need to read from fs.
 		genFile := fmt.Sprintf("%s_%s.yaml", s.Resource.FullGroup, s.Resource.Resource)
 		b, err := afero.ReadFile(fs, genFile)
-=======
-		if err := g.Do(); err != nil {
-			return nil, err
-		}
-
-		// controller-tools generates crd file names with no _crd.yaml suffix:
-		// <group>_<version>_<kind>.yaml.
-		genPath := fmt.Sprintf("%s_%s_%s.yaml",
-			s.Resource.GoImportGroup,
-			s.Resource.Version,
-			s.Resource.LowerKind,
-		)
-		b, err := afero.ReadFile(fs, genPath)
->>>>>>> 0fda6559
 		if err != nil {
 			if os.IsNotExist(err) {
 				return nil, fmt.Errorf("error generating CRD for Group %s Version %s Kind %s",
@@ -152,20 +126,11 @@
 		subCRDValidationMetadata(crd)
 	} else {
 		// There are currently no commands to update CRD manifests for non-Go
-<<<<<<< HEAD
 		// operators, so if a CRD manifest already exists for this gvk, this
 		// scaffold is a no-op (for now).
-		path := crdPathForResource(CRDsDir, s.Resource)
-		absPath := filepath.Join(s.AbsProjectPath, path)
-		if _, err := s.getFS().Stat(absPath); err == nil {
-			b, err := afero.ReadFile(s.getFS(), absPath)
-=======
-		// operators, so if a CRD manifests already exists for this gvk, this
-		// scaffold is a no-op.
 		path := crdPathForResource(filepath.Join(s.AbsProjectPath, CRDsDir), s.Resource)
 		if _, err := s.getFS().Stat(path); err == nil {
 			b, err := afero.ReadFile(s.getFS(), path)
->>>>>>> 0fda6559
 			if err != nil {
 				return nil, err
 			}
