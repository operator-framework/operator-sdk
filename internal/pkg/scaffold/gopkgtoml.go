--- conflicted
+++ resolved
@@ -89,13 +89,6 @@
 [prune]
   go-tests = true
   non-go = true
-<<<<<<< HEAD
-=======
-
-  [[prune.project]]
-    name = "k8s.io/kube-state-metrics"
-    unused-packages = true
->>>>>>> 9058b02c
 `
 
 func PrintDepGopkgTOML() error {
