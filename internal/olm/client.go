--- conflicted
+++ resolved
@@ -140,66 +140,6 @@
 	return nil
 }
 
-<<<<<<< HEAD
-func (c Client) GetInstalledVersion(ctx context.Context) (string, error) {
-	opts := client.InNamespace(olmNamespace)
-	csvs := &olmapiv1alpha1.ClusterServiceVersionList{}
-	if err := c.KubeClient.List(ctx, csvs, opts); err != nil {
-		if apierrors.IsNotFound(err) || meta.IsNoMatchError(err) {
-			return "", ErrOLMNotInstalled
-		}
-		return "", errors.Wrap(err, "failed to get OLM version from CSVs")
-	}
-	var pkgServerCSV *olmapiv1alpha1.ClusterServiceVersion
-	for _, csv := range csvs.Items {
-		name := csv.GetName()
-		// Check old and new name possibilities.
-		if name == pkgServerCSVNewName || strings.HasPrefix(name, pkgServerCSVOldNamePrefix) {
-			// There is more than one version of OLM installed in the cluster,
-			// so we can't resolve the version being used.
-			if pkgServerCSV != nil {
-				return "", errors.New("failed to get OLM version: more than one OLM version installed")
-			}
-			pkgServerCSV = &csv
-		}
-	}
-	if pkgServerCSV == nil {
-		return "", ErrOLMNotInstalled
-	}
-	return getOLMVersionFromPackageServerCSV(pkgServerCSV)
-}
-
-const (
-	// Versions pre-0.11 have a versioned name.
-	pkgServerCSVOldNamePrefix = "packageserver."
-	// Versions 0.11+ have a fixed name.
-	pkgServerCSVNewName      = "packageserver"
-	pkgServerOLMVersionLabel = "olm.version"
-)
-
-func getOLMVersionFromPackageServerCSV(csv *olmapiv1alpha1.ClusterServiceVersion) (string, error) {
-	// Package server CSV's from OLM versions > 0.10.1 have a label containing
-	// the OLM version.
-	if labels := csv.GetLabels(); labels != nil {
-		if ver, ok := labels[pkgServerOLMVersionLabel]; ok {
-			return ver, nil
-		}
-	}
-	// Fall back to getting OLM version from package server CSV name. Versions
-	// of OLM <= 0.10.1 are not labelled with pkgServerOLMVersionLabel.
-	ver := strings.TrimPrefix(csv.GetName(), pkgServerCSVOldNamePrefix)
-	// OLM releases do not have a "v" prefix but CSV versions do.
-	ver = strings.TrimPrefix(ver, "v")
-	// Check if a valid semver. Ignore non-nil errors as they are not related
-	// to the reason OLM version can't be found.
-	if _, err := semver.Parse(ver); err == nil {
-		return ver, nil
-	}
-	return "", errors.Errorf("no OLM version found in %s CSV spec", csv.GetName())
-}
-
-=======
->>>>>>> 3a85983e
 func (c Client) GetStatus(ctx context.Context, version string) (*olmresourceclient.Status, error) {
 	resources, err := c.getResources(ctx, version)
 	if err != nil {
