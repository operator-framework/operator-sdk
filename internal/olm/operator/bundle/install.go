// Copyright 2020 The Operator-SDK Authors
//
// Licensed under the Apache License, Version 2.0 (the "License");
// you may not use this file except in compliance with the License.
// You may obtain a copy of the License at
//
//     http://www.apache.org/licenses/LICENSE-2.0
//
// Unless required by applicable law or agreed to in writing, software
// distributed under the License is distributed on an "AS IS" BASIS,
// WITHOUT WARRANTIES OR CONDITIONS OF ANY KIND, either express or implied.
// See the License for the specific language governing permissions and
// limitations under the License.

package bundle

import (
	"bytes"
	"context"
	"errors"
	"fmt"
	"io/ioutil"
	"os"
	"strings"

	log "github.com/sirupsen/logrus"
	"github.com/spf13/pflag"

	"github.com/operator-framework/api/pkg/operators/v1alpha1"
	"github.com/operator-framework/operator-registry/alpha/action"
<<<<<<< HEAD
	declarativeconfig "github.com/operator-framework/operator-registry/alpha/declcfg"
	"github.com/operator-framework/operator-registry/pkg/containertools"

=======
	"github.com/operator-framework/operator-registry/alpha/declcfg"
	declarativeconfig "github.com/operator-framework/operator-registry/alpha/declcfg"
	"github.com/operator-framework/operator-registry/pkg/containertools"
>>>>>>> 4350a6ec
	registrybundle "github.com/operator-framework/operator-registry/pkg/lib/bundle"
	"github.com/operator-framework/operator-sdk/internal/olm/operator"
	"github.com/operator-framework/operator-sdk/internal/olm/operator/registry"
	registryutil "github.com/operator-framework/operator-sdk/internal/registry"
)

const (
<<<<<<< HEAD
	schemaChannel = "olm.channel"
)

const (
	defaultChannelAnnotation = "operators.operatorframework.io.bundle.channel.default.v1"
=======
	schemaChannel  = "olm.channel"
	schemaPackage  = "olm.package"
	defaultChannel = "develop"
>>>>>>> 4350a6ec
)

type bundleDeclcfg struct {
	Package declcfg.Package
	Channel declcfg.Channel
	Bundle  declcfg.Bundle
}

type Install struct {
	BundleImage string

	*registry.IndexImageCatalogCreator
	*registry.OperatorInstaller

	cfg *operator.Configuration
}

type FBCContext struct {
	Package      string
	ChannelName  string
	Refs         []string
	ChannelEntry declarativeconfig.ChannelEntry
}

func NewInstall(cfg *operator.Configuration) Install {
	i := Install{
		OperatorInstaller: registry.NewOperatorInstaller(cfg),
		cfg:               cfg,
	}
	i.IndexImageCatalogCreator = registry.NewIndexImageCatalogCreator(cfg)
	i.CatalogCreator = i.IndexImageCatalogCreator
	return i
}

func (i *Install) BindFlags(fs *pflag.FlagSet) {
	fs.StringVar(&i.IndexImage, "index-image", registry.DefaultIndexImage, "index image in which to inject bundle")
	fs.Var(&i.InstallMode, "install-mode", "install mode")

	// --mode is hidden so only users who know what they're doing can alter add mode.
	fs.StringVar((*string)(&i.BundleAddMode), "mode", "", "mode to use for adding bundle to index")
	_ = fs.MarkHidden("mode")

	i.IndexImageCatalogCreator.BindFlags(fs)
}

func (i Install) Run(ctx context.Context) (*v1alpha1.ClusterServiceVersion, error) {
	if err := i.setup(ctx); err != nil {
		return nil, err
	}
	return i.InstallOperator(ctx)
}

func (i *Install) setup(ctx context.Context) error {
	var content string
	// Validate add mode in case it was set by a user.
	if i.BundleAddMode != "" {
		if err := i.BundleAddMode.Validate(); err != nil {
			return err
		}
	}

	//if user sets --skip-tls then set --use-http to true as --skip-tls is deprecated
	if i.SkipTLS {
		i.UseHTTP = true
	}

	// Load bundle labels and set label-dependent values.
	labels, bundle, err := operator.LoadBundle(ctx, i.BundleImage, i.SkipTLSVerify, i.UseHTTP)
	if err != nil {
		return err
	}
	csv := bundle.CSV

	if err := i.InstallMode.CheckCompatibility(csv, i.cfg.Namespace); err != nil {
		return err
	}

<<<<<<< HEAD
	var declcfg *declarativeconfig.DeclarativeConfig
	defaultChannel := labels[defaultChannelAnnotation]

=======
>>>>>>> 4350a6ec
	// get index image labels.
	catalogLabels, err := registryutil.GetImageLabels(ctx, nil, i.IndexImageCatalogCreator.IndexImage, false)
	if err != nil {
		return fmt.Errorf("get index image labels: %v", err)
	}

	// set the field to true if FBC label is on the image or for a default index image.
	if _, hasFBCLabel := catalogLabels[containertools.ConfigsLocationLabel]; hasFBCLabel || i.IndexImageCatalogCreator.IndexImage == registry.DefaultIndexImage {
		i.IndexImageCatalogCreator.HasFBCLabel = true
<<<<<<< HEAD
	}

	// generate an fbc if an fbc specific label is found on the image or for a default index image.
	if i.IndexImageCatalogCreator.HasFBCLabel {
		// FBC variables
		f := &registry.FBCContext{
			Package:        labels[registrybundle.PackageLabel],
			ChannelName:    strings.Split(labels[registrybundle.ChannelsLabel], ",")[0],
			DefaultChannel: defaultChannel,
			Refs:           []string{i.BundleImage},
=======
	} else {
		// index image is of the SQLite index format.
		deprecationMsg := fmt.Sprintf("%s is a SQLite index image. SQLite based index images are being deprecated and will be removed in a future release, please migrate your catalogs to the new File-Based Catalog format", i.IndexImageCatalogCreator.IndexImage)
		log.Warn(deprecationMsg)
	}

	if i.IndexImageCatalogCreator.HasFBCLabel {
		// FBC variables
		f := &FBCContext{
			Package: labels[registrybundle.PackageLabel],
			Refs:    []string{i.BundleImage},
>>>>>>> 4350a6ec
			ChannelEntry: declarativeconfig.ChannelEntry{
				Name: csv.Name,
			},
		}
<<<<<<< HEAD
		log.Infof("Creating a File-Based Catalog of the bundle %q", i.BundleImage)

		// generate a file-based catalog representation of the bundle image
		declcfg, err = f.CreateFBC(ctx)
		if err != nil {
			log.Errorf("error in generating file-based catalog with image %s: %v", i.BundleImage, err)
			return err
		}

		if i.IndexImageCatalogCreator.IndexImage != registry.DefaultIndexImage { // non-default index image was specified.
			// since an index image is specified, the bundle image will be added to the index image.
			// addBundleToIndexImage will ensure that the bundle is not already present in the index image and error out if it does.
			declcfg, err = addBundleToIndexImage(ctx, i.IndexImageCatalogCreator.IndexImage, declcfg)
			if err != nil {
				log.Errorf("error in rendering Index image: %v", err)
				return err
			}
		}

		// validate the file based catalog
		if err = registry.ValidateFBC(declcfg); err != nil {
			log.Errorf("error validating the generated FBC: %v", err)
			return err
		}

		// convert declarative config to string
		content, err = registry.StringifyDecConfig(declcfg)
		if err != nil {
			log.Errorf("error converting declarative config to string: %v", err)
			return err
		}

		if content == "" {
			return errors.New("file based catalog contents cannot be empty")
		}

		log.Infof("Generated a valid File-Based Catalog")

		i.IndexImageCatalogCreator.FBCcontent = content
=======

		if _, hasChannelMetadata := labels[registrybundle.ChannelsLabel]; hasChannelMetadata {
			f.ChannelName = strings.Split(labels[registrybundle.ChannelsLabel], ",")[0]
		} else {
			f.ChannelName = defaultChannel
		}

		// generate an fbc if an fbc specific label is found on the image or for a default index image.
		content, err := f.generateFBCContent(ctx, i.BundleImage, i.IndexImageCatalogCreator.IndexImage)
		if err != nil {
			return fmt.Errorf("error generating File-Based Catalog with bundle %q: %v", i.BundleImage, err)
		}

		i.IndexImageCatalogCreator.FBCContent = content
>>>>>>> 4350a6ec
	}

	i.OperatorInstaller.PackageName = labels[registrybundle.PackageLabel]
	i.OperatorInstaller.CatalogSourceName = operator.CatalogNameForPackage(i.OperatorInstaller.PackageName)
	i.OperatorInstaller.StartingCSV = csv.Name
	i.OperatorInstaller.SupportedInstallModes = operator.GetSupportedInstallModes(csv.Spec.InstallModes)
	i.OperatorInstaller.Channel = strings.Split(labels[registrybundle.ChannelsLabel], ",")[0]

	i.IndexImageCatalogCreator.PackageName = i.OperatorInstaller.PackageName
	i.IndexImageCatalogCreator.BundleImage = i.BundleImage

	return nil
}

<<<<<<< HEAD
// addBundleToIndexImage adds the bundle to an existing index image if the bundle is not already present in the index image.
func addBundleToIndexImage(ctx context.Context, indexImage string, bundleDeclConfig *declarativeconfig.DeclarativeConfig) (*declarativeconfig.DeclarativeConfig, error) {
	log.Infof("Rendering a File-Based Catalog of the Index Image %q", indexImage)
=======
func (f *FBCContext) generateFBCContent(ctx context.Context, bundleImage, indexImage string) (string, error) {
	log.Infof("Creating a File-Based Catalog of the bundle %q", bundleImage)
	// generate a File-Based Catalog representation of the bundle image
	bundleDeclcfg, err := f.createFBC(ctx)
	if err != nil {
		return "", fmt.Errorf("error creating a File-Based Catalog with image %q: %v", bundleImage, err)
	}

	declcfg := &declarativeconfig.DeclarativeConfig{
		Bundles:  []declarativeconfig.Bundle{bundleDeclcfg.Bundle},
		Packages: []declarativeconfig.Package{bundleDeclcfg.Package},
		Channels: []declarativeconfig.Channel{bundleDeclcfg.Channel},
	}

	if indexImage != registry.DefaultIndexImage { // non-default index image was specified.
		// since an index image is specified, the bundle image will be added to the index image.
		// addBundleToIndexImage will ensure that the bundle is not already present in the index image and error out if it does.
		declcfg, err = addBundleToIndexImage(ctx, indexImage, bundleDeclcfg)
		if err != nil {
			return "", fmt.Errorf("error adding bundle image %q to index image %q: %v", bundleImage, indexImage, err)
		}
	}

	// validate the generated File-Based Catalog
	if err = validateFBC(declcfg); err != nil {
		return "", fmt.Errorf("error validating the generated FBC: %v", err)
	}

	// convert declarative config to string
	content, err := stringifyDecConfig(declcfg)
	if err != nil {
		return "", fmt.Errorf("error converting the declarative config to string: %v", err)
	}

	if content == "" {
		return "", errors.New("file based catalog contents cannot be empty")
	}

	log.Infof("Generated a valid File-Based Catalog")

	return content, nil
}

// addBundleToIndexImage adds the bundle to an existing index image if the bundle is not already present in the index image.
func addBundleToIndexImage(ctx context.Context, indexImage string, bundleDeclConfig bundleDeclcfg) (*declarativeconfig.DeclarativeConfig, error) {
	log.Infof("Rendering a File-Based Catalog of the Index Image %q", indexImage)
	log.SetOutput(ioutil.Discard)
>>>>>>> 4350a6ec
	render := action.Render{
		Refs: []string{indexImage},
	}

<<<<<<< HEAD
	log.SetOutput(ioutil.Discard)
	imageDeclConfig, err := render.Run(ctx)
	log.SetOutput(os.Stdout)

	if err != nil {
		log.Errorf("error in rendering the index image %q: %v", indexImage, err)
		return nil, err
	}

	if len(bundleDeclConfig.Bundles) < 0 {
		return nil, fmt.Errorf("bundles rendered are less than 0 for the bundle image")
	}

	// check if the bundle exists in the index image.
	if len(bundleDeclConfig.Channels) > 0 && len(bundleDeclConfig.Bundles) > 0 {
		for _, channel := range imageDeclConfig.Channels {
			// find the specific channel that the bundle needs to be inserted into.
			if channel.Name == bundleDeclConfig.Channels[0].Name && channel.Package == bundleDeclConfig.Channels[0].Package {
				// check if the CSV name is already present in the channel's entries.
				for _, entry := range channel.Entries {
					if entry.Name == bundleDeclConfig.Bundles[0].Name {
						return nil, fmt.Errorf("bundle %q already present in the index image: %s", bundleDeclConfig.Bundles[0].Name, indexImage)
					}
				}
				break // we only want to search through the specific channel.
			}
		}
	}

	if len(bundleDeclConfig.Bundles) > 0 && len(bundleDeclConfig.Channels) > 0 && len(bundleDeclConfig.Packages) > 0 {
		imageDeclConfig.Bundles = append(imageDeclConfig.Bundles, bundleDeclConfig.Bundles[0])
		imageDeclConfig.Channels = append(imageDeclConfig.Channels, bundleDeclConfig.Channels[0])
		imageDeclConfig.Packages = append(imageDeclConfig.Packages, bundleDeclConfig.Packages[0])

		if len(bundleDeclConfig.Others) > 0 {
			imageDeclConfig.Others = append(imageDeclConfig.Others, bundleDeclConfig.Others[0])
		}

		log.Infof("Inserted the new bundle %q into the index image: %s", bundleDeclConfig.Bundles[0].Name, indexImage)
	}

	return imageDeclConfig, nil
=======
	imageDeclConfig, err := render.Run(ctx)
	log.SetOutput(os.Stdout)
	if err != nil {
		return nil, fmt.Errorf("error rendering the index image %q: %v", indexImage, err)
	}

	var isPackagePresent, isBundlePresent, isChannelPresent bool
	for _, pkg := range imageDeclConfig.Packages {
		if pkg.Name == bundleDeclConfig.Package.Name {
			isPackagePresent = true
			break
		}
	}

	for _, bundle := range imageDeclConfig.Bundles {
		if bundle.Name == bundleDeclConfig.Bundle.Name && bundle.Package == bundleDeclConfig.Bundle.Package {
			isBundlePresent = true
			break
		}
	}

	for _, channel := range imageDeclConfig.Channels {
		if channel.Name == bundleDeclConfig.Channel.Name && channel.Package == bundleDeclConfig.Bundle.Package {
			isChannelPresent = true
			break
		}
	}

	// insert bundle to index if package/bundle/channel is not present on the index;
	// and insert only bundle declarative config channel to index when both bundle/package are present but not the channel.
	if !isPackagePresent && !isBundlePresent && !isChannelPresent {
		imageDeclConfig.Bundles = append(imageDeclConfig.Bundles, bundleDeclConfig.Bundle)
		imageDeclConfig.Channels = append(imageDeclConfig.Channels, bundleDeclConfig.Channel)
		imageDeclConfig.Packages = append(imageDeclConfig.Packages, bundleDeclConfig.Package)
	} else if isPackagePresent && isBundlePresent && !isChannelPresent {
		// if the bundle already exists in a different channel,
		// we already have the bundle and package blobs in the FBC, in which case,
		// we need to reference it in the channel we want it to be in.
		imageDeclConfig.Channels = append(imageDeclConfig.Channels, bundleDeclConfig.Channel)
	} else if isBundlePresent {
		return nil, fmt.Errorf("bundle %q already present in the index image: %s", bundleDeclConfig.Bundle.Name, indexImage)
	} else {
		return nil, fmt.Errorf("cannot add bundle %q to the index image: %s", bundleDeclConfig.Bundle.Name, indexImage)
	}

	log.Infof("Inserted the new bundle %q into the index image: %s", bundleDeclConfig.Bundle.Name, indexImage)

	return imageDeclConfig, nil
}

// createFBC generates an FBC by creating bundle, package and channel blobs.
func (f *FBCContext) createFBC(ctx context.Context) (bundleDeclcfg, error) {
	var bundleDC bundleDeclcfg
	// Rendering the bundle image into a declarative config format.
	log.SetOutput(ioutil.Discard)
	render := action.Render{
		Refs: f.Refs,
	}

	// generate bundles by rendering the bundle objects.
	declcfg, err := render.Run(ctx)
	log.SetOutput(os.Stdout)
	if err != nil {
		return bundleDeclcfg{}, fmt.Errorf("error rendering the bundle image: %v", err)
	}

	// Ensuring a valid bundle size.
	if len(declcfg.Bundles) != 1 {
		return bundleDeclcfg{}, fmt.Errorf("bundle image should contain exactly one bundle blob")
	}

	bundleDC.Bundle = declcfg.Bundles[0]

	// generate package.
	bundleDC.Package = declarativeconfig.Package{
		Schema:         schemaPackage,
		Name:           f.Package,
		DefaultChannel: f.ChannelName,
	}

	// generate channel.
	bundleDC.Channel = declarativeconfig.Channel{
		Schema:  schemaChannel,
		Name:    f.ChannelName,
		Package: f.Package,
		Entries: []declarativeconfig.ChannelEntry{f.ChannelEntry},
	}

	return bundleDC, nil
}

// stringifyDecConfig writes the generated declarative config to a string.
func stringifyDecConfig(declcfg *declarativeconfig.DeclarativeConfig) (string, error) {
	var buf bytes.Buffer
	err := declarativeconfig.WriteYAML(*declcfg, &buf)
	if err != nil {
		return "", fmt.Errorf("error writing generated declarative config to JSON encoder: %v", err)
	}

	return buf.String(), nil
}

// validateFBC converts the generated declarative config to a model and validates it.
func validateFBC(declcfg *declarativeconfig.DeclarativeConfig) error {
	// validates and converts declarative config to model
	_, err := declarativeconfig.ConvertToModel(*declcfg)
	if err != nil {
		return fmt.Errorf("error converting the declarative config to model: %v", err)

	}

	return nil
>>>>>>> 4350a6ec
}<|MERGE_RESOLUTION|>--- conflicted
+++ resolved
@@ -15,7 +15,6 @@
 package bundle
 
 import (
-	"bytes"
 	"context"
 	"errors"
 	"fmt"
@@ -28,41 +27,14 @@
 
 	"github.com/operator-framework/api/pkg/operators/v1alpha1"
 	"github.com/operator-framework/operator-registry/alpha/action"
-<<<<<<< HEAD
 	declarativeconfig "github.com/operator-framework/operator-registry/alpha/declcfg"
 	"github.com/operator-framework/operator-registry/pkg/containertools"
-
-=======
-	"github.com/operator-framework/operator-registry/alpha/declcfg"
-	declarativeconfig "github.com/operator-framework/operator-registry/alpha/declcfg"
-	"github.com/operator-framework/operator-registry/pkg/containertools"
->>>>>>> 4350a6ec
 	registrybundle "github.com/operator-framework/operator-registry/pkg/lib/bundle"
 	"github.com/operator-framework/operator-sdk/internal/olm/operator"
 	"github.com/operator-framework/operator-sdk/internal/olm/operator/registry"
 	registryutil "github.com/operator-framework/operator-sdk/internal/registry"
 )
 
-const (
-<<<<<<< HEAD
-	schemaChannel = "olm.channel"
-)
-
-const (
-	defaultChannelAnnotation = "operators.operatorframework.io.bundle.channel.default.v1"
-=======
-	schemaChannel  = "olm.channel"
-	schemaPackage  = "olm.package"
-	defaultChannel = "develop"
->>>>>>> 4350a6ec
-)
-
-type bundleDeclcfg struct {
-	Package declcfg.Package
-	Channel declcfg.Channel
-	Bundle  declcfg.Bundle
-}
-
 type Install struct {
 	BundleImage string
 
@@ -70,13 +42,6 @@
 	*registry.OperatorInstaller
 
 	cfg *operator.Configuration
-}
-
-type FBCContext struct {
-	Package      string
-	ChannelName  string
-	Refs         []string
-	ChannelEntry declarativeconfig.ChannelEntry
 }
 
 func NewInstall(cfg *operator.Configuration) Install {
@@ -108,7 +73,6 @@
 }
 
 func (i *Install) setup(ctx context.Context) error {
-	var content string
 	// Validate add mode in case it was set by a user.
 	if i.BundleAddMode != "" {
 		if err := i.BundleAddMode.Validate(); err != nil {
@@ -132,12 +96,6 @@
 		return err
 	}
 
-<<<<<<< HEAD
-	var declcfg *declarativeconfig.DeclarativeConfig
-	defaultChannel := labels[defaultChannelAnnotation]
-
-=======
->>>>>>> 4350a6ec
 	// get index image labels.
 	catalogLabels, err := registryutil.GetImageLabels(ctx, nil, i.IndexImageCatalogCreator.IndexImage, false)
 	if err != nil {
@@ -147,18 +105,6 @@
 	// set the field to true if FBC label is on the image or for a default index image.
 	if _, hasFBCLabel := catalogLabels[containertools.ConfigsLocationLabel]; hasFBCLabel || i.IndexImageCatalogCreator.IndexImage == registry.DefaultIndexImage {
 		i.IndexImageCatalogCreator.HasFBCLabel = true
-<<<<<<< HEAD
-	}
-
-	// generate an fbc if an fbc specific label is found on the image or for a default index image.
-	if i.IndexImageCatalogCreator.HasFBCLabel {
-		// FBC variables
-		f := &registry.FBCContext{
-			Package:        labels[registrybundle.PackageLabel],
-			ChannelName:    strings.Split(labels[registrybundle.ChannelsLabel], ",")[0],
-			DefaultChannel: defaultChannel,
-			Refs:           []string{i.BundleImage},
-=======
 	} else {
 		// index image is of the SQLite index format.
 		deprecationMsg := fmt.Sprintf("%s is a SQLite index image. SQLite based index images are being deprecated and will be removed in a future release, please migrate your catalogs to the new File-Based Catalog format", i.IndexImageCatalogCreator.IndexImage)
@@ -167,70 +113,27 @@
 
 	if i.IndexImageCatalogCreator.HasFBCLabel {
 		// FBC variables
-		f := &FBCContext{
+		f := &registry.FBCContext{
 			Package: labels[registrybundle.PackageLabel],
 			Refs:    []string{i.BundleImage},
->>>>>>> 4350a6ec
 			ChannelEntry: declarativeconfig.ChannelEntry{
 				Name: csv.Name,
 			},
 		}
-<<<<<<< HEAD
-		log.Infof("Creating a File-Based Catalog of the bundle %q", i.BundleImage)
-
-		// generate a file-based catalog representation of the bundle image
-		declcfg, err = f.CreateFBC(ctx)
-		if err != nil {
-			log.Errorf("error in generating file-based catalog with image %s: %v", i.BundleImage, err)
-			return err
-		}
-
-		if i.IndexImageCatalogCreator.IndexImage != registry.DefaultIndexImage { // non-default index image was specified.
-			// since an index image is specified, the bundle image will be added to the index image.
-			// addBundleToIndexImage will ensure that the bundle is not already present in the index image and error out if it does.
-			declcfg, err = addBundleToIndexImage(ctx, i.IndexImageCatalogCreator.IndexImage, declcfg)
-			if err != nil {
-				log.Errorf("error in rendering Index image: %v", err)
-				return err
-			}
-		}
-
-		// validate the file based catalog
-		if err = registry.ValidateFBC(declcfg); err != nil {
-			log.Errorf("error validating the generated FBC: %v", err)
-			return err
-		}
-
-		// convert declarative config to string
-		content, err = registry.StringifyDecConfig(declcfg)
-		if err != nil {
-			log.Errorf("error converting declarative config to string: %v", err)
-			return err
-		}
-
-		if content == "" {
-			return errors.New("file based catalog contents cannot be empty")
-		}
-
-		log.Infof("Generated a valid File-Based Catalog")
-
-		i.IndexImageCatalogCreator.FBCcontent = content
-=======
 
 		if _, hasChannelMetadata := labels[registrybundle.ChannelsLabel]; hasChannelMetadata {
 			f.ChannelName = strings.Split(labels[registrybundle.ChannelsLabel], ",")[0]
 		} else {
-			f.ChannelName = defaultChannel
+			f.ChannelName = registry.DefaultChannel
 		}
 
 		// generate an fbc if an fbc specific label is found on the image or for a default index image.
-		content, err := f.generateFBCContent(ctx, i.BundleImage, i.IndexImageCatalogCreator.IndexImage)
+		content, err := generateFBCContent(f, ctx, i.BundleImage, i.IndexImageCatalogCreator.IndexImage)
 		if err != nil {
 			return fmt.Errorf("error generating File-Based Catalog with bundle %q: %v", i.BundleImage, err)
 		}
 
 		i.IndexImageCatalogCreator.FBCContent = content
->>>>>>> 4350a6ec
 	}
 
 	i.OperatorInstaller.PackageName = labels[registrybundle.PackageLabel]
@@ -245,15 +148,10 @@
 	return nil
 }
 
-<<<<<<< HEAD
-// addBundleToIndexImage adds the bundle to an existing index image if the bundle is not already present in the index image.
-func addBundleToIndexImage(ctx context.Context, indexImage string, bundleDeclConfig *declarativeconfig.DeclarativeConfig) (*declarativeconfig.DeclarativeConfig, error) {
-	log.Infof("Rendering a File-Based Catalog of the Index Image %q", indexImage)
-=======
-func (f *FBCContext) generateFBCContent(ctx context.Context, bundleImage, indexImage string) (string, error) {
+func generateFBCContent(f *registry.FBCContext, ctx context.Context, bundleImage, indexImage string) (string, error) {
 	log.Infof("Creating a File-Based Catalog of the bundle %q", bundleImage)
 	// generate a File-Based Catalog representation of the bundle image
-	bundleDeclcfg, err := f.createFBC(ctx)
+	bundleDeclcfg, err := f.CreateFBC(ctx)
 	if err != nil {
 		return "", fmt.Errorf("error creating a File-Based Catalog with image %q: %v", bundleImage, err)
 	}
@@ -274,12 +172,12 @@
 	}
 
 	// validate the generated File-Based Catalog
-	if err = validateFBC(declcfg); err != nil {
+	if err = registry.ValidateFBC(declcfg); err != nil {
 		return "", fmt.Errorf("error validating the generated FBC: %v", err)
 	}
 
 	// convert declarative config to string
-	content, err := stringifyDecConfig(declcfg)
+	content, err := registry.StringifyDecConfig(declcfg)
 	if err != nil {
 		return "", fmt.Errorf("error converting the declarative config to string: %v", err)
 	}
@@ -294,58 +192,13 @@
 }
 
 // addBundleToIndexImage adds the bundle to an existing index image if the bundle is not already present in the index image.
-func addBundleToIndexImage(ctx context.Context, indexImage string, bundleDeclConfig bundleDeclcfg) (*declarativeconfig.DeclarativeConfig, error) {
+func addBundleToIndexImage(ctx context.Context, indexImage string, bundleDeclConfig registry.BundleDeclcfg) (*declarativeconfig.DeclarativeConfig, error) {
 	log.Infof("Rendering a File-Based Catalog of the Index Image %q", indexImage)
 	log.SetOutput(ioutil.Discard)
->>>>>>> 4350a6ec
 	render := action.Render{
 		Refs: []string{indexImage},
 	}
 
-<<<<<<< HEAD
-	log.SetOutput(ioutil.Discard)
-	imageDeclConfig, err := render.Run(ctx)
-	log.SetOutput(os.Stdout)
-
-	if err != nil {
-		log.Errorf("error in rendering the index image %q: %v", indexImage, err)
-		return nil, err
-	}
-
-	if len(bundleDeclConfig.Bundles) < 0 {
-		return nil, fmt.Errorf("bundles rendered are less than 0 for the bundle image")
-	}
-
-	// check if the bundle exists in the index image.
-	if len(bundleDeclConfig.Channels) > 0 && len(bundleDeclConfig.Bundles) > 0 {
-		for _, channel := range imageDeclConfig.Channels {
-			// find the specific channel that the bundle needs to be inserted into.
-			if channel.Name == bundleDeclConfig.Channels[0].Name && channel.Package == bundleDeclConfig.Channels[0].Package {
-				// check if the CSV name is already present in the channel's entries.
-				for _, entry := range channel.Entries {
-					if entry.Name == bundleDeclConfig.Bundles[0].Name {
-						return nil, fmt.Errorf("bundle %q already present in the index image: %s", bundleDeclConfig.Bundles[0].Name, indexImage)
-					}
-				}
-				break // we only want to search through the specific channel.
-			}
-		}
-	}
-
-	if len(bundleDeclConfig.Bundles) > 0 && len(bundleDeclConfig.Channels) > 0 && len(bundleDeclConfig.Packages) > 0 {
-		imageDeclConfig.Bundles = append(imageDeclConfig.Bundles, bundleDeclConfig.Bundles[0])
-		imageDeclConfig.Channels = append(imageDeclConfig.Channels, bundleDeclConfig.Channels[0])
-		imageDeclConfig.Packages = append(imageDeclConfig.Packages, bundleDeclConfig.Packages[0])
-
-		if len(bundleDeclConfig.Others) > 0 {
-			imageDeclConfig.Others = append(imageDeclConfig.Others, bundleDeclConfig.Others[0])
-		}
-
-		log.Infof("Inserted the new bundle %q into the index image: %s", bundleDeclConfig.Bundles[0].Name, indexImage)
-	}
-
-	return imageDeclConfig, nil
-=======
 	imageDeclConfig, err := render.Run(ctx)
 	log.SetOutput(os.Stdout)
 	if err != nil {
@@ -394,69 +247,4 @@
 	log.Infof("Inserted the new bundle %q into the index image: %s", bundleDeclConfig.Bundle.Name, indexImage)
 
 	return imageDeclConfig, nil
-}
-
-// createFBC generates an FBC by creating bundle, package and channel blobs.
-func (f *FBCContext) createFBC(ctx context.Context) (bundleDeclcfg, error) {
-	var bundleDC bundleDeclcfg
-	// Rendering the bundle image into a declarative config format.
-	log.SetOutput(ioutil.Discard)
-	render := action.Render{
-		Refs: f.Refs,
-	}
-
-	// generate bundles by rendering the bundle objects.
-	declcfg, err := render.Run(ctx)
-	log.SetOutput(os.Stdout)
-	if err != nil {
-		return bundleDeclcfg{}, fmt.Errorf("error rendering the bundle image: %v", err)
-	}
-
-	// Ensuring a valid bundle size.
-	if len(declcfg.Bundles) != 1 {
-		return bundleDeclcfg{}, fmt.Errorf("bundle image should contain exactly one bundle blob")
-	}
-
-	bundleDC.Bundle = declcfg.Bundles[0]
-
-	// generate package.
-	bundleDC.Package = declarativeconfig.Package{
-		Schema:         schemaPackage,
-		Name:           f.Package,
-		DefaultChannel: f.ChannelName,
-	}
-
-	// generate channel.
-	bundleDC.Channel = declarativeconfig.Channel{
-		Schema:  schemaChannel,
-		Name:    f.ChannelName,
-		Package: f.Package,
-		Entries: []declarativeconfig.ChannelEntry{f.ChannelEntry},
-	}
-
-	return bundleDC, nil
-}
-
-// stringifyDecConfig writes the generated declarative config to a string.
-func stringifyDecConfig(declcfg *declarativeconfig.DeclarativeConfig) (string, error) {
-	var buf bytes.Buffer
-	err := declarativeconfig.WriteYAML(*declcfg, &buf)
-	if err != nil {
-		return "", fmt.Errorf("error writing generated declarative config to JSON encoder: %v", err)
-	}
-
-	return buf.String(), nil
-}
-
-// validateFBC converts the generated declarative config to a model and validates it.
-func validateFBC(declcfg *declarativeconfig.DeclarativeConfig) error {
-	// validates and converts declarative config to model
-	_, err := declarativeconfig.ConvertToModel(*declcfg)
-	if err != nil {
-		return fmt.Errorf("error converting the declarative config to model: %v", err)
-
-	}
-
-	return nil
->>>>>>> 4350a6ec
 }