--- conflicted
+++ resolved
@@ -19,7 +19,6 @@
 	"context"
 	"errors"
 	"fmt"
-<<<<<<< HEAD
 	"path/filepath"
 	"strings"
 
@@ -29,12 +28,6 @@
 	"github.com/operator-framework/operator-registry/pkg/containertools"
 	registrybundle "github.com/operator-framework/operator-registry/pkg/lib/bundle"
 	registryutil "github.com/operator-framework/operator-sdk/internal/registry"
-=======
-	"io/ioutil"
-	"os"
-	"strings"
-
->>>>>>> 119cb4d0
 	log "github.com/sirupsen/logrus"
 	"github.com/spf13/pflag"
 
@@ -127,83 +120,17 @@
 
 	var declcfg *declarativeconfig.DeclarativeConfig
 
-<<<<<<< HEAD
 	directoryName := filepath.Join("/tmp", strings.Split(csv.Name, ".")[0]+"-index")
 	fileName := filepath.Join(directoryName, "testFBC")
 	bundleChannel := strings.Split(labels[registrybundle.ChannelsLabel], ",")[0]
 	defaultChannel := labels[defaultChannelAnnotation]
 
-=======
 	// get index image labels.
->>>>>>> 119cb4d0
 	catalogLabels, err := registryutil.GetImageLabels(ctx, nil, i.IndexImageCatalogCreator.IndexImage, false)
 	if err != nil {
 		return fmt.Errorf("get index image labels: %v", err)
 	}
 
-<<<<<<< HEAD
-	if _, hasDBLabel := catalogLabels[containertools.DbLocationLabel]; hasDBLabel {
-		log.Infof("Converting SQLite Image to a File-Based Catalog")
-	}
-
-	// FBC variables
-	f := &registry.FBCContext{
-		BundleImage:    i.BundleImage,
-		Package:        labels[registrybundle.PackageLabel],
-		DefaultChannel: defaultChannel,
-		ChannelSchema:  "olm.channel",
-		ChannelName:    bundleChannel,
-		Refs:           []string{i.BundleImage},
-		ChannelEntry: declarativeconfig.ChannelEntry{
-			Name: csv.Name,
-		},
-	}
-	log.Infof("Generating a File-Based Catalog")
-
-	// generate a file-based catalog representation of the bundle image
-	declcfg, err = f.CreateFBC(ctx)
-	if err != nil {
-		log.Errorf("error creating a minimal FBC: %v", err)
-		return err
-	}
-
-	if i.IndexImageCatalogCreator.IndexImage != registry.DefaultIndexImage { // non-default index image was specified
-		// since an index image is specified, the bundle image will be added to the index image
-		// addBundleToIndexImage will ensure that the bundle is not already present in the index image
-		declcfg, err = addBundleToIndexImage(i.IndexImageCatalogCreator.IndexImage, declcfg, ctx)
-		if err != nil {
-			log.Errorf("error in rendering Index Image: %v", err)
-			return err
-		}
-
-		log.Infof("Rendered a File-Based Catalog of the Index Image")
-	}
-
-	// convert declarative config to string
-	content, err := registry.StringifyDecConfig(declcfg)
-
-	fmt.Println()
-	fmt.Println(content)
-	fmt.Println()
-
-	// validate the declarative config
-	if err = registry.ValidateFBC(declcfg); err != nil {
-		log.Errorf("error validating the generated FBC: %v", err)
-		return err
-	}
-
-	if err != nil {
-		log.Errorf("error converting declarative config to string: %v", err)
-		return err
-	}
-
-	if content == "" {
-		return errors.New("File-Based Catalog contents cannot be empty")
-	}
-
-	log.Infof("Generated a valid File-Based Catalog")
-
-=======
 	// set the field to true if FBC label is on the image or for a default index image.
 	if _, hasFBCLabel := catalogLabels[containertools.ConfigsLocationLabel]; hasFBCLabel || i.IndexImageCatalogCreator.IndexImage == registry.DefaultIndexImage {
 		i.IndexImageCatalogCreator.HasFBCLabel = true
@@ -240,13 +167,13 @@
 		}
 
 		// validate the file based catalog
-		if err = validateFBC(declcfg); err != nil {
+		if err = registry.ValidateFBC(declcfg); err != nil {
 			log.Errorf("error validating the generated FBC: %v", err)
 			return err
 		}
 
 		// convert declarative config to string
-		content, err = stringifyDecConfig(declcfg)
+		content, err = registry.StringifyDecConfig(declcfg)
 		if err != nil {
 			log.Errorf("error converting declarative config to string: %v", err)
 			return err
@@ -261,7 +188,6 @@
 		i.IndexImageCatalogCreator.FBCcontent = content
 	}
 
->>>>>>> 119cb4d0
 	i.OperatorInstaller.PackageName = labels[registrybundle.PackageLabel]
 	i.OperatorInstaller.CatalogSourceName = operator.CatalogNameForPackage(i.OperatorInstaller.PackageName)
 	i.OperatorInstaller.StartingCSV = csv.Name
@@ -279,55 +205,13 @@
 }
 
 // addBundleToIndexImage adds the bundle to an existing index image if the bundle is not already present in the index image.
-<<<<<<< HEAD
-func addBundleToIndexImage(indexImage string, bundleDeclConfig *declarativeconfig.DeclarativeConfig, ctx context.Context) (*declarativeconfig.DeclarativeConfig, error) {
-=======
 func addBundleToIndexImage(ctx context.Context, indexImage string, bundleDeclConfig *declarativeconfig.DeclarativeConfig) (*declarativeconfig.DeclarativeConfig, error) {
 	log.Infof("Rendering a File-Based Catalog of the Index Image %q", indexImage)
 	log.SetOutput(ioutil.Discard)
->>>>>>> 119cb4d0
 	render := action.Render{
 		Refs: []string{indexImage},
 	}
 
-<<<<<<< HEAD
-	log.Infof("Rendering a File-Based Catalog of the Index Image")
-
-	imageDeclConfig, err := render.Run(ctx)
-	if err != nil {
-		return nil, err
-	}
-
-	if len(bundleDeclConfig.Bundles) < 0 {
-		log.Errorf("error in rendering the correct number of bundles: %v", err)
-		return nil, err
-	}
-
-	// check if the package blob already exists in the image
-	if len(bundleDeclConfig.Channels) > 0 && len(bundleDeclConfig.Bundles) > 0 {
-		for _, channel := range imageDeclConfig.Channels {
-			// Find the specific channel that the bundle needs to be inserted into
-			if channel.Name == bundleDeclConfig.Channels[0].Name && channel.Package == bundleDeclConfig.Channels[0].Package {
-				// Check if the CSV name is already present in the channel's entries
-				for _, entry := range channel.Entries {
-					if entry.Name == bundleDeclConfig.Bundles[0].Name {
-						return nil, errors.New("Bundle already exists in the Index Image")
-					}
-				}
-				break // We only want to search through the specific channel
-			}
-		}
-	}
-
-	if len(bundleDeclConfig.Bundles) > 0 && len(bundleDeclConfig.Channels) > 0 {
-		imageDeclConfig.Packages = append(imageDeclConfig.Packages, bundleDeclConfig.Packages[0])
-		if len(bundleDeclConfig.Bundles) > 0 {
-			imageDeclConfig.Bundles = append(imageDeclConfig.Bundles, bundleDeclConfig.Bundles[0])
-		}
-		if len(bundleDeclConfig.Channels) > 0 {
-			imageDeclConfig.Channels = append(imageDeclConfig.Channels, bundleDeclConfig.Channels[0])
-		}
-=======
 	imageDeclConfig, err := render.Run(ctx)
 	if err != nil {
 		log.Errorf("error in rendering the index image %q: %v", indexImage, err)
@@ -360,104 +244,13 @@
 		imageDeclConfig.Bundles = append(imageDeclConfig.Bundles, bundleDeclConfig.Bundles[0])
 		imageDeclConfig.Channels = append(imageDeclConfig.Channels, bundleDeclConfig.Channels[0])
 		imageDeclConfig.Packages = append(imageDeclConfig.Packages, bundleDeclConfig.Packages[0])
->>>>>>> 119cb4d0
 
 		if len(bundleDeclConfig.Others) > 0 {
 			imageDeclConfig.Others = append(imageDeclConfig.Others, bundleDeclConfig.Others[0])
 		}
 
-<<<<<<< HEAD
-		log.Infof("Inserted the new bundle into the index image")
+		log.Infof("Inserted the new bundle %q into the index image: %s", bundleDeclConfig.Bundles[0].Name, indexImage)
 	}
 
 	return imageDeclConfig, nil
-=======
-		log.Infof("Inserted the new bundle %q into the index image: %s", bundleDeclConfig.Bundles[0].Name, indexImage)
-	}
-
-	return imageDeclConfig, nil
-}
-
-// createFBC generates an FBC by creating bundle, package and channel blobs.
-func (f *FBCContext) createFBC(ctx context.Context) (*declarativeconfig.DeclarativeConfig, error) {
-	var (
-		declcfg        *declarativeconfig.DeclarativeConfig
-		declcfgpackage *declarativeconfig.Package
-		err            error
-	)
-
-	// Rendering the bundle image into a declarative config format.
-	log.SetOutput(ioutil.Discard)
-	render := action.Render{
-		Refs: f.Refs,
-	}
-
-	// generate bundles by rendering the bundle objects.
-	declcfg, err = render.Run(ctx)
-	if err != nil {
-		log.Errorf("error in rendering the bundle image: %v", err)
-		return nil, err
-	}
-	log.SetOutput(os.Stdout)
-
-	// Ensuring a valid bundle size.
-	if len(declcfg.Bundles) < 0 {
-		return nil, fmt.Errorf("bundles rendered are less than 0 for the bundle image")
-	}
-
-	// init packages.
-	init := action.Init{
-		Package:        f.Package,
-		DefaultChannel: f.ChannelName,
-	}
-
-	// generate packages.
-	declcfgpackage, err = init.Run()
-	if err != nil {
-		log.Errorf("error in generating packages for the FBC: %v", err)
-		return nil, err
-	}
-	declcfg.Packages = []declarativeconfig.Package{*declcfgpackage}
-
-	// generate channels.
-	channel := declarativeconfig.Channel{
-		Schema:  schemaChannel,
-		Name:    f.ChannelName,
-		Package: f.Package,
-		Entries: []declarativeconfig.ChannelEntry{f.ChannelEntry},
-	}
-
-	declcfg.Channels = []declarativeconfig.Channel{channel}
-
-	return declcfg, nil
-}
-
-// stringifyDecConfig writes the generated declarative config to a string.
-func stringifyDecConfig(declcfg *declarativeconfig.DeclarativeConfig) (string, error) {
-	var buf bytes.Buffer
-	err := declarativeconfig.WriteJSON(*declcfg, &buf)
-	if err != nil {
-		log.Errorf("error writing to JSON encoder: %v", err)
-		return "", err
-	}
-
-	return buf.String(), nil
-}
-
-// validateFBC converts the generated declarative config to a model and validates it.
-func validateFBC(declcfg *declarativeconfig.DeclarativeConfig) error {
-	// convert declarative config to model
-	FBCmodel, err := declarativeconfig.ConvertToModel(*declcfg)
-	if err != nil {
-		log.Errorf("error converting the declarative config to model: %v", err)
-		return err
-	}
-
-	if err = FBCmodel.Validate(); err != nil {
-		log.Errorf("error validating the generated FBC: %v", err)
-		return err
-	}
-
-	return nil
->>>>>>> 119cb4d0
 }