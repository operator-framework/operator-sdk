--- conflicted
+++ resolved
@@ -19,12 +19,9 @@
 	"context"
 	"errors"
 	"fmt"
-<<<<<<< HEAD
-=======
 	"path"
 	"path/filepath"
 	"strings"
->>>>>>> 119cb4d0
 	"text/template"
 	"time"
 
@@ -94,16 +91,10 @@
 	cfg *operator.Configuration
 
 	// FBC data
-<<<<<<< HEAD
-	FBCcontent string
-	FBCdir     string
-	FBCfile    string
-=======
 	FBCcontent  string
 	FBCdir      string
 	FBCfile     string
 	HasFBCLabel bool
->>>>>>> 119cb4d0
 }
 
 // init initializes the RegistryPod struct and sets defaults for empty fields
@@ -331,24 +322,11 @@
 	return bp
 }
 
-<<<<<<< HEAD
-// const cmdTemplate = `mkdir -p {{ dirname .DBPath }} && \
-// {{- range $i, $item := .BundleItems }}
-// opm registry add -d {{ $.DBPath }} -b {{ $item.ImageTag }} --mode={{ $item.AddMode }}{{ if $.CASecretName }} --ca-file=/certs/cert.pem{{ end }} --skip-tls={{ $.SkipTLS }} && \
-// {{- end }}
-// opm registry serve -d {{ .DBPath }} -p {{ .GRPCPort }}
-// `
-
-const cmdTemplate = `mkdir -p {{ .FBCdir }} && \
-echo '{{ .FBCcontent }}' >> {{ .FBCfile  }} && \
-opm serve {{ .FBCdir }} -p {{ .GRPCPort }}
-=======
 const cmdTemplate = `mkdir -p {{ dirname .DBPath }} && \
 {{- range $i, $item := .BundleItems }}
 opm registry add -d {{ $.DBPath }} -b {{ $item.ImageTag }} --mode={{ $item.AddMode }}{{ if $.CASecretName }} --ca-file=/certs/cert.pem{{ end }} --skip-tls-verify={{ $.SkipTLSVerify }} --use-http={{ $.UseHTTP }} && \
 {{- end }}
 opm registry serve -d {{ .DBPath }} -p {{ .GRPCPort }}
->>>>>>> 119cb4d0
 `
 
 const fbcCmdTemplate = `mkdir -p {{ .FBCdir }} && \
@@ -359,11 +337,6 @@
 // getContainerCmd uses templating to construct the container command
 // and throws error if unable to parse and execute the container command
 func (rp *RegistryPod) getContainerCmd() (string, error) {
-<<<<<<< HEAD
-	// add the custom dirname template function to the
-	// template's FuncMap and parse the cmdTemplate
-	t := template.Must(template.New("cmd").Parse(cmdTemplate))
-=======
 	var t *template.Template
 	// create a custom dirname template function
 	funcMap := template.FuncMap{
@@ -377,7 +350,6 @@
 	} else {
 		t = template.Must(template.New("cmd").Funcs(funcMap).Parse(cmdTemplate))
 	}
->>>>>>> 119cb4d0
 
 	// execute the command by applying the parsed template to command
 	// and write command output to out
