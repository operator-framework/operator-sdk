// Copyright 2020 The Operator-SDK Authors
//
// Licensed under the Apache License, Version 2.0 (the "License");
// you may not use this file except in compliance with the License.
// You may obtain a copy of the License at
//
//     http://www.apache.org/licenses/LICENSE-2.0
//
// Unless required by applicable law or agreed to in writing, software
// distributed under the License is distributed on an "AS IS" BASIS,
// WITHOUT WARRANTIES OR CONDITIONS OF ANY KIND, either express or implied.
// See the License for the specific language governing permissions and
// limitations under the License.

package templates

import (
	"sigs.k8s.io/kubebuilder/v3/pkg/model/file"
)

// RequirementsYml - A requirements file for Ansible collection dependencies
type RequirementsYml struct {
	file.TemplateMixin
}

func (f *RequirementsYml) SetTemplateDefaults() error {
	if f.Path == "" {
		f.Path = "requirements.yml"
	}
	f.TemplateBody = requirementsYmlTmpl
	return nil
}

const requirementsYmlTmpl = `---
collections:
  - name: community.kubernetes
    version: "==1.1.1"
  - operator_sdk.util
<<<<<<< HEAD
	version: "0.1.0"
=======
>>>>>>> 8a6cc688
`<|MERGE_RESOLUTION|>--- conflicted
+++ resolved
@@ -35,9 +35,6 @@
 collections:
   - name: community.kubernetes
     version: "==1.1.1"
-  - operator_sdk.util
-<<<<<<< HEAD
-	version: "0.1.0"
-=======
->>>>>>> 8a6cc688
+  - name: operator_sdk.util
+	  version: "0.1.0"
 `