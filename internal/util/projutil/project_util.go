--- conflicted
+++ resolved
@@ -148,7 +148,6 @@
 	return homedir.Expand(hd)
 }
 
-<<<<<<< HEAD
 // GetGoPkg returns the current directory's import path by parsing it from
 // wd if this project's repository path is rooted under $GOPATH/src, or
 // from go.mod the project uses go modules to manage dependencies.
@@ -191,13 +190,6 @@
 }
 
 func parseGoPkg(gopath string) string {
-=======
-// CheckAndGetProjectGoPkg checks if this project's repository path is rooted
-// under $GOPATH and returns the current directory's import path,
-// e.g: "github.com/example-inc/app-operator"
-func CheckAndGetProjectGoPkg() string {
-	gopath := MustSetGopath(MustGetGopath())
->>>>>>> e9e59c05
 	goSrc := filepath.Join(gopath, SrcDir)
 	wd := MustGetwd()
 	pathedPkg := strings.Replace(wd, goSrc, "", 1)
