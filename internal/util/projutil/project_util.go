--- conflicted
+++ resolved
@@ -15,10 +15,7 @@
 package projutil
 
 import (
-<<<<<<< HEAD
-=======
 	"fmt"
->>>>>>> 4942cd85
 	"os"
 	"os/exec"
 	"path/filepath"
@@ -144,8 +141,6 @@
 		return ""
 	}
 	return newGopath
-<<<<<<< HEAD
-=======
 }
 
 func ExecCmd(cmd *exec.Cmd) error {
@@ -156,5 +151,4 @@
 		return fmt.Errorf("failed to exec %#v: %v", cmd.Args, err)
 	}
 	return nil
->>>>>>> 4942cd85
 }