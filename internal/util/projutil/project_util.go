// Copyright 2018 The Operator-SDK Authors
//
// Licensed under the Apache License, Version 2.0 (the "License");
// you may not use this file except in compliance with the License.
// You may obtain a copy of the License at
//
//     http://www.apache.org/licenses/LICENSE-2.0
//
// Unless required by applicable law or agreed to in writing, software
// distributed under the License is distributed on an "AS IS" BASIS,
// WITHOUT WARRANTIES OR CONDITIONS OF ANY KIND, either express or implied.
// See the License for the specific language governing permissions and
// limitations under the License.

package projutil

import (
	"fmt"
	"io/ioutil"
	"os"
	"path/filepath"
	"regexp"
	"strings"

	homedir "github.com/mitchellh/go-homedir"
	"github.com/pkg/errors"
	"github.com/rogpeppe/go-internal/modfile"
	log "github.com/sirupsen/logrus"
	"github.com/spf13/cobra"
)

const (
	GoPathEnv  = "GOPATH"
	GoFlagsEnv = "GOFLAGS"
	GoModEnv   = "GO111MODULE"
	SrcDir     = "src"

	fsep            = string(filepath.Separator)
	mainFile        = "cmd" + fsep + "manager" + fsep + "main.go"
	buildDockerfile = "build" + fsep + "Dockerfile"
	rolesDir        = "roles"
	helmChartsDir   = "helm-charts"
	goModFile       = "go.mod"
	gopkgTOMLFile   = "Gopkg.toml"
)

// OperatorType - the type of operator
type OperatorType = string

const (
	// OperatorTypeGo - golang type of operator.
	OperatorTypeGo OperatorType = "go"
	// OperatorTypeAnsible - ansible type of operator.
	OperatorTypeAnsible OperatorType = "ansible"
	// OperatorTypeHelm - helm type of operator.
	OperatorTypeHelm OperatorType = "helm"
	// OperatorTypeUnknown - unknown type of operator.
	OperatorTypeUnknown OperatorType = "unknown"
)

type ErrUnknownOperatorType struct {
	Type string
}

func (e ErrUnknownOperatorType) Error() string {
	if e.Type == "" {
		return "unknown operator type"
	}
	return fmt.Sprintf(`unknown operator type "%v"`, e.Type)
}

type DepManagerType string

const (
	DepManagerGoMod DepManagerType = "modules"
	DepManagerDep   DepManagerType = "dep"
)

type ErrInvalidDepManager string

func (e ErrInvalidDepManager) Error() string {
	return fmt.Sprintf(`"%s" is not a valid dep manager; dep manager must be one of ["%v", "%v"]`, e, DepManagerDep, DepManagerGoMod)
}

var ErrNoDepManager = fmt.Errorf(`no valid dependency manager file found; dep manager must be one of ["%v", "%v"]`, DepManagerDep, DepManagerGoMod)

func GetDepManagerType() (DepManagerType, error) {
	if IsDepManagerDep() {
		return DepManagerDep, nil
	} else if IsDepManagerGoMod() {
		return DepManagerGoMod, nil
	}
	return "", ErrNoDepManager
}

func IsDepManagerDep() bool {
	_, err := os.Stat(gopkgTOMLFile)
	return err == nil || os.IsExist(err)
}

func IsDepManagerGoMod() bool {
	_, err := os.Stat(goModFile)
	return err == nil || os.IsExist(err)
}

// MustInProjectRoot checks if the current dir is the project root, and exits
// if not.
func MustInProjectRoot() {
	if err := CheckProjectRoot(); err != nil {
		log.Fatal(err)
	}
}

// CheckProjectRoot checks if the current dir is the project root, and returns
// an error if not.
func CheckProjectRoot() error {
	// If the current directory has a "build/Dockerfile", then it is safe to say
	// we are at the project root.
	if _, err := os.Stat(buildDockerfile); err != nil {
		if os.IsNotExist(err) {
			return fmt.Errorf("must run command in project root dir: project structure requires %s", buildDockerfile)
		}
		return errors.Wrap(err, "error while checking if current directory is the project root")
	}
	return nil
}

func CheckGoProjectCmd(cmd *cobra.Command) error {
	if IsOperatorGo() {
		return nil
	}
<<<<<<< HEAD
	return fmt.Errorf("command '%s' can only be run for Go operators; %s does not exist", cmd.CommandPath(), mainFile)
=======
	return fmt.Errorf("'%s' can only be run for Go operators; %s does not exist", cmd.CommandPath(), mainFile)
>>>>>>> a532f97e
}

func MustGetwd() string {
	wd, err := os.Getwd()
	if err != nil {
		log.Fatalf("Failed to get working directory: (%v)", err)
	}
	return wd
}

func getHomeDir() (string, error) {
	hd, err := homedir.Dir()
	if err != nil {
		return "", err
	}
	return homedir.Expand(hd)
}

<<<<<<< HEAD
=======
// CheckAndGetProjectGoPkg checks if this project's repository path is rooted
// under $GOPATH and returns the current directory's import path,
// e.g: "github.com/example-inc/app-operator"
func CheckAndGetProjectGoPkg() string {
	gopath := MustSetWdGopath(MustGetGopath())
	return parseGoPkg(gopath)
}

>>>>>>> a532f97e
// GetGoPkg returns the current directory's import path by parsing it from
// wd if this project's repository path is rooted under $GOPATH/src, or
// from go.mod the project uses go modules to manage dependencies.
//
// Example: "github.com/example-inc/app-operator"
func GetGoPkg() string {
	// Default to reading from go.mod, as it should usually have the (correct)
	// package path, and no further processing need be done on it if so.
	if _, err := os.Stat(goModFile); err == nil {
		b, err := ioutil.ReadFile(goModFile)
		if err != nil {
			log.Fatalf("Read go.mod: %v", err)
		}
		mf, err := modfile.Parse(goModFile, b, nil)
		if err != nil {
			log.Fatalf("Parse go.mod: %v", err)
		}
		if mf.Module != nil && mf.Module.Mod.Path != "" {
			return mf.Module.Mod.Path
		}
	}

	// Then try parsing package path from $GOPATH (set env or default).
	goPath, ok := os.LookupEnv(GoPathEnv)
	if !ok || goPath == "" {
		hd, err := getHomeDir()
		if err != nil {
			log.Fatal(err)
		}
		goPath = filepath.Join(hd, "go", "src")
	} else {
		// MustSetWdGopath is necessary here because the user has set GOPATH,
		// which could be a path list.
		goPath = MustSetWdGopath(goPath)
	}
	if !strings.HasPrefix(MustGetwd(), goPath) {
		log.Fatal("Could not determine project repository path: $GOPATH not set, wd in default $HOME/go/src, or wd does not contain a go.mod")
	}
	return parseGoPkg(goPath)
}

func parseGoPkg(gopath string) string {
	goSrc := filepath.Join(gopath, SrcDir)
	wd := MustGetwd()
	pathedPkg := strings.Replace(wd, goSrc, "", 1)
	// Make sure package only contains the "/" separator and no others, and
	// trim any leading/trailing "/".
	return strings.Trim(filepath.ToSlash(pathedPkg), "/")
}

// GetOperatorType returns type of operator is in cwd.
// This function should be called after verifying the user is in project root.
func GetOperatorType() OperatorType {
	switch {
	case IsOperatorGo():
		return OperatorTypeGo
	case IsOperatorAnsible():
		return OperatorTypeAnsible
	case IsOperatorHelm():
		return OperatorTypeHelm
	}
	return OperatorTypeUnknown
}

func IsOperatorGo() bool {
	_, err := os.Stat(mainFile)
	return err == nil
}

func IsOperatorAnsible() bool {
	stat, err := os.Stat(rolesDir)
	return err == nil && stat.IsDir()
}

func IsOperatorHelm() bool {
	stat, err := os.Stat(helmChartsDir)
	return err == nil && stat.IsDir()
}

// MustGetGopath gets GOPATH and ensures it is set and non-empty. If GOPATH
// is not set or empty, MustGetGopath exits.
func MustGetGopath() string {
	gopath, ok := os.LookupEnv(GoPathEnv)
	if !ok || len(gopath) == 0 {
		log.Fatal("GOPATH env not set")
	}
	return gopath
}

// MustSetWdGopath sets GOPATH to the first element of the path list in
// currentGopath that prefixes the wd, then returns the set path.
// If GOPATH cannot be set, MustSetWdGopath exits.
func MustSetWdGopath(currentGopath string) string {
	var (
		newGopath   string
		cwdInGopath bool
		wd          = MustGetwd()
	)
	for _, newGopath = range filepath.SplitList(currentGopath) {
		if strings.HasPrefix(filepath.Dir(wd), newGopath) {
			cwdInGopath = true
			break
		}
	}
	if !cwdInGopath {
		log.Fatalf("Project not in $GOPATH")
	}
	if err := os.Setenv(GoPathEnv, newGopath); err != nil {
		log.Fatal(err)
	}
	return newGopath
}

var flagRe = regexp.MustCompile("(.* )?-v(.* )?")

// SetGoVerbose sets GOFLAGS="${GOFLAGS} -v" if GOFLAGS does not
// already contain "-v" to make "go" command output verbose.
func SetGoVerbose() error {
	gf, ok := os.LookupEnv(GoFlagsEnv)
	if !ok || len(gf) == 0 {
		return os.Setenv(GoFlagsEnv, "-v")
	}
	if !flagRe.MatchString(gf) {
		return os.Setenv(GoFlagsEnv, gf+" -v")
	}
	return nil
}<|MERGE_RESOLUTION|>--- conflicted
+++ resolved
@@ -129,11 +129,7 @@
 	if IsOperatorGo() {
 		return nil
 	}
-<<<<<<< HEAD
-	return fmt.Errorf("command '%s' can only be run for Go operators; %s does not exist", cmd.CommandPath(), mainFile)
-=======
 	return fmt.Errorf("'%s' can only be run for Go operators; %s does not exist", cmd.CommandPath(), mainFile)
->>>>>>> a532f97e
 }
 
 func MustGetwd() string {
@@ -152,17 +148,6 @@
 	return homedir.Expand(hd)
 }
 
-<<<<<<< HEAD
-=======
-// CheckAndGetProjectGoPkg checks if this project's repository path is rooted
-// under $GOPATH and returns the current directory's import path,
-// e.g: "github.com/example-inc/app-operator"
-func CheckAndGetProjectGoPkg() string {
-	gopath := MustSetWdGopath(MustGetGopath())
-	return parseGoPkg(gopath)
-}
-
->>>>>>> a532f97e
 // GetGoPkg returns the current directory's import path by parsing it from
 // wd if this project's repository path is rooted under $GOPATH/src, or
 // from go.mod the project uses go modules to manage dependencies.
