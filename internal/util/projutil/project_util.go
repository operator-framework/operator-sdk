--- conflicted
+++ resolved
@@ -15,6 +15,7 @@
 package projutil
 
 import (
+	"fmt"
 	"os"
 	"os/exec"
 	"path/filepath"
@@ -140,96 +141,6 @@
 		return ""
 	}
 	return newGopath
-<<<<<<< HEAD
-}
-
-// CombineManifests combines a given manifest with a base manifest and adds yaml
-// style separation. Nothing is appended if the manifest is empty.
-func CombineManifests(base, manifest []byte) []byte {
-	if len(manifest) > 0 {
-		base = append(base, manifest...)
-		return append(base, []byte("\n---\n")...)
-	}
-	return base
-}
-
-// GenerateCombinedNamespacedManifest creates a temporary manifest yaml
-// containing all standard namespaced resource manifests combined into 1 file
-func GenerateCombinedNamespacedManifest() (*os.File, error) {
-	file, err := ioutil.TempFile("", "namespaced-manifest.yaml")
-	if err != nil {
-		return nil, err
-	}
-	defer file.Close()
-
-	sa, err := ioutil.ReadFile(filepath.Join(scaffold.DeployDir, scaffold.ServiceAccountYamlFile))
-	if err != nil {
-		log.Warnf("could not find the serviceaccount manifest: (%v)", err)
-	}
-	role, err := ioutil.ReadFile(filepath.Join(scaffold.DeployDir, scaffold.RoleYamlFile))
-	if err != nil {
-		log.Warnf("could not find role manifest: (%v)", err)
-	}
-	roleBinding, err := ioutil.ReadFile(filepath.Join(scaffold.DeployDir, scaffold.RoleBindingYamlFile))
-	if err != nil {
-		log.Warnf("could not find role_binding manifest: (%v)", err)
-	}
-	operator, err := ioutil.ReadFile(filepath.Join(scaffold.DeployDir, scaffold.OperatorYamlFile))
-	if err != nil {
-		return nil, fmt.Errorf("could not find operator manifest: (%v)", err)
-	}
-	combined := []byte{}
-	combined = CombineManifests(combined, sa)
-	combined = CombineManifests(combined, role)
-	combined = CombineManifests(combined, roleBinding)
-	combined = append(combined, operator...)
-
-	if err := file.Chmod(os.FileMode(fileutil.DefaultFileMode)); err != nil {
-		return nil, fmt.Errorf("could not chown temporary namespaced manifest file: (%v)", err)
-	}
-	if _, err := file.Write(combined); err != nil {
-		return nil, fmt.Errorf("could not create temporary namespaced manifest file: (%v)", err)
-	}
-	if err := file.Close(); err != nil {
-		return nil, err
-	}
-	return file, nil
-}
-
-// GenerateCombinedGlobalManifest creates a temporary manifest yaml
-// containing all standard global resource manifests combined into 1 file
-func GenerateCombinedGlobalManifest() (*os.File, error) {
-	file, err := ioutil.TempFile("", "global-manifest.yaml")
-	if err != nil {
-		return nil, err
-	}
-	defer file.Close()
-
-	files, err := ioutil.ReadDir(scaffold.CrdsDir)
-	if err != nil {
-		return nil, fmt.Errorf("could not read deploy directory: (%v)", err)
-	}
-	combined := []byte{}
-	for _, file := range files {
-		if strings.HasSuffix(file.Name(), "crd.yaml") {
-			fileBytes, err := ioutil.ReadFile(filepath.Join(scaffold.CrdsDir, file.Name()))
-			if err != nil {
-				return nil, fmt.Errorf("could not read file %s: (%v)", filepath.Join(scaffold.CrdsDir, file.Name()), err)
-			}
-			combined = CombineManifests(combined, fileBytes)
-		}
-	}
-
-	if err := file.Chmod(os.FileMode(fileutil.DefaultFileMode)); err != nil {
-		return nil, fmt.Errorf("could not chown temporary global manifest file: (%v)", err)
-	}
-	if _, err := file.Write(combined); err != nil {
-		return nil, fmt.Errorf("could not create temporary global manifest file: (%v)", err)
-	}
-	if err := file.Close(); err != nil {
-		return nil, err
-	}
-	return file, nil
 }
 
 func ExecCmd(cmd *exec.Cmd) error {
@@ -240,6 +151,4 @@
 		return fmt.Errorf("failed to exec %#v: %v", cmd.Args, err)
 	}
 	return nil
-=======
->>>>>>> 3154d489
 }