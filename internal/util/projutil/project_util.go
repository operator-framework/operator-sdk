// Copyright 2018 The Operator-SDK Authors
//
// Licensed under the Apache License, Version 2.0 (the "License");
// you may not use this file except in compliance with the License.
// You may obtain a copy of the License at
//
//     http://www.apache.org/licenses/LICENSE-2.0
//
// Unless required by applicable law or agreed to in writing, software
// distributed under the License is distributed on an "AS IS" BASIS,
// WITHOUT WARRANTIES OR CONDITIONS OF ANY KIND, either express or implied.
// See the License for the specific language governing permissions and
// limitations under the License.

package projutil

import (
<<<<<<< HEAD
	"bytes"
	"context"
	"fmt"
	"io/ioutil"
=======
	"fmt"
>>>>>>> a6e4bd04
	"os"
	"os/exec"
	"path/filepath"
	"strings"

	"github.com/operator-framework/operator-sdk/pkg/scaffold/ansible"
	"github.com/operator-framework/operator-sdk/pkg/scaffold/helm"

	docker "docker.io/go-docker"
	"github.com/coreos/go-semver/semver"
	log "github.com/sirupsen/logrus"
	"github.com/spf13/cobra"
)

const (
	SrcDir          = "src"
	mainFile        = "./cmd/manager/main.go"
	buildDockerfile = "./build/Dockerfile"
)

const (
	GopathEnv = "GOPATH"
)

// OperatorType - the type of operator
type OperatorType = string

const (
	// OperatorTypeGo - golang type of operator.
	OperatorTypeGo OperatorType = "go"
	// OperatorTypeAnsible - ansible type of operator.
	OperatorTypeAnsible OperatorType = "ansible"
	// OperatorTypeHelm - helm type of operator.
	OperatorTypeHelm OperatorType = "helm"
	// OperatorTypeUnknown - unknown type of operator.
	OperatorTypeUnknown OperatorType = "unknown"
)

// MustInProjectRoot checks if the current dir is the project root and returns the current repo's import path
// e.g github.com/example-inc/app-operator
func MustInProjectRoot() {
	// if the current directory has the "./build/dockerfile" file, then it is safe to say
	// we are at the project root.
	_, err := os.Stat(buildDockerfile)
	if err != nil {
		if os.IsNotExist(err) {
			log.Fatal("must run command in project root dir: project structure requires ./build/Dockerfile")
		}
		log.Fatalf("error: (%v) while checking if current directory is the project root", err)
	}
}

func MustGoProjectCmd(cmd *cobra.Command) {
	t := GetOperatorType()
	switch t {
	case OperatorTypeGo:
	default:
		log.Fatalf("'%s' can only be run for Go operators; %s does not exist.", cmd.CommandPath(), mainFile)
	}
}

func MustGetwd() string {
	wd, err := os.Getwd()
	if err != nil {
		log.Fatalf("failed to get working directory: (%v)", err)
	}
	return wd
}

// CheckAndGetProjectGoPkg checks if this project's repository path is rooted under $GOPATH and returns the current directory's import path
// e.g: "github.com/example-inc/app-operator"
func CheckAndGetProjectGoPkg() string {
	gopath := SetGopath(GetGopath())
	goSrc := filepath.Join(gopath, SrcDir)
	wd := MustGetwd()
	currPkg := strings.Replace(wd, goSrc+string(filepath.Separator), "", 1)
	// strip any "/" prefix from the repo path.
	return strings.TrimPrefix(currPkg, string(filepath.Separator))
}

// GetOperatorType returns type of operator is in cwd
// This function should be called after verifying the user is in project root
// e.g: "go", "ansible"
func GetOperatorType() OperatorType {
	// Assuming that if main.go exists then this is a Go operator
	if _, err := os.Stat(mainFile); err == nil {
		return OperatorTypeGo
	}
	if stat, err := os.Stat(ansible.RolesDir); err == nil && stat.IsDir() {
		return OperatorTypeAnsible
	}
	if stat, err := os.Stat(helm.HelmChartsDir); err == nil && stat.IsDir() {
		return OperatorTypeHelm
	}
	return OperatorTypeUnknown
}

func IsOperatorGo() bool {
	return GetOperatorType() == OperatorTypeGo
}

// GetGopath gets GOPATH and makes sure it is set and non-empty.
func GetGopath() string {
	gopath, ok := os.LookupEnv(GopathEnv)
	if !ok || len(gopath) == 0 {
		log.Fatal("GOPATH env not set")
	}
	return gopath
}

// SetGopath sets GOPATH=currentGopath after processing a path list,
// if any, then returns the set path.
func SetGopath(currentGopath string) string {
	var newGopath string
	cwdInGopath := false
	wd := MustGetwd()
	for _, newGopath = range strings.Split(currentGopath, ":") {
		if strings.HasPrefix(filepath.Dir(wd), newGopath) {
			cwdInGopath = true
			break
		}
	}
	if !cwdInGopath {
		log.Fatalf("project not in $GOPATH")
		return ""
	}
	if err := os.Setenv(GopathEnv, newGopath); err != nil {
		log.Fatal(err)
		return ""
	}
	return newGopath
}

<<<<<<< HEAD
// IsDockerMultistage checks whether the docker daemon is version >= 17.05.0.
// Both ARG before FROM and multistage builds exist in docker version >= 17.05.0.
func IsDockerMultistage() bool {
	client, err := docker.NewEnvClient()
	if err != nil {
		log.Fatalf("get docker client: (%v)", err)
	}
	ver, err := client.ServerVersion(context.TODO())
	if err != nil {
		log.Fatalf("get docker version: (%v)", err)
	}
	dockerVer := semver.New(ver.Version)
	reqVer := semver.New("17.05.0")
	return !dockerVer.LessThan(*reqVer)
}

// IsDockerfileMultistage checks if dockerfile uses a multistage pipeline.
func IsDockerfileMultistage(dockerfile string) bool {
	df, err := ioutil.ReadFile(dockerfile)
	if err != nil {
		log.Fatal("Dockerfile not found")
	}
	return bytes.Count(df, []byte("FROM")) > 1
}

=======
>>>>>>> a6e4bd04
func ExecCmd(cmd *exec.Cmd) error {
	cmd.Stdout = os.Stdout
	cmd.Stderr = os.Stderr
	err := cmd.Run()
	if err != nil {
<<<<<<< HEAD
		return fmt.Errorf("failed to exec %s %#v: %v", cmd.Path, cmd.Args, err)
	}
	return nil
}

func DockerBuild(dockerfile, image string, buildArgs ...string) error {
	args := []string{"build", ".", "-f", dockerfile, "-t", image}
	for _, arg := range buildArgs {
		args = append(args, "--build-arg", arg)
	}
	bcmd := exec.Command("docker", args...)
	err := ExecCmd(bcmd)
	if err != nil {
		return fmt.Errorf("error building docker image %s: %v", image, err)
=======
		return fmt.Errorf("failed to exec %#v: %v", cmd.Args, err)
>>>>>>> a6e4bd04
	}
	return nil
}<|MERGE_RESOLUTION|>--- conflicted
+++ resolved
@@ -15,14 +15,10 @@
 package projutil
 
 import (
-<<<<<<< HEAD
 	"bytes"
 	"context"
 	"fmt"
 	"io/ioutil"
-=======
-	"fmt"
->>>>>>> a6e4bd04
 	"os"
 	"os/exec"
 	"path/filepath"
@@ -156,7 +152,16 @@
 	return newGopath
 }
 
-<<<<<<< HEAD
+func ExecCmd(cmd *exec.Cmd) error {
+	cmd.Stdout = os.Stdout
+	cmd.Stderr = os.Stderr
+	err := cmd.Run()
+	if err != nil {
+		return fmt.Errorf("failed to exec %s %#v: %v", cmd.Path, cmd.Args, err)
+	}
+	return nil
+}
+
 // IsDockerMultistage checks whether the docker daemon is version >= 17.05.0.
 // Both ARG before FROM and multistage builds exist in docker version >= 17.05.0.
 func IsDockerMultistage() bool {
@@ -182,19 +187,6 @@
 	return bytes.Count(df, []byte("FROM")) > 1
 }
 
-=======
->>>>>>> a6e4bd04
-func ExecCmd(cmd *exec.Cmd) error {
-	cmd.Stdout = os.Stdout
-	cmd.Stderr = os.Stderr
-	err := cmd.Run()
-	if err != nil {
-<<<<<<< HEAD
-		return fmt.Errorf("failed to exec %s %#v: %v", cmd.Path, cmd.Args, err)
-	}
-	return nil
-}
-
 func DockerBuild(dockerfile, image string, buildArgs ...string) error {
 	args := []string{"build", ".", "-f", dockerfile, "-t", image}
 	for _, arg := range buildArgs {
@@ -204,9 +196,6 @@
 	err := ExecCmd(bcmd)
 	if err != nil {
 		return fmt.Errorf("error building docker image %s: %v", image, err)
-=======
-		return fmt.Errorf("failed to exec %#v: %v", cmd.Args, err)
->>>>>>> a6e4bd04
 	}
 	return nil
 }