--- conflicted
+++ resolved
@@ -15,7 +15,6 @@
 package projutil
 
 import (
-	"errors"
 	"fmt"
 	"os"
 	"path/filepath"
@@ -37,10 +36,7 @@
 	buildDockerfile = "build" + fsep + "Dockerfile"
 	rolesDir        = "roles"
 	helmChartsDir   = "helm-charts"
-<<<<<<< HEAD
 	goModFile       = "go.mod"
-=======
->>>>>>> fc22a333
 	gopkgTOMLFile   = "Gopkg.toml"
 )
 
@@ -58,26 +54,6 @@
 	OperatorTypeUnknown OperatorType = "unknown"
 )
 
-type DepManagerType string
-
-const (
-	DepManagerDep DepManagerType = "dep"
-)
-
-var ErrInvalidDepManager = fmt.Errorf(`no valid dependency manager file found; dep manager must be one of ["%v"]`, DepManagerDep)
-
-func GetDepManagerType() (DepManagerType, error) {
-	if IsDepManagerDep() {
-		return DepManagerDep, nil
-	}
-	return "", ErrInvalidDepManager
-}
-
-func IsDepManagerDep() bool {
-	_, err := os.Stat(gopkgTOMLFile)
-	return err == nil || os.IsExist(err)
-}
-
 type ErrUnknownOperatorType struct {
 	Type string
 }
@@ -96,13 +72,13 @@
 	DepManagerDep   DepManagerType = "dep"
 )
 
-type ErrInvalidDepManagerType struct {
-	Type DepManagerType
-}
-
-func (e ErrInvalidDepManagerType) Error() string {
-	return fmt.Sprintf(`invalid dependency manager type "%v"; must be one of ["%v", "%v"]`, e.Type, DepManagerGoMod, DepManagerDep)
-}
+type ErrInvalidDepManager string
+
+func (e ErrInvalidDepManager) Error() string {
+	return fmt.Sprintf(`"%s" is not a valid dep manager; dep manager must be one of ["%v", "%v"]`, e, DepManagerDep, DepManagerGoMod)
+}
+
+var ErrNoDepManager = fmt.Errorf(`no valid dependency manager file found; dep manager must be one of ["%v", "%v"]`, DepManagerDep, DepManagerGoMod)
 
 func GetDepManagerType() (DepManagerType, error) {
 	if IsDepManagerDep() {
@@ -110,7 +86,7 @@
 	} else if IsDepManagerGoMod() {
 		return DepManagerGoMod, nil
 	}
-	return "", errors.New("unable to determine dependency manager: no dependency manager file found")
+	return "", ErrNoDepManager
 }
 
 func IsDepManagerDep() bool {
