--- conflicted
+++ resolved
@@ -75,11 +75,7 @@
 
 // GoBuild runs "go build" configured with opts.
 func GoBuild(opts GoCmdOptions) error {
-<<<<<<< HEAD
-	return GoCmd(goBuildCmd, opts)
-=======
 	return GoCmd("build", opts)
->>>>>>> fd7d925d
 }
 
 // GoTest runs "go test" configured with opts.
@@ -94,11 +90,7 @@
 	return ExecCmd(c)
 }
 
-<<<<<<< HEAD
-// GoCmd runs "go cmd"..
-=======
 // GoCmd runs "go {cmd}".
->>>>>>> fd7d925d
 func GoCmd(cmd string, opts GoCmdOptions) error {
 	bargs, err := getGeneralArgs(cmd, opts)
 	if err != nil {
@@ -118,12 +110,9 @@
 			bargs = append(bargs, ct)
 		}
 	}
-<<<<<<< HEAD
-=======
 	if len(bargs) == 0 {
 		return nil, fmt.Errorf("the go binary cannot be run without subcommands")
 	}
->>>>>>> fd7d925d
 
 	if opts.BinName != "" {
 		bargs = append(bargs, "-o", opts.BinName)
@@ -133,9 +122,6 @@
 		if goModOn, err := GoModOn(); err != nil {
 			return nil, err
 		} else if goModOn {
-<<<<<<< HEAD
-			if info, err := os.Stat("vendor"); err == nil && info.IsDir() {
-=======
 			// Does vendor exist?
 			info, err := os.Stat("vendor")
 			if err != nil && !os.IsNotExist(err) {
@@ -144,7 +130,6 @@
 			// Does the first "go" subcommand accept -mod=vendor?
 			_, ok := validVendorCmds[bargs[0]]
 			if err == nil && info.IsDir() && ok {
->>>>>>> fd7d925d
 				bargs = append(bargs, "-mod=vendor")
 			}
 		}
