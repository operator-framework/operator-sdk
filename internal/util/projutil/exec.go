// Copyright 2019 The Operator-SDK Authors
//
// Licensed under the Apache License, Version 2.0 (the "License");
// you may not use this file except in compliance with the License.
// You may obtain a copy of the License at
//
//     http://www.apache.org/licenses/LICENSE-2.0
//
// Unless required by applicable law or agreed to in writing, software
// distributed under the License is distributed on an "AS IS" BASIS,
// WITHOUT WARRANTIES OR CONDITIONS OF ANY KIND, either express or implied.
// See the License for the specific language governing permissions and
// limitations under the License.

package projutil

import (
	"fmt"
	"os"
	"os/exec"
	"path/filepath"
	"strings"

	log "github.com/sirupsen/logrus"
)

func ExecCmd(cmd *exec.Cmd) error {
	cmd.Stdout = os.Stdout
	cmd.Stderr = os.Stderr
	log.Debugf("Running %#v", cmd.Args)
	if err := cmd.Run(); err != nil {
		return fmt.Errorf("failed to exec %#v: %v", cmd.Args, err)
	}
	return nil
}

// GoCmdOptions is the base option set for "go" subcommands.
type GoCmdOptions struct {
	// BinName is the name of the compiled binary, passed to -o.
	BinName string
	// Args are args passed to "go {cmd}", aside from "-o {bin_name}" and
	// test binary args.
	// These apply to build, clean, get, install, list, run, and test.
	Args []string
	// PackagePath is the path to the main (go build) or test (go test) packages.
	PackagePath string
	// Env is a list of environment variables to pass to the cmd;
	// exec.Command.Env is set to this value.
	Env []string
	// Dir is the dir to run "go {cmd}" in; exec.Command.Dir is set to this value.
	Dir string
	// GoMod determines whether to set the "-mod=vendor" flag.
	// If true and ./vendor/ exists, "go {cmd}" will use vendored modules.
	// If false, "go {cmd}" will not use go modules. This is the default.
	// This applies to build, clean, get, install, list, run, and test.
	GoMod bool
}

// GoTestOptions is the set of options for "go test".
type GoTestOptions struct {
	GoCmdOptions
	// TestBinaryArgs are args passed to the binary compiled by "go test".
	TestBinaryArgs []string
}

var validVendorCmds = map[string]struct{}{
	"build":   struct{}{},
	"clean":   struct{}{},
	"get":     struct{}{},
	"install": struct{}{},
	"list":    struct{}{},
	"run":     struct{}{},
	"test":    struct{}{},
}

// GoBuild runs "go build" configured with opts.
func GoBuild(opts GoCmdOptions) error {
<<<<<<< HEAD
	return GoCmd(goBuildCmd, opts)
=======
	return GoCmd("build", opts)
>>>>>>> fd7d925d
}

// GoTest runs "go test" configured with opts.
func GoTest(opts GoTestOptions) error {
	bargs, err := opts.getGeneralArgsWithCmd("test")
	if err != nil {
		return err
	}
	bargs = append(bargs, opts.TestBinaryArgs...)
	c := exec.Command("go", bargs...)
	opts.setCmdFields(c)
	return ExecCmd(c)
}

<<<<<<< HEAD
// GoCmd runs "go cmd"..
func GoCmd(cmd string, opts GoCmdOptions) error {
	bargs, err := opts.getGeneralArgsWithCmd(cmd)
=======
// GoCmd runs "go {cmd}".
func GoCmd(cmd string, opts GoCmdOptions) error {
	bargs, err := getGeneralArgs(cmd, opts)
>>>>>>> fd7d925d
	if err != nil {
		return err
	}
	c := exec.Command("go", bargs...)
	opts.setCmdFields(c)
	return ExecCmd(c)
}

<<<<<<< HEAD
func (opts GoCmdOptions) getGeneralArgsWithCmd(cmd string) ([]string, error) {
=======
func getGeneralArgs(cmd string, opts GoCmdOptions) ([]string, error) {
>>>>>>> fd7d925d
	// Go subcommands with more than one child command must be passed as
	// multiple arguments instead of a spaced string, ex. "go mod init".
	bargs := []string{}
	for _, c := range strings.Split(cmd, " ") {
		if ct := strings.TrimSpace(c); ct != "" {
			bargs = append(bargs, ct)
		}
	}
<<<<<<< HEAD
=======
	if len(bargs) == 0 {
		return nil, fmt.Errorf("the go binary cannot be run without subcommands")
	}
>>>>>>> fd7d925d

	if opts.BinName != "" {
		bargs = append(bargs, "-o", opts.BinName)
	}
	bargs = append(bargs, opts.Args...)
	if opts.GoMod {
		if goModOn, err := GoModOn(); err != nil {
			return nil, err
		} else if goModOn {
<<<<<<< HEAD
			if info, err := os.Stat("vendor"); err == nil && info.IsDir() {
=======
			// Does vendor exist?
			info, err := os.Stat("vendor")
			if err != nil && !os.IsNotExist(err) {
				return nil, err
			}
			// Does the first "go" subcommand accept -mod=vendor?
			_, ok := validVendorCmds[bargs[0]]
			if err == nil && info.IsDir() && ok {
>>>>>>> fd7d925d
				bargs = append(bargs, "-mod=vendor")
			}
		}
	}
	if opts.PackagePath != "" {
		bargs = append(bargs, opts.PackagePath)
	}
	return bargs, nil
}

<<<<<<< HEAD
func (opts GoCmdOptions) setCmdFields(c *exec.Cmd) {
=======
func setCommandFields(c *exec.Cmd, opts GoCmdOptions) {
	c.Env = append(c.Env, os.Environ()...)
>>>>>>> fd7d925d
	if len(opts.Env) != 0 {
		c.Env = append(c.Env, opts.Env...)
	}
	if opts.Dir != "" {
		c.Dir = opts.Dir
	}
}

// From https://github.com/golang/go/wiki/Modules:
//	You can activate module support in one of two ways:
//	- Invoke the go command in a directory outside of the $GOPATH/src tree,
//		with a valid go.mod file in the current directory or any parent of it and
//		the environment variable GO111MODULE unset (or explicitly set to auto).
//	- Invoke the go command with GO111MODULE=on environment variable set.
//
// GoModOn returns true if go modules are on in one of the above two ways.
func GoModOn() (bool, error) {
	v, ok := os.LookupEnv(GoModEnv)
	if v == "off" {
		return false, nil
	}
	if v == "on" {
		return true, nil
	}
	inSrc, err := WdInGoPathSrc()
	if err != nil {
		return false, err
	}
	return !inSrc && (!ok || v == "" || v == "auto"), nil
}

func WdInGoPathSrc() (bool, error) {
	wd, err := os.Getwd()
	if err != nil {
		return false, err
	}
	goPath, ok := os.LookupEnv(GoPathEnv)
	if !ok || goPath == "" {
		hd, err := getHomeDir()
		if err != nil {
			return false, err
		}
		goPath = filepath.Join(hd, "go")
	}
	return strings.HasPrefix(wd, filepath.Join(goPath, "src")), nil
}<|MERGE_RESOLUTION|>--- conflicted
+++ resolved
@@ -75,11 +75,7 @@
 
 // GoBuild runs "go build" configured with opts.
 func GoBuild(opts GoCmdOptions) error {
-<<<<<<< HEAD
-	return GoCmd(goBuildCmd, opts)
-=======
 	return GoCmd("build", opts)
->>>>>>> fd7d925d
 }
 
 // GoTest runs "go test" configured with opts.
@@ -94,15 +90,9 @@
 	return ExecCmd(c)
 }
 
-<<<<<<< HEAD
-// GoCmd runs "go cmd"..
+// GoCmd runs "go {cmd}".
 func GoCmd(cmd string, opts GoCmdOptions) error {
 	bargs, err := opts.getGeneralArgsWithCmd(cmd)
-=======
-// GoCmd runs "go {cmd}".
-func GoCmd(cmd string, opts GoCmdOptions) error {
-	bargs, err := getGeneralArgs(cmd, opts)
->>>>>>> fd7d925d
 	if err != nil {
 		return err
 	}
@@ -111,11 +101,7 @@
 	return ExecCmd(c)
 }
 
-<<<<<<< HEAD
 func (opts GoCmdOptions) getGeneralArgsWithCmd(cmd string) ([]string, error) {
-=======
-func getGeneralArgs(cmd string, opts GoCmdOptions) ([]string, error) {
->>>>>>> fd7d925d
 	// Go subcommands with more than one child command must be passed as
 	// multiple arguments instead of a spaced string, ex. "go mod init".
 	bargs := []string{}
@@ -124,12 +110,9 @@
 			bargs = append(bargs, ct)
 		}
 	}
-<<<<<<< HEAD
-=======
 	if len(bargs) == 0 {
 		return nil, fmt.Errorf("the go binary cannot be run without subcommands")
 	}
->>>>>>> fd7d925d
 
 	if opts.BinName != "" {
 		bargs = append(bargs, "-o", opts.BinName)
@@ -139,9 +122,6 @@
 		if goModOn, err := GoModOn(); err != nil {
 			return nil, err
 		} else if goModOn {
-<<<<<<< HEAD
-			if info, err := os.Stat("vendor"); err == nil && info.IsDir() {
-=======
 			// Does vendor exist?
 			info, err := os.Stat("vendor")
 			if err != nil && !os.IsNotExist(err) {
@@ -150,7 +130,6 @@
 			// Does the first "go" subcommand accept -mod=vendor?
 			_, ok := validVendorCmds[bargs[0]]
 			if err == nil && info.IsDir() && ok {
->>>>>>> fd7d925d
 				bargs = append(bargs, "-mod=vendor")
 			}
 		}
@@ -161,12 +140,8 @@
 	return bargs, nil
 }
 
-<<<<<<< HEAD
 func (opts GoCmdOptions) setCmdFields(c *exec.Cmd) {
-=======
-func setCommandFields(c *exec.Cmd, opts GoCmdOptions) {
 	c.Env = append(c.Env, os.Environ()...)
->>>>>>> fd7d925d
 	if len(opts.Env) != 0 {
 		c.Env = append(c.Env, opts.Env...)
 	}
