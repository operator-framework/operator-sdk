// Copyright 2018 The Operator-SDK Authors
//
// Licensed under the Apache License, Version 2.0 (the "License");
// you may not use this file except in compliance with the License.
// You may obtain a copy of the License at
//
//     http://www.apache.org/licenses/LICENSE-2.0
//
// Unless required by applicable law or agreed to in writing, software
// distributed under the License is distributed on an "AS IS" BASIS,
// WITHOUT WARRANTIES OR CONDITIONS OF ANY KIND, either express or implied.
// See the License for the specific language governing permissions and
// limitations under the License.

package k8sutil

import (
	"bytes"
	"fmt"
	"io"
	"strings"
	"unicode"

	"github.com/pkg/errors"
	metav1 "k8s.io/apimachinery/pkg/apis/meta/v1"
	"k8s.io/apimachinery/pkg/apis/meta/v1/unstructured"
	"k8s.io/apimachinery/pkg/util/yaml"
	"k8s.io/client-go/rest"
	"k8s.io/client-go/tools/clientcmd"
	clientcmdapi "k8s.io/client-go/tools/clientcmd/api"
)

// GetKubeconfigAndNamespace returns the *rest.Config and default namespace defined in the
// kubeconfig at the specified path. If no path is provided, returns the default *rest.Config
// and namespace
func GetKubeconfigAndNamespace(configPath string) (*rest.Config, string, error) {
	var clientConfig clientcmd.ClientConfig
	var apiConfig *clientcmdapi.Config
	var err error
	if configPath != "" {
		apiConfig, err = clientcmd.LoadFromFile(configPath)
		if err != nil {
			return nil, "", fmt.Errorf("failed to load user provided kubeconfig: %v", err)
		}
	} else {
		apiConfig, err = clientcmd.NewDefaultClientConfigLoadingRules().Load()
		if err != nil {
			return nil, "", fmt.Errorf("failed to get kubeconfig: %v", err)
		}
	}
	clientConfig = clientcmd.NewDefaultClientConfig(*apiConfig, &clientcmd.ConfigOverrides{})
	kubeconfig, err := clientConfig.ClientConfig()
	if err != nil {
		return nil, "", err
	}
	namespace, _, err := clientConfig.Namespace()
	if err != nil {
		return nil, "", err
	}
	return kubeconfig, namespace, nil
}

// GetDisplayName turns a project dir name in any of {snake, chain, camel}
// cases, hierarchical dot structure, or space-delimited into a
// space-delimited, title'd display name.
// Ex. "another-_AppOperator_againTwiceThrice More"
// ->  "Another App Operator Again Twice Thrice More"
func GetDisplayName(name string) string {
	for _, sep := range ".-_ " {
		splitName := strings.Split(name, string(sep))
		for i := 0; i < len(splitName); i++ {
			if splitName[i] == "" {
				splitName = append(splitName[:i], splitName[i+1:]...)
				i--
			} else {
				splitName[i] = strings.TrimSpace(splitName[i])
			}
		}
		name = strings.Join(splitName, " ")
	}
	splitName := strings.Split(name, " ")
	for i, word := range splitName {
		temp := word
		o := 0
		for j, r := range word {
			if unicode.IsUpper(r) {
				if j > 0 && !unicode.IsUpper(rune(word[j-1])) {
					temp = temp[0:j+o] + " " + temp[j+o:len(temp)]
					o++
				}
			}
		}
		splitName[i] = temp
	}
	return strings.TrimSpace(strings.Title(strings.Join(splitName, " ")))
}

// GetTypeMetaFromBytes gets the type and object metadata from b. b is assumed
// to be a single Kubernetes resource manifest.
func GetTypeMetaFromBytes(b []byte) (t metav1.TypeMeta, err error) {
	u := unstructured.Unstructured{}
	r := bytes.NewReader(b)
	dec := yaml.NewYAMLOrJSONDecoder(r, 8)
	// There is only one YAML doc if there are no more bytes to be read or EOF
	// is hit.
	if err := dec.Decode(&u); err == nil && r.Len() != 0 {
		return t, errors.New("error getting TypeMeta from bytes: more than one manifest in b")
	} else if err != nil && err != io.EOF {
<<<<<<< HEAD
		return t, err
=======
		return t, errors.Wrap(err, "error getting TypeMeta from bytes")
>>>>>>> 4b6d64b4
	}
	return metav1.TypeMeta{
		APIVersion: u.GetAPIVersion(),
		Kind:       u.GetKind(),
	}, nil
}<|MERGE_RESOLUTION|>--- conflicted
+++ resolved
@@ -106,11 +106,7 @@
 	if err := dec.Decode(&u); err == nil && r.Len() != 0 {
 		return t, errors.New("error getting TypeMeta from bytes: more than one manifest in b")
 	} else if err != nil && err != io.EOF {
-<<<<<<< HEAD
-		return t, err
-=======
 		return t, errors.Wrap(err, "error getting TypeMeta from bytes")
->>>>>>> 4b6d64b4
 	}
 	return metav1.TypeMeta{
 		APIVersion: u.GetAPIVersion(),
