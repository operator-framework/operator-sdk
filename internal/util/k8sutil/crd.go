--- conflicted
+++ resolved
@@ -21,10 +21,6 @@
 	"path"
 	"path/filepath"
 	"regexp"
-<<<<<<< HEAD
-	"strings"
-=======
->>>>>>> d3abf04b
 
 	yaml "github.com/ghodss/yaml"
 	"github.com/pkg/errors"
@@ -66,19 +62,11 @@
 			if err != nil {
 				return errors.Wrapf(err, "error reading manifest %s", path)
 			}
-<<<<<<< HEAD
-			typemeta, err := GetTypeMetaFromBytes(b)
-			if err != nil {
-				return errors.Wrapf(err, "error getting kind from manifest %s", path)
-			}
-			if typemeta.Kind == "CustomResourceDefinition" {
-=======
 			typeMeta, err := GetTypeMetaFromBytes(b)
 			if err != nil {
 				return errors.Wrapf(err, "error getting kind from manifest %s", path)
 			}
 			if typeMeta.Kind == "CustomResourceDefinition" {
->>>>>>> d3abf04b
 				crdPaths = append(crdPaths, path)
 			}
 		}
@@ -87,33 +75,18 @@
 	return crdPaths, err
 }
 
-<<<<<<< HEAD
-// ParseGroupSubpackages parses the layout of pkg/apis to return a map of
-// API groups to subpackages.
-=======
 // ParseGroupSubpackages parses the apisDir directory tree and returns a map of
 // all found API groups to subpackages.
->>>>>>> d3abf04b
 func ParseGroupSubpackages(apisDir string) (map[string][]string, error) {
 	return parseGroupSubdirs(apisDir, false)
 }
 
-<<<<<<< HEAD
-// ParseGroupSubdirs parses the layout of pkg/apis to return a map of
-// API groups to versions.
-=======
 // ParseGroupVersions parses the apisDir directory tree and returns a map of
 // all found API groups to versions.
->>>>>>> d3abf04b
 func ParseGroupVersions(apisDir string) (map[string][]string, error) {
 	return parseGroupSubdirs(apisDir, true)
 }
 
-<<<<<<< HEAD
-var versionRegexp = regexp.MustCompile("^v[1-9][0-9]*((alpha|beta)[1-9][0-9]*)?$")
-
-func parseGroupSubdirs(apisDir string, strict bool) (map[string][]string, error) {
-=======
 // versionRegexp defines a kube-like version:
 // https://kubernetes.io/docs/concepts/overview/kubernetes-api/#api-versioning
 var versionRegexp = regexp.MustCompile("^v[1-9][0-9]*((alpha|beta)[1-9][0-9]*)?$")
@@ -124,7 +97,6 @@
 // all potential version dir names must strictly match versionRegexp. If
 // false, all subdir names are considered valid.
 func parseGroupSubdirs(apisDir string, strictVersionMatch bool) (map[string][]string, error) {
->>>>>>> d3abf04b
 	gvs := make(map[string][]string)
 	groups, err := ioutil.ReadDir(apisDir)
 	if err != nil {
@@ -151,22 +123,10 @@
 					}
 					for _, f := range files {
 						if !f.IsDir() && filepath.Ext(f.Name()) == ".go" {
-<<<<<<< HEAD
-							vsplit := strings.Split(v.Name(), string(filepath.Separator))
-							// Strictly check if maybeVersion is a Kubernetes API version.
-							if strict {
-								maybeVersion := vsplit[0]
-								if versionRegexp.MatchString(maybeVersion) {
-									gvs[g.Name()] = append(gvs[g.Name()], maybeVersion)
-								}
-							} else {
-								gvs[g.Name()] = append(gvs[g.Name()], filepath.ToSlash(v.Name()))
-=======
 							// If strictVersionMatch is true, strictly check if v.Name()
 							// is a Kubernetes API version.
 							if !strictVersionMatch || versionRegexp.MatchString(v.Name()) {
 								gvs[g.Name()] = append(gvs[g.Name()], v.Name())
->>>>>>> d3abf04b
 							}
 							break
 						}
