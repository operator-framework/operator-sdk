// Copyright 2018 The Operator-SDK Authors
//
// Licensed under the Apache License, Version 2.0 (the "License");
// you may not use this file except in compliance with the License.
// You may obtain a copy of the License at
//
//     http://www.apache.org/licenses/LICENSE-2.0
//
// Unless required by applicable law or agreed to in writing, software
// distributed under the License is distributed on an "AS IS" BASIS,
// WITHOUT WARRANTIES OR CONDITIONS OF ANY KIND, either express or implied.
// See the License for the specific language governing permissions and
// limitations under the License.

package catalog

import (
	"fmt"
	"io/ioutil"
	"os"
	"path/filepath"
	"regexp"
	"sort"
	"strings"
	"sync"

	"github.com/operator-framework/operator-sdk/internal/scaffold"
	"github.com/operator-framework/operator-sdk/internal/scaffold/input"
	"github.com/operator-framework/operator-sdk/internal/util/k8sutil"
	"github.com/operator-framework/operator-sdk/internal/util/yamlutil"

	"github.com/blang/semver"
	"github.com/ghodss/yaml"
	olmapiv1alpha1 "github.com/operator-framework/operator-lifecycle-manager/pkg/api/apis/operators/v1alpha1"
	olmversion "github.com/operator-framework/operator-lifecycle-manager/pkg/lib/version"
	"github.com/pkg/errors"
	log "github.com/sirupsen/logrus"
	"github.com/spf13/afero"
	apiextv1beta1 "k8s.io/apiextensions-apiserver/pkg/apis/apiextensions/v1beta1"
	"k8s.io/apimachinery/pkg/runtime/schema"
)

const (
	OLMCatalogDir     = scaffold.DeployDir + string(filepath.Separator) + "olm-catalog"
	CSVYamlFileExt    = ".clusterserviceversion.yaml"
	CSVConfigYamlFile = "csv-config.yaml"
)

var ErrNoCSVVersion = errors.New("no CSV version supplied")

type CSV struct {
	input.Input

	// ConfigFilePath is the location of a configuration file path for this
	// projects' CSV file.
	ConfigFilePath string
	// CSVVersion is the CSV current version.
	CSVVersion string
	// FromVersion is the CSV version from which to build a new CSV. A CSV
	// manifest with this version should exist at:
	// deploy/olm-catalog/{from_version}/operator-name.v{from_version}.{CSVYamlFileExt}
	FromVersion string
	// OperatorName is the operator's name, ex. app-operator
	OperatorName string

	once       sync.Once
	fs         afero.Fs // For testing, ex. afero.NewMemMapFs()
	pathPrefix string   // For testing, ex. testdata/deploy/olm-catalog
}

func (s *CSV) initFS(fs afero.Fs) {
	s.once.Do(func() {
		s.fs = fs
	})
}

func (s *CSV) getFS() afero.Fs {
	s.initFS(afero.NewOsFs())
	return s.fs
}

func (s *CSV) GetInput() (input.Input, error) {
	// A CSV version is required.
	if s.CSVVersion == "" {
		return input.Input{}, ErrNoCSVVersion
	}
	if s.Path == "" {
		operatorName := strings.ToLower(s.OperatorName)
		// Path is what the operator-registry expects:
		// {manifests -> olm-catalog}/{operator_name}/{semver}/{operator_name}.v{semver}.clusterserviceversion.yaml
		s.Path = filepath.Join(s.pathPrefix,
			OLMCatalogDir,
			operatorName,
			s.CSVVersion,
			getCSVFileName(operatorName, s.CSVVersion),
		)
	}
	if s.ConfigFilePath == "" {
		s.ConfigFilePath = filepath.Join(s.pathPrefix, OLMCatalogDir, CSVConfigYamlFile)
	}
	return s.Input, nil
}

func (s *CSV) SetFS(fs afero.Fs) { s.initFS(fs) }

// CustomRender allows a CSV to be written by marshalling
// olmapiv1alpha1.ClusterServiceVersion instead of writing to a template.
func (s *CSV) CustomRender() ([]byte, error) {
	s.initFS(afero.NewOsFs())

	// Get current CSV to update.
	csv, exists, err := s.getBaseCSVIfExists()
	if err != nil {
		return nil, err
	}
	if !exists {
		csv = &olmapiv1alpha1.ClusterServiceVersion{}
	}

	cfg, err := GetCSVConfig(s.ConfigFilePath)
	if err != nil {
		return nil, err
	}

	if err = s.updateCSVVersions(csv); err != nil {
		return nil, err
	}
	if err = s.updateCSVFromManifests(cfg, csv); err != nil {
		return nil, err
	}
	s.setCSVDefaultFields(csv)

	if fields := getEmptyRequiredCSVFields(csv); len(fields) != 0 {
		if exists {
			log.Warnf("Required csv fields not filled in file %s:%s\n", s.Path, joinFields(fields))
		} else {
			// A new csv won't have several required fields populated.
			// Report required fields to user informationally.
			log.Infof("Fill in the following required fields in file %s:%s\n", s.Path, joinFields(fields))
		}
	}

	return k8sutil.GetObjectBytes(csv, yaml.Marshal)
}

func (s *CSV) getBaseCSVIfExists() (*olmapiv1alpha1.ClusterServiceVersion, bool, error) {
	verToGet := s.CSVVersion
	if s.FromVersion != "" {
		verToGet = s.FromVersion
	}
	csv, exists, err := getCSVFromFSIfExists(s.getFS(), s.getCSVPath(verToGet))
	if err != nil {
		return nil, false, err
	}
	if !exists && s.FromVersion != "" {
		log.Warnf("FromVersion set (%s) but CSV does not exist", s.FromVersion)
	}
	return csv, exists, nil
}

func getCSVFromFSIfExists(fs afero.Fs, path string) (*olmapiv1alpha1.ClusterServiceVersion, bool, error) {
	csvBytes, err := afero.ReadFile(fs, path)
	if err != nil {
		if os.IsNotExist(err) {
			return nil, false, nil
		}
		return nil, false, err
	}
	if len(csvBytes) == 0 {
		return nil, false, nil
	}

	csv := &olmapiv1alpha1.ClusterServiceVersion{}
	if err := yaml.Unmarshal(csvBytes, csv); err != nil {
		return nil, false, errors.Wrapf(err, "error unmarshalling CSV %s", path)
	}

	return csv, true, nil
}

func getCSVName(name, version string) string {
	return name + ".v" + version
}

func getCSVFileName(name, version string) string {
	return getCSVName(name, version) + CSVYamlFileExt
}

func (s *CSV) getCSVPath(ver string) string {
	lowerOperatorName := strings.ToLower(s.OperatorName)
	name := getCSVFileName(lowerOperatorName, ver)
	return filepath.Join(s.pathPrefix, OLMCatalogDir, lowerOperatorName, ver, name)
}

// setCSVDefaultFields sets all csv fields that should be populated by a user
// to sane defaults.
func (s *CSV) setCSVDefaultFields(csv *olmapiv1alpha1.ClusterServiceVersion) {
	// These fields have well-defined required values.
	csv.TypeMeta.APIVersion = olmapiv1alpha1.ClusterServiceVersionAPIVersion
	csv.TypeMeta.Kind = olmapiv1alpha1.ClusterServiceVersionKind
	csv.SetName(getCSVName(strings.ToLower(s.OperatorName), s.CSVVersion))

	// Set if empty.
	if csv.GetNamespace() == "" {
		csv.SetNamespace("placeholder")
	}
	if csv.GetAnnotations() == nil {
		csv.SetAnnotations(map[string]string{})
	}
	if caps, ok := csv.GetAnnotations()["capabilities"]; !ok || caps == "" {
		csv.GetAnnotations()["capabilities"] = "Basic Install"
	}
	if csv.Spec.Provider == (olmapiv1alpha1.AppLink{}) {
		csv.Spec.Provider = olmapiv1alpha1.AppLink{}
	}
	if len(csv.Spec.Maintainers) == 0 {
		csv.Spec.Maintainers = []olmapiv1alpha1.Maintainer{}
	}
	if len(csv.Spec.Links) == 0 {
		csv.Spec.Links = []olmapiv1alpha1.AppLink{}
	}
	if csv.Spec.DisplayName == "" {
		csv.Spec.DisplayName = k8sutil.GetDisplayName(s.OperatorName)
	}
	if csv.Spec.Description == "" {
		csv.Spec.Description = "Placeholder description"
	}
	if csv.Spec.Maturity == "" {
		csv.Spec.Maturity = "alpha"
	}
	if len(csv.Spec.InstallModes) == 0 {
		csv.Spec.InstallModes = []olmapiv1alpha1.InstallMode{
			{Type: olmapiv1alpha1.InstallModeTypeOwnNamespace, Supported: true},
			{Type: olmapiv1alpha1.InstallModeTypeSingleNamespace, Supported: true},
			{Type: olmapiv1alpha1.InstallModeTypeMultiNamespace, Supported: false},
			{Type: olmapiv1alpha1.InstallModeTypeAllNamespaces, Supported: true},
		}
	}
}

// TODO: validate that all fields from files are populated as expected
// ex. add `resources` to a CRD

func getEmptyRequiredCSVFields(csv *olmapiv1alpha1.ClusterServiceVersion) (fields []string) {
	// Metadata
	if csv.TypeMeta.APIVersion != olmapiv1alpha1.ClusterServiceVersionAPIVersion {
		fields = append(fields, "apiVersion")
	}
	if csv.TypeMeta.Kind != olmapiv1alpha1.ClusterServiceVersionKind {
		fields = append(fields, "kind")
	}
	if csv.ObjectMeta.Name == "" {
		fields = append(fields, "metadata.name")
	}
	// Spec fields
	if csv.Spec.Version.String() == "" {
		fields = append(fields, "spec.version")
	}
	if csv.Spec.DisplayName == "" {
		fields = append(fields, "spec.displayName")
	}
	if csv.Spec.Description == "" {
		fields = append(fields, "spec.description")
	}
	if len(csv.Spec.Keywords) == 0 {
		fields = append(fields, "spec.keywords")
	}
	if len(csv.Spec.Maintainers) == 0 {
		fields = append(fields, "spec.maintainers")
	}
	if csv.Spec.Provider == (olmapiv1alpha1.AppLink{}) {
		fields = append(fields, "spec.provider")
	}
	if csv.Spec.Maturity == "" {
		fields = append(fields, "spec.maturity")
	}

	return fields
}

func joinFields(fields []string) string {
	sb := &strings.Builder{}
	for _, f := range fields {
		sb.WriteString("\n\t" + f)
	}
	return sb.String()
}

// updateCSVVersions updates csv's version and data involving the version,
// ex. ObjectMeta.Name, and place the old version in the `replaces` object,
// if there is an old version to replace.
func (s *CSV) updateCSVVersions(csv *olmapiv1alpha1.ClusterServiceVersion) error {

	// Old csv version to replace, and updated csv version.
	oldVer, newVer := csv.Spec.Version.String(), s.CSVVersion
	if oldVer == newVer {
		return nil
	}

	// Replace all references to the old operator name.
	lowerOperatorName := strings.ToLower(s.OperatorName)
	oldCSVName := getCSVName(lowerOperatorName, oldVer)
	oldRe, err := regexp.Compile(fmt.Sprintf("\\b%s\\b", regexp.QuoteMeta(oldCSVName)))
	if err != nil {
		return errors.Wrapf(err, "error compiling CSV name regexp %s", oldRe.String())
	}
	b, err := yaml.Marshal(csv)
	if err != nil {
		return err
	}
	newCSVName := getCSVName(lowerOperatorName, newVer)
	b = oldRe.ReplaceAll(b, []byte(newCSVName))
	*csv = olmapiv1alpha1.ClusterServiceVersion{}
	if err = yaml.Unmarshal(b, csv); err != nil {
		return errors.Wrapf(err, "error unmarshalling CSV %s after replacing old CSV name", csv.GetName())
	}

	ver, err := semver.Parse(s.CSVVersion)
	if err != nil {
		return err
	}
	csv.Spec.Version = olmversion.OperatorVersion{Version: ver}
	csv.Spec.Replaces = oldCSVName
	return nil
}

<<<<<<< HEAD
func replaceAllBytes(v interface{}, old, new []byte) error {
	b, err := json.Marshal(v)
	if err != nil {
		return err
	}
	b = bytes.Replace(b, old, new, -1)
	if err = json.Unmarshal(b, v); err != nil {
		return err
	}
	return nil
}

// updateCSVFromManifests gathers relevant data from generated and
=======
// updateCSVFromManifestFiles gathers relevant data from generated and
>>>>>>> e598f606
// user-defined manifests and updates csv.
func (g *CSV) updateCSVFromManifests(cfg *CSVConfig, csv *olmapiv1alpha1.ClusterServiceVersion) (err error) {
	paths := append(cfg.CRDCRPaths, cfg.OperatorPath)
	paths = append(paths, cfg.RolePaths...)
	manifestGVKMap := map[schema.GroupVersionKind][][]byte{}
	crGVKSet := map[schema.GroupVersionKind]struct{}{}
	for _, path := range paths {
		info, err := g.getFS().Stat(path)
		if err != nil {
			return err
		}
		if info.IsDir() {
			continue
		}
		b, err := ioutil.ReadFile(path)
		if err != nil {
			return err
		}
		scanner := yamlutil.NewYAMLScanner(b)
		for scanner.Scan() {
			manifest := scanner.Bytes()
			typeMeta, err := k8sutil.GetTypeMetaFromBytes(manifest)
			if err != nil {
				log.Infof("No TypeMeta in %s, skipping file", path)
				continue
			}
			gvk := typeMeta.GroupVersionKind()
			manifestGVKMap[gvk] = append(manifestGVKMap[gvk], manifest)
			switch typeMeta.Kind {
			case "CustomResourceDefinition":
				// Collect CRD kinds to filter them out from unsupported manifest types.
				// The CRD type version doesn't matter as long as it has a group, kind,
				// and versions in the expected fields.
				crd := apiextv1beta1.CustomResourceDefinition{}
				if err = yaml.Unmarshal(manifest, &crd); err != nil {
					return err
				}
				for _, ver := range crd.Spec.Versions {
					crGVK := schema.GroupVersionKind{
						Group:   crd.Spec.Group,
						Version: ver.Name,
						Kind:    crd.Spec.Names.Kind,
					}
					crGVKSet[crGVK] = struct{}{}
				}
			}
		}
		if err = scanner.Err(); err != nil {
			return err
		}
	}

	crUpdaters := crs{}
	for gvk, manifests := range manifestGVKMap {
		// We don't necessarily care about sorting by a field value, more about
		// consistent ordering.
		sort.Slice(manifests, func(i int, j int) bool {
			return string(manifests[i]) < string(manifests[j])
		})
		switch gvk.Kind {
		case "Role":
			err = roles(manifests).apply(csv)
		case "ClusterRole":
			err = clusterRoles(manifests).apply(csv)
		case "Deployment":
			err = deployments(manifests).apply(csv)
		case "CustomResourceDefinition":
			err = crds(manifests).apply(csv)
		default:
			if _, ok := crGVKSet[gvk]; ok {
				crUpdaters = append(crUpdaters, manifests...)
			} else {
				log.Infof("Skipping manifest %s", gvk)
			}
		}
		if err != nil {
			return err
		}
	}
	// Re-sort CR's since they are appended in random order.
	sort.Slice(crUpdaters, func(i int, j int) bool {
		return string(crUpdaters[i]) < string(crUpdaters[j])
	})
	if err = crUpdaters.apply(csv); err != nil {
		return err
	}
	return nil
}<|MERGE_RESOLUTION|>--- conflicted
+++ resolved
@@ -324,23 +324,7 @@
 	return nil
 }
 
-<<<<<<< HEAD
-func replaceAllBytes(v interface{}, old, new []byte) error {
-	b, err := json.Marshal(v)
-	if err != nil {
-		return err
-	}
-	b = bytes.Replace(b, old, new, -1)
-	if err = json.Unmarshal(b, v); err != nil {
-		return err
-	}
-	return nil
-}
-
-// updateCSVFromManifests gathers relevant data from generated and
-=======
 // updateCSVFromManifestFiles gathers relevant data from generated and
->>>>>>> e598f606
 // user-defined manifests and updates csv.
 func (g *CSV) updateCSVFromManifests(cfg *CSVConfig, csv *olmapiv1alpha1.ClusterServiceVersion) (err error) {
 	paths := append(cfg.CRDCRPaths, cfg.OperatorPath)
