// Copyright 2019 The Operator-SDK Authors
//
// Licensed under the Apache License, Version 2.0 (the "License");
// you may not use this file except in compliance with the License.
// You may obtain a copy of the License at
//
//     http://www.apache.org/licenses/LICENSE-2.0
//
// Unless required by applicable law or agreed to in writing, software
// distributed under the License is distributed on an "AS IS" BASIS,
// WITHOUT WARRANTIES OR CONDITIONS OF ANY KIND, either express or implied.
// See the License for the specific language governing permissions and
// limitations under the License.

package descriptor

import (
	"fmt"
	"sort"
	"strconv"
	"strings"
	"unicode"

	"github.com/operator-framework/operator-sdk/internal/annotations"

	"github.com/fatih/structtag"
	olmapiv1alpha1 "github.com/operator-framework/operator-lifecycle-manager/pkg/api/apis/operators/v1alpha1"
	"k8s.io/gengo/types"
)

const csvgenPrefix = annotations.SDKPrefix + ":gen-csv:"

type descriptorType = string

const (
	typeSpec   descriptorType = "spec"
	typeStatus descriptorType = "status"
)

type descriptor struct {
	// Use a SpecDescriptor since it has the same fields as a StatusDescriptor.
	olmapiv1alpha1.SpecDescriptor
	include  bool
	descType descriptorType
}

func sortDescriptors(ds []descriptor) []descriptor {
	sort.Slice(ds, func(i, j int) bool {
		return ds[i].Path < ds[j].Path
	})
	return ds
}

type parsedCRDDescriptions struct {
	descriptors []descriptor
	displayName string
	resources   []olmapiv1alpha1.APIResourceReference
}

func sortResources(rs []olmapiv1alpha1.APIResourceReference) []olmapiv1alpha1.APIResourceReference {
	sort.Slice(rs, func(i, j int) bool {
		return rs[i].Kind < rs[j].Kind
	})
	return rs
}

// parseCSVGenAnnotations parses all descriptor annotations from comments,
// each of which should contain one spec.customresourcedefinitions.owned entry.
// field Once all comments have been parsed, the entry is added to a
// parsedCRDDescriptions.
func parseCSVGenAnnotations(comments []string) (pd parsedCRDDescriptions, err error) {
	tags := types.ExtractCommentTags(csvgenPrefix, comments)
	specd, statusd := descriptor{descType: typeSpec}, descriptor{descType: typeStatus}
	for path, vals := range tags {
		pathElems, err := annotations.SplitPath(path)
		if err != nil {
			return parsedCRDDescriptions{}, err
		}
		parentPathElem, childPathElems := pathElems[0], pathElems[1:]
		switch parentPathElem {
		case "customresourcedefinitions":
			switch childPathElems[0] {
			case "specDescriptors":
				err = parseMemberAnnotation(&specd, childPathElems, vals[0])
				if err != nil {
					return parsedCRDDescriptions{}, err
				}
			case "statusDescriptors":
				err = parseMemberAnnotation(&statusd, childPathElems, vals[0])
				if err != nil {
					return parsedCRDDescriptions{}, err
				}
			case "displayName":
				pd.displayName, err = strconv.Unquote(vals[0])
				if err != nil {
					return parsedCRDDescriptions{}, fmt.Errorf("error unquoting displayName %s: %v", vals[0], err)
				}
			case "resources":
				for _, v := range vals {
					r, err := parseResource(v)
					if err != nil {
						return parsedCRDDescriptions{}, fmt.Errorf("error parsing resource %s: %v", v, err)
					}
					pd.resources = append(pd.resources, r)
				}
			default:
<<<<<<< HEAD
				return parsedCRDDescriptions{}, errors.Errorf("unsupported %s child path element %s",
					parentPathElem, childPathElems[0])
=======
				return parsedCRDDescriptions{}, fmt.Errorf("unsupported %s child path element %s", parentPathElem, childPathElems[0])
>>>>>>> 3dec6d29
			}
		default:
			return parsedCRDDescriptions{}, fmt.Errorf("unsupported path element %s", parentPathElem)
		}
	}
	pd.descriptors = append(pd.descriptors, specd, statusd)
	return pd, nil
}

// parseMemberAnnotation determines which descriptor annotation was passed from
// pathElems and sets val to the corresponding field in d.
func parseMemberAnnotation(d *descriptor, pathElems []string, val string) (err error) {
	switch len(pathElems) {
	case 1:
		// If this case is never entered, d will not be included.
		d.include, err = strconv.ParseBool(val)
		if err != nil {
			return fmt.Errorf("error parsing %s bool val %s: %v", pathElems[0], val, err)
		}
	case 2:
		switch pathElems[1] {
		case "displayName":
			d.DisplayName, err = strconv.Unquote(val)
			if err != nil {
				return fmt.Errorf("error unquoting field displayName %s: %v", val, err)
			}
		case "x-descriptors":
			xdStr, err := strconv.Unquote(val)
			if err != nil {
				return fmt.Errorf("error unquoting field x-descriptors %s: %v", val, err)
			}
			d.XDescriptors = strings.Split(xdStr, ",")
		default:
			return fmt.Errorf("unsupported descriptor path element %s", pathElems[1])
		}
	default:
		return fmt.Errorf("unsupported descriptor path %s", annotations.JoinPath(pathElems...))
	}
	return nil
}

// parseResource parses a resource string of the form:
// "kind,version,\"quoted name\""
func parseResource(rStr string) (r olmapiv1alpha1.APIResourceReference, err error) {
	rStr, err = strconv.Unquote(rStr)
	if err != nil {
		return r, fmt.Errorf("error unquoting resource %s: %v", rStr, err)
	}
	rSplit := strings.SplitN(rStr, ",", 3)
	if len(rSplit) < 2 {
		return r, fmt.Errorf("resource string %s did not have at least a kind and a version", rStr)
	}
	r.Kind, r.Version = strings.TrimSpace(rSplit[0]), strings.TrimSpace(rSplit[1])
	if len(rSplit) == 3 {
		r.Name, err = strconv.Unquote(rSplit[2])
		if err != nil {
			return r, fmt.Errorf("error unquoting resource name %s: %v", rSplit[2], err)
		}
		r.Name = strings.TrimSpace(r.Name)
	}
	return r, nil
}

// parseDescription joins comment strings into one line, removing any tool
// directives.
func parseDescription(comments []string) string {
	var lines []string
	for _, c := range comments {
		l := strings.TrimSpace(strings.TrimLeft(c, "/"))
		if l == "" || strings.HasPrefix(l, "+") {
			continue
		}
		lines = append(lines, l)
	}
	return strings.Join(lines, " ")
}

const (
	inlinedTag = "##inline##"
	ignoredTag = "##ignore##"
)

// getPathFromMember constructs a path from data in member, either from
// its struct tags or name.
func getPathFromMember(member types.Member) (string, error) {
	// Embedded fields are inlined and children may be included.
	if member.Embedded {
		return inlinedTag, nil
	}
	// Unexported fields should be ignored in downstream processing.
	if isNotExported(member.Name) {
		return ignoredTag, nil
	}
	tags, err := structtag.Parse(member.Tags)
	if err != nil {
		return "", err
	}
	jsonTag, err := tags.Get("json")
	if err == nil {
		// Parse returns an error if no JSON tag is in tags, at which point we'll
		// use another method to get path.
		switch {
		case contains(jsonTag.Options, "inline"):
			return inlinedTag, nil
		case jsonTag.Name == "-":
			if len(jsonTag.Options) == 0 {
				return ignoredTag, nil
			}
			return jsonTag.Name, nil
		case jsonTag.Name != "":
			return jsonTag.Name, nil
		}
	}
	// There is no JSON tag in tags or tag name is empty.
	// Use member name as path as json.Marshal does.
	return member.Name, nil
}

// isNotExported returns true if name is not an exported struct field name.
func isNotExported(name string) bool {
	if len(name) == 0 {
		return true
	}
	return unicode.IsLower(rune(name[0]))
}

func contains(options []string, key string) bool {
	for _, opt := range options {
		if opt == key {
			return true
		}
	}
	return false
}

func isPathInline(path string) bool {
	return path == inlinedTag
}

func isPathIgnore(path string) bool {
	return path == ignoredTag
}

//nolint:lll
// From https://github.com/openshift/console/blob/feabd61/frontend/packages/operator-lifecycle-manager/src/components/descriptors/types.ts#L3-L26
var specXDescriptors = map[string]string{
	"size":                 "urn:alm:descriptor:com.tectonic.ui:podCount",
	"podCount":             "urn:alm:descriptor:com.tectonic.ui:podCount",
	"endpoints":            "urn:alm:descriptor:com.tectonic.ui:endpointList",
	"endpointList":         "urn:alm:descriptor:com.tectonic.ui:endpointList",
	"label":                "urn:alm:descriptor:com.tectonic.ui:label",
	"resources":            "urn:alm:descriptor:com.tectonic.ui:resourceRequirements",
	"resourceRequirements": "urn:alm:descriptor:com.tectonic.ui:resourceRequirements",
	"selector":             "urn:alm:descriptor:com.tectonic.ui:selector:",
	"namespaceSelector":    "urn:alm:descriptor:com.tectonic.ui:namespaceSelector",
	"booleanSwitch":        "urn:alm:descriptor:com.tectonic.ui:booleanSwitch",

	"password":        "urn:alm:descriptor:com.tectonic.ui:password",
	"checkbox":        "urn:alm:descriptor:com.tectonic.ui:checkbox",
	"imagePullPolicy": "urn:alm:descriptor:com.tectonic.ui:imagePullPolicy",
	"updateStrategy":  "urn:alm:descriptor:com.tectonic.ui:updateStrategy",
	"text":            "urn:alm:descriptor:com.tectonic.ui:text",
	"number":          "urn:alm:descriptor:com.tectonic.ui:number",
	"nodeAffinity":    "urn:alm:descriptor:com.tectonic.ui:nodeAffinity",
	"podAffinity":     "urn:alm:descriptor:com.tectonic.ui:podAffinity",
	"podAntiAffinity": "urn:alm:descriptor:com.tectonic.ui:podAntiAffinity",
	"advanced":        "urn:alm:descriptor:com.tectonic.ui:advanced",
}

// getSpecXDescriptorsByPath uses path's elements to get x-descriptors a CRD
// descriptor should have.
func getSpecXDescriptorsByPath(existingXDescs []string, path string) []string {
	return getXDescriptorsByPath(specXDescriptors, existingXDescs, path)
}

//nolint:lll // the  following line is  a reference, if split it will not be clear if the whole line is a link
// From https://github.com/openshift/console/blob/feabd61/frontend/packages/operator-lifecycle-manager/src/components/descriptors/types.ts#L28-L39
var statusXDescriptors = map[string]string{
	"podStatuses":        "urn:alm:descriptor:com.tectonic.ui:podStatuses",
	"size":               "urn:alm:descriptor:com.tectonic.ui:podCount",
	"podCount":           "urn:alm:descriptor:com.tectonic.ui:podCount",
	"link":               "urn:alm:descriptor:org.w3:link",
	"w3link":             "urn:alm:descriptor:org.w3:link",
	"conditions":         "urn:alm:descriptor:io.kubernetes.conditions",
	"text":               "urn:alm:descriptor:text",
	"prometheusEndpoint": "urn:alm:descriptor:prometheusEndpoint",
	"phase":              "urn:alm:descriptor:io.kubernetes.phase",
	"k8sPhase":           "urn:alm:descriptor:io.kubernetes.phase",
	"reason":             "urn:alm:descriptor:io.kubernetes.phase:reason",
	"k8sReason":          "urn:alm:descriptor:io.kubernetes.phase:reason",
}

// getStatusXDescriptorsByPath uses path's elements to get x-descriptors a CRD
// descriptor should have.
func getStatusXDescriptorsByPath(existingXDescs []string, path string) []string {
	return getXDescriptorsByPath(statusXDescriptors, existingXDescs, path)
}

func getXDescriptorsByPath(relevantXDescs map[string]string, existingXDescs []string, path string) (xdescs []string) {
	// Ensure no duplicate x-descriptors are returned.
	xdescMap := map[string]struct{}{}
	for _, xd := range existingXDescs {
		xdescMap[xd] = struct{}{}
	}
	pathSplit := strings.Split(path, ".")
	for _, tag := range pathSplit {
		xd, ok := relevantXDescs[tag]
		if ok {
			xdescMap[xd] = struct{}{}
		}
	}
	for xd := range xdescMap {
		xdescs = append(xdescs, xd)
	}
	sort.Strings(xdescs)
	return xdescs
}<|MERGE_RESOLUTION|>--- conflicted
+++ resolved
@@ -104,12 +104,8 @@
 					pd.resources = append(pd.resources, r)
 				}
 			default:
-<<<<<<< HEAD
 				return parsedCRDDescriptions{}, errors.Errorf("unsupported %s child path element %s",
 					parentPathElem, childPathElems[0])
-=======
-				return parsedCRDDescriptions{}, fmt.Errorf("unsupported %s child path element %s", parentPathElem, childPathElems[0])
->>>>>>> 3dec6d29
 			}
 		default:
 			return parsedCRDDescriptions{}, fmt.Errorf("unsupported path element %s", parentPathElem)
