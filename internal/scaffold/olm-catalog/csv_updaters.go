// Copyright 2018 The Operator-SDK Authors
//
// Licensed under the Apache License, Version 2.0 (the "License");
// you may not use this file except in compliance with the License.
// You may obtain a copy of the License at
//
//     http://www.apache.org/licenses/LICENSE-2.0
//
// Unless required by applicable law or agreed to in writing, software
// distributed under the License is distributed on an "AS IS" BASIS,
// WITHOUT WARRANTIES OR CONDITIONS OF ANY KIND, either express or implied.
// See the License for the specific language governing permissions and
// limitations under the License.

package catalog

import (
	"bytes"
	"encoding/json"
	"sort"

	"github.com/operator-framework/operator-sdk/internal/scaffold"
	"github.com/operator-framework/operator-sdk/internal/scaffold/olm-catalog/descriptor"
	"github.com/operator-framework/operator-sdk/pkg/k8sutil"

	"github.com/ghodss/yaml"
	olmapiv1alpha1 "github.com/operator-framework/operator-lifecycle-manager/pkg/api/apis/operators/v1alpha1"
	olminstall "github.com/operator-framework/operator-lifecycle-manager/pkg/controller/install"
	"github.com/operator-framework/operator-registry/pkg/registry"
	log "github.com/sirupsen/logrus"
	appsv1 "k8s.io/api/apps/v1"
	corev1 "k8s.io/api/core/v1"
	rbacv1 "k8s.io/api/rbac/v1"
	apiextv1beta1 "k8s.io/apiextensions-apiserver/pkg/apis/apiextensions/v1beta1"
	"k8s.io/apimachinery/pkg/version"
)

// csvUpdater is an interface for any data that can be in a CSV, which will be
// set to the corresponding field on apply().
type csvUpdater interface {
	// apply applies a data update to a CSV argument.
	apply(*olmapiv1alpha1.ClusterServiceVersion) error
}

func setCSVInstallStrategy(csv *olmapiv1alpha1.ClusterServiceVersion, strat olminstall.Strategy) error {
	sb, err := json.Marshal(strat)
	if err != nil {
		return err
	}
	csv.Spec.InstallStrategy.StrategySpecRaw = json.RawMessage(sb)
	return nil
}

type roles [][]byte

func (us roles) apply(csv *olmapiv1alpha1.ClusterServiceVersion) (err error) {
	// Get install strategy from csv. Default to a deployment strategy if none found.
	strat, err := (&olminstall.StrategyResolver{}).UnmarshalStrategy(csv.Spec.InstallStrategy)
	if err != nil {
		return err
	}

	switch s := strat.(type) {
	case *olminstall.StrategyDetailsDeployment:
		perms := []olminstall.StrategyDeploymentPermissions{}
		for _, u := range us {
			role := rbacv1.Role{}
			if err := yaml.Unmarshal(u, &role); err != nil {
				return err
			}
			perms = append(perms, olminstall.StrategyDeploymentPermissions{
				ServiceAccountName: role.GetName(),
				Rules:              role.Rules,
			})
		}
		s.Permissions = perms
	}
	if err = setCSVInstallStrategy(csv, strat); err != nil {
		return err
	}
	return nil
}

type clusterRoles [][]byte

func (us clusterRoles) apply(csv *olmapiv1alpha1.ClusterServiceVersion) (err error) {
	// Get install strategy from csv. Default to a deployment strategy if none found.
	strat, err := (&olminstall.StrategyResolver{}).UnmarshalStrategy(csv.Spec.InstallStrategy)
	if err != nil {
		return err
	}

	switch s := strat.(type) {
	case *olminstall.StrategyDetailsDeployment:
		perms := []olminstall.StrategyDeploymentPermissions{}
		for _, u := range us {
			clusterRole := rbacv1.ClusterRole{}
			if err := yaml.Unmarshal(u, &clusterRole); err != nil {
				return err
			}
			perms = append(perms, olminstall.StrategyDeploymentPermissions{
				ServiceAccountName: clusterRole.GetName(),
				Rules:              clusterRole.Rules,
			})
		}
		s.ClusterPermissions = perms
	}
	if err = setCSVInstallStrategy(csv, strat); err != nil {
		return err
	}
	return nil
}

type deployments [][]byte

func (us deployments) apply(csv *olmapiv1alpha1.ClusterServiceVersion) (err error) {
	// Get install strategy from csv. Default to a deployment strategy if none found.
	strat, err := (&olminstall.StrategyResolver{}).UnmarshalStrategy(csv.Spec.InstallStrategy)
	if err != nil {
		return err
	}
	switch s := strat.(type) {
	case *olminstall.StrategyDetailsDeployment:
		depSpecs := []olminstall.StrategyDeploymentSpec{}
		for _, u := range us {
			dep := appsv1.Deployment{}
			if err := yaml.Unmarshal(u, &dep); err != nil {
				return err
			}
			setWatchNamespacesEnv(&dep)
			// Make sure "olm.targetNamespaces" is referenced somewhere in dep,
			// and emit a warning of not.
			if !depHasOLMNamespaces(dep) {
				log.Warnf(`No WATCH_NAMESPACE environment variable nor reference to "%s"`+
					` detected in operator Deployment. For OLM compatibility, your operator`+
					` MUST watch namespaces defined in "%s"`, olmTNMeta, olmTNMeta)
			}
			depSpecs = append(depSpecs, olminstall.StrategyDeploymentSpec{
				Name: dep.GetName(),
				Spec: dep.Spec,
			})
		}
		s.DeploymentSpecs = depSpecs
	}
	if err = setCSVInstallStrategy(csv, strat); err != nil {
		return err
	}
	return nil
}

const olmTNMeta = "metadata.annotations['olm.targetNamespaces']"

// setWatchNamespacesEnv sets WATCH_NAMESPACE to olmTNString in dep if
// WATCH_NAMESPACE exists in a pod spec container's env list.
func setWatchNamespacesEnv(dep *appsv1.Deployment) {
	envVar := newEnvVar(k8sutil.WatchNamespaceEnvVar, olmTNMeta)
	overwriteContainerEnvVar(dep, k8sutil.WatchNamespaceEnvVar, envVar)
}

func overwriteContainerEnvVar(dep *appsv1.Deployment, name string, ev corev1.EnvVar) {
	for _, c := range dep.Spec.Template.Spec.Containers {
		for i := 0; i < len(c.Env); i++ {
			if c.Env[i].Name == name {
				c.Env[i] = ev
			}
		}
	}
}

func newEnvVar(name, fieldPath string) corev1.EnvVar {
	return corev1.EnvVar{
		Name: name,
		ValueFrom: &corev1.EnvVarSource{
			FieldRef: &corev1.ObjectFieldSelector{
				FieldPath: fieldPath,
			},
		},
	}
}

// OLM places the set of target namespaces for the operator in
// "metadata.annotations['olm.targetNamespaces']". This value should be
// referenced in either:
//	- The Deployment's pod spec WATCH_NAMESPACE env variable.
//	- Some other Deployment pod spec field.
func depHasOLMNamespaces(dep appsv1.Deployment) bool {
	b, err := dep.Spec.Template.Marshal()
	if err != nil {
		// Something is wrong with the deployment manifest, not with CLI inputs.
		log.Fatalf("Marshal Deployment spec: %v", err)
	}
	return bytes.Index(b, []byte(olmTNMeta)) != -1
}

<<<<<<< HEAD
=======
func (u *InstallStrategyUpdate) Apply(csv *olmapiv1alpha1.ClusterServiceVersion) (err error) {
	// Get install strategy from csv. Default to a deployment strategy if none found.
	var strategy olminstall.Strategy
	if csv.Spec.InstallStrategy.StrategyName == "" {
		csv.Spec.InstallStrategy.StrategyName = olminstall.InstallStrategyNameDeployment
		strategy = &olminstall.StrategyDetailsDeployment{}
	} else {
		var resolver *olminstall.StrategyResolver
		strategy, err = resolver.UnmarshalStrategy(csv.Spec.InstallStrategy)
		if err != nil {
			return err
		}
	}

	switch s := strategy.(type) {
	case *olminstall.StrategyDetailsDeployment:
		// Update permissions and deployments.
		u.updatePermissions(s)
		u.updateClusterPermissions(s)
		u.updateDeploymentSpecs(s)
	default:
		return errors.Errorf("install strategy (%v) of unknown type", strategy)
	}

	// Re-serialize permissions into csv strategy.
	updatedStrat, err := json.Marshal(strategy)
	if err != nil {
		return err
	}
	csv.Spec.InstallStrategy.StrategySpecRaw = updatedStrat

	return nil
}

func (u *InstallStrategyUpdate) updatePermissions(strategy *olminstall.StrategyDetailsDeployment) {
	if len(u.Permissions) != 0 {
		strategy.Permissions = u.Permissions
	}
}

func (u *InstallStrategyUpdate) updateClusterPermissions(strategy *olminstall.StrategyDetailsDeployment) {
	if len(u.ClusterPermissions) != 0 {
		strategy.ClusterPermissions = u.ClusterPermissions
	}
}

func (u *InstallStrategyUpdate) updateDeploymentSpecs(strategy *olminstall.StrategyDetailsDeployment) {
	if len(u.DeploymentSpecs) != 0 {
		strategy.DeploymentSpecs = u.DeploymentSpecs
	}
}

type CustomResourceDefinitionsUpdate struct {
	*olmapiv1alpha1.CustomResourceDefinitions
	crIDs map[string]struct{}
}

>>>>>>> e598f606
type descSorter []olmapiv1alpha1.CRDDescription

func (descs descSorter) Len() int { return len(descs) }
func (descs descSorter) Less(i, j int) bool {
	if descs[i].Name == descs[j].Name {
		if descs[i].Kind == descs[j].Kind {
			return version.CompareKubeAwareVersionStrings(descs[i].Version, descs[j].Version) > 0
		}
		return descs[i].Kind < descs[j].Kind
	}
	return descs[i].Name < descs[j].Name
}
func (descs descSorter) Swap(i, j int) { descs[i], descs[j] = descs[j], descs[i] }

<<<<<<< HEAD
type crds [][]byte
=======
func (store *updaterStore) AddOwnedCRD(yamlDoc []byte) error {
	crd := &apiextv1beta1.CustomResourceDefinition{}
	if err := yaml.Unmarshal(yamlDoc, crd); err != nil {
		return err
	}
	versions, err := getCRDVersions(crd)
	if err != nil {
		return errors.Wrapf(err, "failed to get owned CRD %s versions", crd.GetName())
	}
	for _, ver := range versions {
		kind := crd.Spec.Names.Kind
		crdDesc := olmapiv1alpha1.CRDDescription{
			Name:    crd.ObjectMeta.Name,
			Version: ver,
			Kind:    kind,
		}
		store.crds.crIDs[crdDescID(crdDesc)] = struct{}{}
		// Parse CRD descriptors from source code comments and annotations.
		gvk := schema.GroupVersionKind{Group: crd.Spec.Group, Version: ver, Kind: kind}
		if err := descriptor.GetCRDDescriptorForGVK(scaffold.ApisDir, &crdDesc, gvk); err != nil {
			return errors.Wrapf(err, "failed to set CRD descriptors for %s", gvk)
		}
		store.crds.Owned = append(store.crds.Owned, crdDesc)
	}
	return nil
}
>>>>>>> e598f606

// apply updates csv's "owned" CRDDescriptions. "required" CRDDescriptions are
// left as-is, since they are user-defined values.
<<<<<<< HEAD
// apply will only make a new spec.customresourcedefinitions.owned element if
// the CRD key is not in spec.customresourcedefinitions.owned already.
func (us crds) apply(csv *olmapiv1alpha1.ClusterServiceVersion) error {
	currOwnedCRDSet := map[registry.DefinitionKey]olmapiv1alpha1.CRDDescription{}
	for _, csvDesc := range csv.Spec.CustomResourceDefinitions.Owned {
		defKey := registry.DefinitionKey{
			Name:    csvDesc.Name,
			Version: csvDesc.Version,
			Kind:    csvDesc.Kind,
		}
		currOwnedCRDSet[defKey] = csvDesc
	}

	ownedCRDs := []olmapiv1alpha1.CRDDescription{}
	for _, u := range us {
		crd := apiextv1beta1.CustomResourceDefinition{}
		if err := yaml.Unmarshal(u, &crd); err != nil {
			return err
		}
		for _, ver := range crd.Spec.Versions {
			defKey := registry.DefinitionKey{
				Name:    crd.GetName(),
				Version: ver.Name,
				Kind:    crd.Spec.Names.Kind,
			}
			if currCRDDesc, ok := currOwnedCRDSet[defKey]; !ok {
				ownedCRDs = append(ownedCRDs, olmapiv1alpha1.CRDDescription{
					Name:    defKey.Name,
					Version: defKey.Version,
					Kind:    defKey.Kind,
				})
			} else {
				ownedCRDs = append(ownedCRDs, currCRDDesc)
			}
		}
	}
	csv.Spec.CustomResourceDefinitions.Owned = ownedCRDs
=======
// Apply will only make a new spec.customresourcedefinitions.owned element for
// a type if an annotation is present on that type's declaration.
func (u *CustomResourceDefinitionsUpdate) Apply(csv *olmapiv1alpha1.ClusterServiceVersion) error {
	// Currently this updater does not support ActionDescriptor annotations,
	// so use those currently set in csv.
	actionDescriptors := map[string][]olmapiv1alpha1.ActionDescriptor{}
	for _, desc := range csv.Spec.CustomResourceDefinitions.Owned {
		actionDescriptors[crdDescID(desc)] = desc.ActionDescriptor
	}
	// Copy owned CRDDescriptions while preserving ActionDescriptors.
	owned := make([]olmapiv1alpha1.CRDDescription, len(u.Owned))
	copy(owned, u.Owned)
	csv.Spec.CustomResourceDefinitions.Owned = owned
	for i, desc := range csv.Spec.CustomResourceDefinitions.Owned {
		if ad, ok := actionDescriptors[crdDescID(desc)]; ok {
			csv.Spec.CustomResourceDefinitions.Owned[i].ActionDescriptor = ad
		}
	}
>>>>>>> e598f606
	sort.Sort(descSorter(csv.Spec.CustomResourceDefinitions.Owned))
	sort.Sort(descSorter(csv.Spec.CustomResourceDefinitions.Required))
	return nil
}

type crs [][]byte

func (us crs) apply(csv *olmapiv1alpha1.ClusterServiceVersion) error {
	examples := []json.RawMessage{}
	for _, u := range us {
		crBytes, err := yaml.YAMLToJSON(u)
		if err != nil {
			return err
		}
		examples = append(examples, json.RawMessage(crBytes))
	}
	examplesJSON, err := json.Marshal(examples)
	if err != nil {
		return err
	}
	examplesJSON, err = prettifyJSON(examplesJSON)
	if err != nil {
		return err
	}
	if csv.GetAnnotations() == nil {
		csv.SetAnnotations(make(map[string]string))
	}
	csv.GetAnnotations()["alm-examples"] = string(examplesJSON)
	return nil
}

// prettifyJSON returns a JSON in a pretty format
func prettifyJSON(b []byte) ([]byte, error) {
	var out bytes.Buffer
	err := json.Indent(&out, b, "", "  ")
	return out.Bytes(), err
}<|MERGE_RESOLUTION|>--- conflicted
+++ resolved
@@ -22,16 +22,17 @@
 	"github.com/operator-framework/operator-sdk/internal/scaffold"
 	"github.com/operator-framework/operator-sdk/internal/scaffold/olm-catalog/descriptor"
 	"github.com/operator-framework/operator-sdk/pkg/k8sutil"
+	"github.com/pkg/errors"
 
 	"github.com/ghodss/yaml"
 	olmapiv1alpha1 "github.com/operator-framework/operator-lifecycle-manager/pkg/api/apis/operators/v1alpha1"
 	olminstall "github.com/operator-framework/operator-lifecycle-manager/pkg/controller/install"
-	"github.com/operator-framework/operator-registry/pkg/registry"
 	log "github.com/sirupsen/logrus"
 	appsv1 "k8s.io/api/apps/v1"
 	corev1 "k8s.io/api/core/v1"
 	rbacv1 "k8s.io/api/rbac/v1"
 	apiextv1beta1 "k8s.io/apiextensions-apiserver/pkg/apis/apiextensions/v1beta1"
+	"k8s.io/apimachinery/pkg/runtime/schema"
 	"k8s.io/apimachinery/pkg/version"
 )
 
@@ -192,66 +193,6 @@
 	return bytes.Index(b, []byte(olmTNMeta)) != -1
 }
 
-<<<<<<< HEAD
-=======
-func (u *InstallStrategyUpdate) Apply(csv *olmapiv1alpha1.ClusterServiceVersion) (err error) {
-	// Get install strategy from csv. Default to a deployment strategy if none found.
-	var strategy olminstall.Strategy
-	if csv.Spec.InstallStrategy.StrategyName == "" {
-		csv.Spec.InstallStrategy.StrategyName = olminstall.InstallStrategyNameDeployment
-		strategy = &olminstall.StrategyDetailsDeployment{}
-	} else {
-		var resolver *olminstall.StrategyResolver
-		strategy, err = resolver.UnmarshalStrategy(csv.Spec.InstallStrategy)
-		if err != nil {
-			return err
-		}
-	}
-
-	switch s := strategy.(type) {
-	case *olminstall.StrategyDetailsDeployment:
-		// Update permissions and deployments.
-		u.updatePermissions(s)
-		u.updateClusterPermissions(s)
-		u.updateDeploymentSpecs(s)
-	default:
-		return errors.Errorf("install strategy (%v) of unknown type", strategy)
-	}
-
-	// Re-serialize permissions into csv strategy.
-	updatedStrat, err := json.Marshal(strategy)
-	if err != nil {
-		return err
-	}
-	csv.Spec.InstallStrategy.StrategySpecRaw = updatedStrat
-
-	return nil
-}
-
-func (u *InstallStrategyUpdate) updatePermissions(strategy *olminstall.StrategyDetailsDeployment) {
-	if len(u.Permissions) != 0 {
-		strategy.Permissions = u.Permissions
-	}
-}
-
-func (u *InstallStrategyUpdate) updateClusterPermissions(strategy *olminstall.StrategyDetailsDeployment) {
-	if len(u.ClusterPermissions) != 0 {
-		strategy.ClusterPermissions = u.ClusterPermissions
-	}
-}
-
-func (u *InstallStrategyUpdate) updateDeploymentSpecs(strategy *olminstall.StrategyDetailsDeployment) {
-	if len(u.DeploymentSpecs) != 0 {
-		strategy.DeploymentSpecs = u.DeploymentSpecs
-	}
-}
-
-type CustomResourceDefinitionsUpdate struct {
-	*olmapiv1alpha1.CustomResourceDefinitions
-	crIDs map[string]struct{}
-}
-
->>>>>>> e598f606
 type descSorter []olmapiv1alpha1.CRDDescription
 
 func (descs descSorter) Len() int { return len(descs) }
@@ -266,53 +207,13 @@
 }
 func (descs descSorter) Swap(i, j int) { descs[i], descs[j] = descs[j], descs[i] }
 
-<<<<<<< HEAD
 type crds [][]byte
-=======
-func (store *updaterStore) AddOwnedCRD(yamlDoc []byte) error {
-	crd := &apiextv1beta1.CustomResourceDefinition{}
-	if err := yaml.Unmarshal(yamlDoc, crd); err != nil {
-		return err
-	}
-	versions, err := getCRDVersions(crd)
-	if err != nil {
-		return errors.Wrapf(err, "failed to get owned CRD %s versions", crd.GetName())
-	}
-	for _, ver := range versions {
-		kind := crd.Spec.Names.Kind
-		crdDesc := olmapiv1alpha1.CRDDescription{
-			Name:    crd.ObjectMeta.Name,
-			Version: ver,
-			Kind:    kind,
-		}
-		store.crds.crIDs[crdDescID(crdDesc)] = struct{}{}
-		// Parse CRD descriptors from source code comments and annotations.
-		gvk := schema.GroupVersionKind{Group: crd.Spec.Group, Version: ver, Kind: kind}
-		if err := descriptor.GetCRDDescriptorForGVK(scaffold.ApisDir, &crdDesc, gvk); err != nil {
-			return errors.Wrapf(err, "failed to set CRD descriptors for %s", gvk)
-		}
-		store.crds.Owned = append(store.crds.Owned, crdDesc)
-	}
-	return nil
-}
->>>>>>> e598f606
 
 // apply updates csv's "owned" CRDDescriptions. "required" CRDDescriptions are
 // left as-is, since they are user-defined values.
-<<<<<<< HEAD
-// apply will only make a new spec.customresourcedefinitions.owned element if
-// the CRD key is not in spec.customresourcedefinitions.owned already.
+// apply will only make a new spec.customresourcedefinitions.owned element for
+// a type if an annotation is present on that type's declaration.
 func (us crds) apply(csv *olmapiv1alpha1.ClusterServiceVersion) error {
-	currOwnedCRDSet := map[registry.DefinitionKey]olmapiv1alpha1.CRDDescription{}
-	for _, csvDesc := range csv.Spec.CustomResourceDefinitions.Owned {
-		defKey := registry.DefinitionKey{
-			Name:    csvDesc.Name,
-			Version: csvDesc.Version,
-			Kind:    csvDesc.Kind,
-		}
-		currOwnedCRDSet[defKey] = csvDesc
-	}
-
 	ownedCRDs := []olmapiv1alpha1.CRDDescription{}
 	for _, u := range us {
 		crd := apiextv1beta1.CustomResourceDefinition{}
@@ -320,43 +221,25 @@
 			return err
 		}
 		for _, ver := range crd.Spec.Versions {
-			defKey := registry.DefinitionKey{
+			// Parse CRD descriptors from source code comments and annotations.
+			gvk := schema.GroupVersionKind{
+				Group:   crd.Spec.Group,
+				Version: ver.Name,
+				Kind:    crd.Spec.Names.Kind,
+			}
+			newCRDDesc := olmapiv1alpha1.CRDDescription{
 				Name:    crd.GetName(),
 				Version: ver.Name,
 				Kind:    crd.Spec.Names.Kind,
 			}
-			if currCRDDesc, ok := currOwnedCRDSet[defKey]; !ok {
-				ownedCRDs = append(ownedCRDs, olmapiv1alpha1.CRDDescription{
-					Name:    defKey.Name,
-					Version: defKey.Version,
-					Kind:    defKey.Kind,
-				})
-			} else {
-				ownedCRDs = append(ownedCRDs, currCRDDesc)
-			}
+			err := descriptor.GetCRDDescriptorForGVK(scaffold.ApisDir, &newCRDDesc, gvk)
+			if err != nil {
+				return errors.Wrapf(err, "failed to set CRD descriptors for %s", gvk)
+			}
+			ownedCRDs = append(ownedCRDs, newCRDDesc)
 		}
 	}
 	csv.Spec.CustomResourceDefinitions.Owned = ownedCRDs
-=======
-// Apply will only make a new spec.customresourcedefinitions.owned element for
-// a type if an annotation is present on that type's declaration.
-func (u *CustomResourceDefinitionsUpdate) Apply(csv *olmapiv1alpha1.ClusterServiceVersion) error {
-	// Currently this updater does not support ActionDescriptor annotations,
-	// so use those currently set in csv.
-	actionDescriptors := map[string][]olmapiv1alpha1.ActionDescriptor{}
-	for _, desc := range csv.Spec.CustomResourceDefinitions.Owned {
-		actionDescriptors[crdDescID(desc)] = desc.ActionDescriptor
-	}
-	// Copy owned CRDDescriptions while preserving ActionDescriptors.
-	owned := make([]olmapiv1alpha1.CRDDescription, len(u.Owned))
-	copy(owned, u.Owned)
-	csv.Spec.CustomResourceDefinitions.Owned = owned
-	for i, desc := range csv.Spec.CustomResourceDefinitions.Owned {
-		if ad, ok := actionDescriptors[crdDescID(desc)]; ok {
-			csv.Spec.CustomResourceDefinitions.Owned[i].ActionDescriptor = ad
-		}
-	}
->>>>>>> e598f606
 	sort.Sort(descSorter(csv.Spec.CustomResourceDefinitions.Owned))
 	sort.Sort(descSorter(csv.Spec.CustomResourceDefinitions.Required))
 	return nil
