--- conflicted
+++ resolved
@@ -92,13 +92,9 @@
 
 func TestCRDGo(t *testing.T) {
 	cfg := gen.Config{
-<<<<<<< HEAD
-		Inputs: map[string]string{APIsDirKey: filepath.Join(testGoDataDir, scaffold.ApisDir)},
-=======
 		Inputs: map[string]string{
 			APIsDirKey: filepath.Join(testGoDataDir, scaffold.ApisDir),
 		},
->>>>>>> 152e5d5b
 	}
 	g := NewCRDGo(cfg)
 	fileMap, err := g.(crdGenerator).generateGo()
