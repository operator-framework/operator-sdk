--- conflicted
+++ resolved
@@ -18,33 +18,14 @@
 	"path/filepath"
 	"testing"
 
-<<<<<<< HEAD
-	"github.com/operator-framework/operator-sdk/internal/generate/gen"
-=======
+	gen "github.com/operator-framework/operator-sdk/internal/generate/gen"
+
 	"github.com/operator-framework/operator-registry/pkg/registry"
-
-	gen "github.com/operator-framework/operator-sdk/internal/generate/gen"
->>>>>>> b24e4d36
-
 	"github.com/stretchr/testify/assert"
-)
-
-<<<<<<< HEAD
-func TestPackageManifest(t *testing.T) {
-=======
-const (
-	testProjectName = "memcached-operator"
-	csvVersion      = "0.0.3"
-)
-
-var (
-	testDataDir   = filepath.Join("..", "testdata")
-	testGoDataDir = filepath.Join(testDataDir, "go")
 )
 
 // newTestPackageManifestGenerator returns a package manifest Generator populated with test values.
 func newTestPackageManifestGenerator() gen.Generator {
->>>>>>> b24e4d36
 	inputDir := filepath.Join(testGoDataDir, OLMCatalogDir, testProjectName)
 	cfg := gen.Config{
 		OperatorName: testProjectName,
@@ -56,12 +37,14 @@
 
 func TestGeneratePackageManifest(t *testing.T) {
 	g := newTestPackageManifestGenerator()
-	fileMap, err := g.(pkgGenerator).generate()
+	pg := g.(pkgGenerator)
+
+	fileMap, err := pg.generate()
 	if err != nil {
 		t.Fatalf("Failed to execute package manifest generator: %v", err)
 	}
 
-	if b, ok := fileMap[g.(pkgGenerator).fileName]; !ok {
+	if b, ok := fileMap[pg.fileName]; !ok {
 		t.Error("Failed to generate package manifest")
 	} else {
 		assert.Equal(t, packageManifestExp, string(b))
@@ -70,14 +53,15 @@
 
 func TestValidatePackageManifest(t *testing.T) {
 	g := newTestPackageManifestGenerator()
+	pg := g.(pkgGenerator)
 
 	// pkg is a basic, valid package manifest.
-	pkg, err := g.(pkgGenerator).buildPackageManifest()
+	pkg, err := pg.buildPackageManifest()
 	if err != nil {
 		t.Fatalf("Failed to execute package manifest generator: %v", err)
 	}
 
-	g.(pkgGenerator).setChannels(&pkg)
+	pg.setChannels(&pkg)
 	sortChannelsByName(&pkg)
 
 	// invalid mock data, pkg with empty channel
@@ -113,7 +97,8 @@
 	}
 	for _, tt := range tests {
 		t.Run(tt.name, func(t *testing.T) {
-			if err := validatePackageManifest(tt.args.pkg); (err != nil) != tt.wantErr {
+			err := validatePackageManifest(tt.args.pkg)
+			if (err != nil) != tt.wantErr {
 				t.Errorf("Failed to check package manifest validate: error = %v, wantErr %v", err, tt.wantErr)
 			}
 		})
