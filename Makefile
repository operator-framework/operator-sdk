# kernel-style V=1 build verbosity
ifeq ("$(origin V)", "command line")
  BUILD_VERBOSE = $(V)
endif

ifeq ($(BUILD_VERBOSE),1)
  Q =
else
  Q = @
endif

VERSION = $(shell git describe --dirty --tags --always)
GIT_COMMIT = $(shell git rev-parse HEAD)
REPO = github.com/operator-framework/operator-sdk
BUILD_PATH = $(REPO)/cmd/operator-sdk
PKGS = $(shell go list ./... | grep -v /vendor/)
SOURCES = $(shell find . -name '*.go' -not -path "*/vendor/*")

ANSIBLE_BASE_IMAGE = quay.io/operator-framework/ansible-operator
HELM_BASE_IMAGE = quay.io/operator-framework/helm-operator
SCORECARD_PROXY_BASE_IMAGE = quay.io/operator-framework/scorecard-proxy

ANSIBLE_IMAGE ?= $(ANSIBLE_BASE_IMAGE)
HELM_IMAGE ?= $(HELM_BASE_IMAGE)
SCORECARD_PROXY_IMAGE ?= $(SCORECARD_PROXY_BASE_IMAGE)

HELM_ARCHES:="amd64" "ppc64le"

export CGO_ENABLED:=0
export GO111MODULE:=on
export GOPROXY?=https://proxy.golang.org/
.DEFAULT_GOAL:=help

<<<<<<< HEAD
.PHONY: all
all: format test build/operator-sdk

# Code management.
.PHONY: test format tidy clean

format:
=======
all: format test build/operator-sdk ## Test and Build the Operator SDK

format: ## Format the source code
>>>>>>> ff284ea0
	$(Q)go fmt $(PKGS)

tidy: ## Update dependencies
	$(Q)go mod tidy -v

clean: ## Clean up the build artifacts
	$(Q)rm -rf build

<<<<<<< HEAD
# Build/install/release the SDK.
.PHONY: install release_builds release
=======
help: ## Show this help screen
	@echo 'Usage: make <OPTIONS> ... <TARGETS>'
	@echo ''
	@echo 'Available targets are:'
	@echo ''
	@grep -E '^[ a-zA-Z_-]+:.*?## .*$$' $(MAKEFILE_LIST) | \
		awk 'BEGIN {FS = ":.*?## "}; {printf "\033[36m%-20s\033[0m %s\n", $$1, $$2}'
	@echo ''
>>>>>>> ff284ea0

.PHONY: all test format tidy clean help

install: ## Build & install the Operator SDK CLI binary
	$(Q)go install \
		-gcflags "all=-trimpath=${GOPATH}" \
		-asmflags "all=-trimpath=${GOPATH}" \
		-ldflags " \
			-X '${REPO}/version.GitVersion=${VERSION}' \
			-X '${REPO}/version.GitCommit=${GIT_COMMIT}' \
		" \
		$(BUILD_PATH)

release_builds := \
	build/operator-sdk-$(VERSION)-x86_64-linux-gnu \
	build/operator-sdk-$(VERSION)-x86_64-apple-darwin \
	build/operator-sdk-$(VERSION)-ppc64le-linux-gnu

release: clean $(release_builds) $(release_builds:=.asc) ## Release the Operator SDK

build/operator-sdk-%-x86_64-linux-gnu: GOARGS = GOOS=linux GOARCH=amd64
build/operator-sdk-%-x86_64-apple-darwin: GOARGS = GOOS=darwin GOARCH=amd64
build/operator-sdk-%-ppc64le-linux-gnu: GOARGS = GOOS=linux GOARCH=ppc64le

build/%: $(SOURCES)
	$(Q)$(GOARGS) go build \
		-gcflags "all=-trimpath=${GOPATH}" \
		-asmflags "all=-trimpath=${GOPATH}" \
		-ldflags " \
			-X '${REPO}/version.GitVersion=${VERSION}' \
			-X '${REPO}/version.GitCommit=${GIT_COMMIT}' \
		" \
		-o $@ $(BUILD_PATH)

build/%.asc:
	$(Q){ \
	default_key=$$(gpgconf --list-options gpg | awk -F: '$$1 == "default-key" { gsub(/"/,""); print toupper($$10)}'); \
	git_key=$$(git config --get user.signingkey | awk '{ print toupper($$0) }'); \
	if [ "$${default_key}" = "$${git_key}" ]; then \
		gpg --output $@ --detach-sig build/$*; \
		gpg --verify $@ build/$*; \
	else \
		echo "git and/or gpg are not configured to have default signing key $${default_key}"; \
		exit 1; \
	fi; \
	}

# Static tests.
.PHONY: test test/markdown test/sanity test/unit

test: test/unit ## Run the tests

<<<<<<< HEAD
test/markdown:
	./hack/ci/marker --root=doc
=======
test-ci: test/markdown test/sanity test/unit install test/subcommand test/e2e ## Run the CI test suite

test/ci-go: test/subcommand test/e2e/go

test/ci-ansible: test/e2e/ansible-molecule

test/ci-helm: test/e2e/helm
>>>>>>> ff284ea0

test/sanity: tidy
	./hack/tests/sanity-check.sh

test/unit: ## Run the unit tests
	$(Q)go test -count=1 -short ./cmd/...
	$(Q)go test -count=1 -short ./pkg/...
	$(Q)go test -count=1 -short ./internal/...

# CI tests.
.PHONY: test/ci test/ci-go test/ci-ansible test/ci-helm

test/ci: test/markdown test/sanity test/unit install test/subcommand test/e2e

test/ci-go: test/e2e/go

test/ci-ansible: test/e2e/ansible

test/ci-ansible-molecule: test/e2e/ansible-molecule

test/ci-helm: test/e2e/helm

# Subcommand tests.
.PHONY: test/subcommand test/subcommand/test-local test/subcommand/scorecard test/subcommand/olm-install

test/subcommand: test/subcommand/test-local test/subcommand/scorecard test/subcommand/olm-install

test/subcommand/test-local:
	./hack/tests/subcommand.sh

test/subcommand/scorecard:
	./hack/tests/subcommand-scorecard.sh

test/subcommand/olm-install:
	./hack/tests/subcommand-olm-install.sh

# E2E tests.
.PHONY: test/e2e test/e2e/go test/e2e/ansible test/e2e/ansible-molecule test/e2e/helm

test/e2e: test/e2e/go test/e2e/ansible test/e2e/ansible-molecule test/e2e/helm ## Run the e2e tests

test/e2e/go:
	./hack/tests/e2e-go.sh $(ARGS)

test/e2e/ansible: image/build/ansible
	./hack/tests/e2e-ansible.sh

test/e2e/ansible-molecule: image/build/ansible
	./hack/tests/e2e-ansible-molecule.sh

test/e2e/helm: image/build/helm
	./hack/tests/e2e-helm.sh

# Image scaffold/build/push.
.PHONY: image image/scaffold/ansible image/scaffold/helm image/build image/build/ansible image/build/helm image/push image/push/ansible image/push/helm

image: image/build image/push ## Build and push all images

image/scaffold/ansible:
	go run ./hack/image/ansible/scaffold-ansible-image.go

image/scaffold/helm:
	go run ./hack/image/helm/scaffold-helm-image.go

image/build: image/build/ansible image/build/helm image/build/scorecard-proxy ## Build all images

image/build/ansible: build/operator-sdk-dev-x86_64-linux-gnu
	./hack/image/build-ansible-image.sh $(ANSIBLE_BASE_IMAGE):dev

image/build/helm: build/operator-sdk-dev
	./hack/image/build-helm-image.sh $(HELM_BASE_IMAGE):dev

image/build/scorecard-proxy:
	./hack/image/build-scorecard-proxy-image.sh $(SCORECARD_PROXY_BASE_IMAGE):dev

image/push: image/push/ansible image/push/helm image/push/scorecard-proxy ## Push all images

image/push/ansible:
	./hack/image/push-image-tags.sh $(ANSIBLE_BASE_IMAGE):dev $(ANSIBLE_IMAGE)

image/push/helm:
	./hack/image/push-image-tags.sh $(HELM_BASE_IMAGE):dev $(HELM_IMAGE)-$(shell go env GOARCH)

image/push/helm-multiarch:
	./hack/image/push-manifest-list.sh $(HELM_IMAGE) ${HELM_ARCHES}

image/push/scorecard-proxy:
	./hack/image/push-image-tags.sh $(SCORECARD_PROXY_BASE_IMAGE):dev $(SCORECARD_PROXY_IMAGE)<|MERGE_RESOLUTION|>--- conflicted
+++ resolved
@@ -31,31 +31,7 @@
 export GOPROXY?=https://proxy.golang.org/
 .DEFAULT_GOAL:=help
 
-<<<<<<< HEAD
-.PHONY: all
-all: format test build/operator-sdk
-
-# Code management.
-.PHONY: test format tidy clean
-
-format:
-=======
-all: format test build/operator-sdk ## Test and Build the Operator SDK
-
-format: ## Format the source code
->>>>>>> ff284ea0
-	$(Q)go fmt $(PKGS)
-
-tidy: ## Update dependencies
-	$(Q)go mod tidy -v
-
-clean: ## Clean up the build artifacts
-	$(Q)rm -rf build
-
-<<<<<<< HEAD
-# Build/install/release the SDK.
-.PHONY: install release_builds release
-=======
+.PHONY: help
 help: ## Show this help screen
 	@echo 'Usage: make <OPTIONS> ... <TARGETS>'
 	@echo ''
@@ -64,9 +40,24 @@
 	@grep -E '^[ a-zA-Z_-]+:.*?## .*$$' $(MAKEFILE_LIST) | \
 		awk 'BEGIN {FS = ":.*?## "}; {printf "\033[36m%-20s\033[0m %s\n", $$1, $$2}'
 	@echo ''
->>>>>>> ff284ea0
-
-.PHONY: all test format tidy clean help
+
+.PHONY: all
+all: format test build/operator-sdk ## Test and Build the Operator SDK
+
+# Code management.
+.PHONY: test format tidy clean
+
+format: ## Format the source code
+	$(Q)go fmt $(PKGS)
+
+tidy: ## Update dependencies
+	$(Q)go mod tidy -v
+
+clean: ## Clean up the build artifacts
+	$(Q)rm -rf build
+
+# Build/install/release the SDK.
+.PHONY: install release_builds release
 
 install: ## Build & install the Operator SDK CLI binary
 	$(Q)go install \
@@ -117,18 +108,8 @@
 
 test: test/unit ## Run the tests
 
-<<<<<<< HEAD
 test/markdown:
 	./hack/ci/marker --root=doc
-=======
-test-ci: test/markdown test/sanity test/unit install test/subcommand test/e2e ## Run the CI test suite
-
-test/ci-go: test/subcommand test/e2e/go
-
-test/ci-ansible: test/e2e/ansible-molecule
-
-test/ci-helm: test/e2e/helm
->>>>>>> ff284ea0
 
 test/sanity: tidy
 	./hack/tests/sanity-check.sh
@@ -141,7 +122,7 @@
 # CI tests.
 .PHONY: test/ci test/ci-go test/ci-ansible test/ci-helm
 
-test/ci: test/markdown test/sanity test/unit install test/subcommand test/e2e
+test/ci: test/markdown test/sanity test/unit install test/subcommand test/e2e ## Run the CI test suite
 
 test/ci-go: test/e2e/go
 
