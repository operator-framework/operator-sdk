// Go support for Protocol Buffers - Google's data interchange format
//
// Copyright 2010 The Go Authors.  All rights reserved.
// https://github.com/golang/protobuf
//
// Redistribution and use in source and binary forms, with or without
// modification, are permitted provided that the following conditions are
// met:
//
//     * Redistributions of source code must retain the above copyright
// notice, this list of conditions and the following disclaimer.
//     * Redistributions in binary form must reproduce the above
// copyright notice, this list of conditions and the following disclaimer
// in the documentation and/or other materials provided with the
// distribution.
//     * Neither the name of Google Inc. nor the names of its
// contributors may be used to endorse or promote products derived from
// this software without specific prior written permission.
//
// THIS SOFTWARE IS PROVIDED BY THE COPYRIGHT HOLDERS AND CONTRIBUTORS
// "AS IS" AND ANY EXPRESS OR IMPLIED WARRANTIES, INCLUDING, BUT NOT
// LIMITED TO, THE IMPLIED WARRANTIES OF MERCHANTABILITY AND FITNESS FOR
// A PARTICULAR PURPOSE ARE DISCLAIMED. IN NO EVENT SHALL THE COPYRIGHT
// OWNER OR CONTRIBUTORS BE LIABLE FOR ANY DIRECT, INDIRECT, INCIDENTAL,
// SPECIAL, EXEMPLARY, OR CONSEQUENTIAL DAMAGES (INCLUDING, BUT NOT
// LIMITED TO, PROCUREMENT OF SUBSTITUTE GOODS OR SERVICES; LOSS OF USE,
// DATA, OR PROFITS; OR BUSINESS INTERRUPTION) HOWEVER CAUSED AND ON ANY
// THEORY OF LIABILITY, WHETHER IN CONTRACT, STRICT LIABILITY, OR TORT
// (INCLUDING NEGLIGENCE OR OTHERWISE) ARISING IN ANY WAY OUT OF THE USE
// OF THIS SOFTWARE, EVEN IF ADVISED OF THE POSSIBILITY OF SUCH DAMAGE.

package proto

/*
 * Support for message sets.
 */

import (
	"errors"
<<<<<<< HEAD
	"fmt"
	"reflect"
	"sort"
=======
>>>>>>> 4564a35d
)

// errNoMessageTypeID occurs when a protocol buffer does not have a message type ID.
// A message type ID is required for storing a protocol buffer in a message set.
var errNoMessageTypeID = errors.New("proto does not have a message type ID")

// The first two types (_MessageSet_Item and messageSet)
// model what the protocol compiler produces for the following protocol message:
//   message MessageSet {
//     repeated group Item = 1 {
//       required int32 type_id = 2;
//       required string message = 3;
//     };
//   }
// That is the MessageSet wire format. We can't use a proto to generate these
// because that would introduce a circular dependency between it and this package.

type _MessageSet_Item struct {
	TypeId  *int32 `protobuf:"varint,2,req,name=type_id"`
	Message []byte `protobuf:"bytes,3,req,name=message"`
}

type messageSet struct {
	Item             []*_MessageSet_Item `protobuf:"group,1,rep"`
	XXX_unrecognized []byte
	// TODO: caching?
}

// Make sure messageSet is a Message.
var _ Message = (*messageSet)(nil)

// messageTypeIder is an interface satisfied by a protocol buffer type
// that may be stored in a MessageSet.
type messageTypeIder interface {
	MessageTypeId() int32
}

func (ms *messageSet) find(pb Message) *_MessageSet_Item {
	mti, ok := pb.(messageTypeIder)
	if !ok {
		return nil
	}
	id := mti.MessageTypeId()
	for _, item := range ms.Item {
		if *item.TypeId == id {
			return item
		}
	}
	return nil
}

func (ms *messageSet) Has(pb Message) bool {
	if ms.find(pb) != nil {
		return true
	}
	return false
}

func (ms *messageSet) Unmarshal(pb Message) error {
	if item := ms.find(pb); item != nil {
		return Unmarshal(item.Message, pb)
	}
	if _, ok := pb.(messageTypeIder); !ok {
		return errNoMessageTypeID
	}
	return nil // TODO: return error instead?
}

func (ms *messageSet) Marshal(pb Message) error {
	msg, err := Marshal(pb)
	if err != nil {
		return err
	}
	if item := ms.find(pb); item != nil {
		// reuse existing item
		item.Message = msg
		return nil
	}

	mti, ok := pb.(messageTypeIder)
	if !ok {
		return errNoMessageTypeID
	}

	mtid := mti.MessageTypeId()
	ms.Item = append(ms.Item, &_MessageSet_Item{
		TypeId:  &mtid,
		Message: msg,
	})
	return nil
}

func (ms *messageSet) Reset()         { *ms = messageSet{} }
func (ms *messageSet) String() string { return CompactTextString(ms) }
func (*messageSet) ProtoMessage()     {}

// Support for the message_set_wire_format message option.

func skipVarint(buf []byte) []byte {
	i := 0
	for ; buf[i]&0x80 != 0; i++ {
	}
	return buf[i+1:]
}

<<<<<<< HEAD
// MarshalMessageSet encodes the extension map represented by m in the message set wire format.
// It is called by generated Marshal methods on protocol buffer messages with the message_set_wire_format option.
func MarshalMessageSet(exts interface{}) ([]byte, error) {
	var m map[int32]Extension
	switch exts := exts.(type) {
	case *XXX_InternalExtensions:
		if err := encodeExtensions(exts); err != nil {
			return nil, err
		}
		m, _ = exts.extensionsRead()
	case map[int32]Extension:
		if err := encodeExtensionsMap(exts); err != nil {
			return nil, err
		}
		m = exts
	default:
		return nil, errors.New("proto: not an extension map")
	}

	// Sort extension IDs to provide a deterministic encoding.
	// See also enc_map in encode.go.
	ids := make([]int, 0, len(m))
	for id := range m {
		ids = append(ids, int(id))
	}
	sort.Ints(ids)

	ms := &messageSet{Item: make([]*_MessageSet_Item, 0, len(m))}
	for _, id := range ids {
		e := m[int32(id)]
		// Remove the wire type and field number varint, as well as the length varint.
		msg := skipVarint(skipVarint(e.enc))

		ms.Item = append(ms.Item, &_MessageSet_Item{
			TypeId:  Int32(int32(id)),
			Message: msg,
		})
	}
	return Marshal(ms)
}

// UnmarshalMessageSet decodes the extension map encoded in buf in the message set wire format.
// It is called by generated Unmarshal methods on protocol buffer messages with the message_set_wire_format option.
func UnmarshalMessageSet(buf []byte, exts interface{}) error {
=======
// unmarshalMessageSet decodes the extension map encoded in buf in the message set wire format.
// It is called by Unmarshal methods on protocol buffer messages with the message_set_wire_format option.
func unmarshalMessageSet(buf []byte, exts interface{}) error {
>>>>>>> 4564a35d
	var m map[int32]Extension
	switch exts := exts.(type) {
	case *XXX_InternalExtensions:
		m = exts.extensionsWrite()
	case map[int32]Extension:
		m = exts
	default:
		return errors.New("proto: not an extension map")
	}

	ms := new(messageSet)
	if err := Unmarshal(buf, ms); err != nil {
		return err
	}
	for _, item := range ms.Item {
		id := *item.TypeId
		msg := item.Message

		// Restore wire type and field number varint, plus length varint.
		// Be careful to preserve duplicate items.
		b := EncodeVarint(uint64(id)<<3 | WireBytes)
		if ext, ok := m[id]; ok {
			// Existing data; rip off the tag and length varint
			// so we join the new data correctly.
			// We can assume that ext.enc is set because we are unmarshaling.
			o := ext.enc[len(b):]   // skip wire type and field number
			_, n := DecodeVarint(o) // calculate length of length varint
			o = o[n:]               // skip length varint
			msg = append(o, msg...) // join old data and new data
		}
		b = append(b, EncodeVarint(uint64(len(msg)))...)
		b = append(b, msg...)

		m[id] = Extension{enc: b}
	}
	return nil
<<<<<<< HEAD
}

// MarshalMessageSetJSON encodes the extension map represented by m in JSON format.
// It is called by generated MarshalJSON methods on protocol buffer messages with the message_set_wire_format option.
func MarshalMessageSetJSON(exts interface{}) ([]byte, error) {
	var m map[int32]Extension
	switch exts := exts.(type) {
	case *XXX_InternalExtensions:
		m, _ = exts.extensionsRead()
	case map[int32]Extension:
		m = exts
	default:
		return nil, errors.New("proto: not an extension map")
	}
	var b bytes.Buffer
	b.WriteByte('{')

	// Process the map in key order for deterministic output.
	ids := make([]int32, 0, len(m))
	for id := range m {
		ids = append(ids, id)
	}
	sort.Sort(int32Slice(ids)) // int32Slice defined in text.go

	for i, id := range ids {
		ext := m[id]
		if i > 0 {
			b.WriteByte(',')
		}

		msd, ok := messageSetMap[id]
		if !ok {
			// Unknown type; we can't render it, so skip it.
			continue
		}
		fmt.Fprintf(&b, `"[%s]":`, msd.name)

		x := ext.value
		if x == nil {
			x = reflect.New(msd.t.Elem()).Interface()
			if err := Unmarshal(ext.enc, x.(Message)); err != nil {
				return nil, err
			}
		}
		d, err := json.Marshal(x)
		if err != nil {
			return nil, err
		}
		b.Write(d)
	}
	b.WriteByte('}')
	return b.Bytes(), nil
}

// UnmarshalMessageSetJSON decodes the extension map encoded in buf in JSON format.
// It is called by generated UnmarshalJSON methods on protocol buffer messages with the message_set_wire_format option.
func UnmarshalMessageSetJSON(buf []byte, exts interface{}) error {
	// Common-case fast path.
	if len(buf) == 0 || bytes.Equal(buf, []byte("{}")) {
		return nil
	}

	// This is fairly tricky, and it's not clear that it is needed.
	return errors.New("TODO: UnmarshalMessageSetJSON not yet implemented")
}

// A global registry of types that can be used in a MessageSet.

var messageSetMap = make(map[int32]messageSetDesc)

type messageSetDesc struct {
	t    reflect.Type // pointer to struct
	name string
}

// RegisterMessageSetType is called from the generated code.
func RegisterMessageSetType(m Message, fieldNum int32, name string) {
	messageSetMap[fieldNum] = messageSetDesc{
		t:    reflect.TypeOf(m),
		name: name,
	}
=======
>>>>>>> 4564a35d
}<|MERGE_RESOLUTION|>--- conflicted
+++ resolved
@@ -37,12 +37,6 @@
 
 import (
 	"errors"
-<<<<<<< HEAD
-	"fmt"
-	"reflect"
-	"sort"
-=======
->>>>>>> 4564a35d
 )
 
 // errNoMessageTypeID occurs when a protocol buffer does not have a message type ID.
@@ -95,10 +89,7 @@
 }
 
 func (ms *messageSet) Has(pb Message) bool {
-	if ms.find(pb) != nil {
-		return true
-	}
-	return false
+	return ms.find(pb) != nil
 }
 
 func (ms *messageSet) Unmarshal(pb Message) error {
@@ -148,56 +139,9 @@
 	return buf[i+1:]
 }
 
-<<<<<<< HEAD
-// MarshalMessageSet encodes the extension map represented by m in the message set wire format.
-// It is called by generated Marshal methods on protocol buffer messages with the message_set_wire_format option.
-func MarshalMessageSet(exts interface{}) ([]byte, error) {
-	var m map[int32]Extension
-	switch exts := exts.(type) {
-	case *XXX_InternalExtensions:
-		if err := encodeExtensions(exts); err != nil {
-			return nil, err
-		}
-		m, _ = exts.extensionsRead()
-	case map[int32]Extension:
-		if err := encodeExtensionsMap(exts); err != nil {
-			return nil, err
-		}
-		m = exts
-	default:
-		return nil, errors.New("proto: not an extension map")
-	}
-
-	// Sort extension IDs to provide a deterministic encoding.
-	// See also enc_map in encode.go.
-	ids := make([]int, 0, len(m))
-	for id := range m {
-		ids = append(ids, int(id))
-	}
-	sort.Ints(ids)
-
-	ms := &messageSet{Item: make([]*_MessageSet_Item, 0, len(m))}
-	for _, id := range ids {
-		e := m[int32(id)]
-		// Remove the wire type and field number varint, as well as the length varint.
-		msg := skipVarint(skipVarint(e.enc))
-
-		ms.Item = append(ms.Item, &_MessageSet_Item{
-			TypeId:  Int32(int32(id)),
-			Message: msg,
-		})
-	}
-	return Marshal(ms)
-}
-
-// UnmarshalMessageSet decodes the extension map encoded in buf in the message set wire format.
-// It is called by generated Unmarshal methods on protocol buffer messages with the message_set_wire_format option.
-func UnmarshalMessageSet(buf []byte, exts interface{}) error {
-=======
 // unmarshalMessageSet decodes the extension map encoded in buf in the message set wire format.
 // It is called by Unmarshal methods on protocol buffer messages with the message_set_wire_format option.
 func unmarshalMessageSet(buf []byte, exts interface{}) error {
->>>>>>> 4564a35d
 	var m map[int32]Extension
 	switch exts := exts.(type) {
 	case *XXX_InternalExtensions:
@@ -234,88 +178,4 @@
 		m[id] = Extension{enc: b}
 	}
 	return nil
-<<<<<<< HEAD
-}
-
-// MarshalMessageSetJSON encodes the extension map represented by m in JSON format.
-// It is called by generated MarshalJSON methods on protocol buffer messages with the message_set_wire_format option.
-func MarshalMessageSetJSON(exts interface{}) ([]byte, error) {
-	var m map[int32]Extension
-	switch exts := exts.(type) {
-	case *XXX_InternalExtensions:
-		m, _ = exts.extensionsRead()
-	case map[int32]Extension:
-		m = exts
-	default:
-		return nil, errors.New("proto: not an extension map")
-	}
-	var b bytes.Buffer
-	b.WriteByte('{')
-
-	// Process the map in key order for deterministic output.
-	ids := make([]int32, 0, len(m))
-	for id := range m {
-		ids = append(ids, id)
-	}
-	sort.Sort(int32Slice(ids)) // int32Slice defined in text.go
-
-	for i, id := range ids {
-		ext := m[id]
-		if i > 0 {
-			b.WriteByte(',')
-		}
-
-		msd, ok := messageSetMap[id]
-		if !ok {
-			// Unknown type; we can't render it, so skip it.
-			continue
-		}
-		fmt.Fprintf(&b, `"[%s]":`, msd.name)
-
-		x := ext.value
-		if x == nil {
-			x = reflect.New(msd.t.Elem()).Interface()
-			if err := Unmarshal(ext.enc, x.(Message)); err != nil {
-				return nil, err
-			}
-		}
-		d, err := json.Marshal(x)
-		if err != nil {
-			return nil, err
-		}
-		b.Write(d)
-	}
-	b.WriteByte('}')
-	return b.Bytes(), nil
-}
-
-// UnmarshalMessageSetJSON decodes the extension map encoded in buf in JSON format.
-// It is called by generated UnmarshalJSON methods on protocol buffer messages with the message_set_wire_format option.
-func UnmarshalMessageSetJSON(buf []byte, exts interface{}) error {
-	// Common-case fast path.
-	if len(buf) == 0 || bytes.Equal(buf, []byte("{}")) {
-		return nil
-	}
-
-	// This is fairly tricky, and it's not clear that it is needed.
-	return errors.New("TODO: UnmarshalMessageSetJSON not yet implemented")
-}
-
-// A global registry of types that can be used in a MessageSet.
-
-var messageSetMap = make(map[int32]messageSetDesc)
-
-type messageSetDesc struct {
-	t    reflect.Type // pointer to struct
-	name string
-}
-
-// RegisterMessageSetType is called from the generated code.
-func RegisterMessageSetType(m Message, fieldNum int32, name string) {
-	messageSetMap[fieldNum] = messageSetDesc{
-		t:    reflect.TypeOf(m),
-		name: name,
-	}
-=======
->>>>>>> 4564a35d
 }