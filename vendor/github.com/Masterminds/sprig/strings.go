package sprig

import (
	"encoding/base32"
	"encoding/base64"
	"fmt"
	"reflect"
	"strconv"
	"strings"

	util "github.com/Masterminds/goutils"
)

func base64encode(v string) string {
	return base64.StdEncoding.EncodeToString([]byte(v))
}

func base64decode(v string) string {
	data, err := base64.StdEncoding.DecodeString(v)
	if err != nil {
		return err.Error()
	}
	return string(data)
}

func base32encode(v string) string {
	return base32.StdEncoding.EncodeToString([]byte(v))
}

func base32decode(v string) string {
	data, err := base32.StdEncoding.DecodeString(v)
	if err != nil {
		return err.Error()
	}
	return string(data)
}

func abbrev(width int, s string) string {
	if width < 4 {
		return s
	}
	r, _ := util.Abbreviate(s, width)
	return r
}

func abbrevboth(left, right int, s string) string {
	if right < 4 || left > 0 && right < 7 {
		return s
	}
	r, _ := util.AbbreviateFull(s, left, right)
	return r
}
func initials(s string) string {
	// Wrap this just to eliminate the var args, which templates don't do well.
	return util.Initials(s)
}

func cryptoRandAlphaNumeric(count int) string {
	r, _ := util.CryptoRandomAlphaNumeric(count)
	return r
}

func cryptoRandAlpha(count int) string {
	r, _ := util.CryptoRandomAlphabetic(count)
	return r
}

func cryptoRandAscii(count int) string {
	r, _ := util.CryptoRandomAscii(count)
	return r
}

func cryptoRandNumeric(count int) string {
	r, _ := util.CryptoRandomNumeric(count)
	return r
}

func randAlphaNumeric(count int) string {
	// It is not possible, it appears, to actually generate an error here.
	r, _ := util.CryptoRandomAlphaNumeric(count)
	return r
}

func randAlpha(count int) string {
	r, _ := util.CryptoRandomAlphabetic(count)
	return r
}

func randAscii(count int) string {
	r, _ := util.CryptoRandomAscii(count)
	return r
}

func randNumeric(count int) string {
	r, _ := util.CryptoRandomNumeric(count)
	return r
}

func untitle(str string) string {
	return util.Uncapitalize(str)
}

func quote(str ...interface{}) string {
	out := make([]string, 0, len(str))
	for _, s := range str {
		if s != nil {
			out = append(out, fmt.Sprintf("%q", strval(s)))
		}
	}
	return strings.Join(out, " ")
}

func squote(str ...interface{}) string {
	out := make([]string, 0, len(str))
	for _, s := range str {
		if s != nil {
			out = append(out, fmt.Sprintf("'%v'", s))
		}
	}
	return strings.Join(out, " ")
}

func cat(v ...interface{}) string {
	v = removeNilElements(v)
	r := strings.TrimSpace(strings.Repeat("%v ", len(v)))
	return fmt.Sprintf(r, v...)
}

func indent(spaces int, v string) string {
	pad := strings.Repeat(" ", spaces)
	return pad + strings.Replace(v, "\n", "\n"+pad, -1)
}

func nindent(spaces int, v string) string {
	return "\n" + indent(spaces, v)
}

func replace(old, new, src string) string {
	return strings.Replace(src, old, new, -1)
}

func plural(one, many string, count int) string {
	if count == 1 {
		return one
	}
	return many
}

func strslice(v interface{}) []string {
	switch v := v.(type) {
	case []string:
		return v
	case []interface{}:
		b := make([]string, 0, len(v))
		for _, s := range v {
			if s != nil {
				b = append(b, strval(s))
			}
		}
		return b
	default:
		val := reflect.ValueOf(v)
		switch val.Kind() {
		case reflect.Array, reflect.Slice:
			l := val.Len()
			b := make([]string, 0, l)
			for i := 0; i < l; i++ {
				value := val.Index(i).Interface()
				if value != nil {
					b = append(b, strval(value))
				}
			}
			return b
		default:
			if v == nil {
				return []string{}
			} else {
				return []string{strval(v)}
			}
		}
	}
}

func removeNilElements(v []interface{}) []interface{} {
	newSlice := make([]interface{}, 0, len(v))
	for _, i := range v {
		if i != nil {
			newSlice = append(newSlice, i)
		}
	}
	return newSlice
}

func strval(v interface{}) string {
	switch v := v.(type) {
	case string:
		return v
	case []byte:
		return string(v)
	case error:
		return v.Error()
	case fmt.Stringer:
		return v.String()
	default:
		return fmt.Sprintf("%v", v)
	}
}

func trunc(c int, s string) string {
	if len(s) <= c {
		return s
	}
	return s[0:c]
}

func join(sep string, v interface{}) string {
	return strings.Join(strslice(v), sep)
}

func split(sep, orig string) map[string]string {
	parts := strings.Split(orig, sep)
	res := make(map[string]string, len(parts))
	for i, v := range parts {
		res["_"+strconv.Itoa(i)] = v
	}
	return res
}

func splitn(sep string, n int, orig string) map[string]string {
	parts := strings.SplitN(orig, sep, n)
	res := make(map[string]string, len(parts))
	for i, v := range parts {
		res["_"+strconv.Itoa(i)] = v
	}
	return res
}

// substring creates a substring of the given string.
//
// If start is < 0, this calls string[:end].
//
<<<<<<< HEAD
// If start is >= 0 and end < 0, this calls string[start:]
=======
// If start is >= 0 and end < 0 or end bigger than s length, this calls string[start:]
>>>>>>> 4564a35d
//
// Otherwise, this calls string[start, end].
func substring(start, end int, s string) string {
	if start < 0 {
		return s[:end]
	}
<<<<<<< HEAD
	if end < 0 {
=======
	if end < 0 || end > len(s) {
>>>>>>> 4564a35d
		return s[start:]
	}
	return s[start:end]
}<|MERGE_RESOLUTION|>--- conflicted
+++ resolved
@@ -53,26 +53,6 @@
 func initials(s string) string {
 	// Wrap this just to eliminate the var args, which templates don't do well.
 	return util.Initials(s)
-}
-
-func cryptoRandAlphaNumeric(count int) string {
-	r, _ := util.CryptoRandomAlphaNumeric(count)
-	return r
-}
-
-func cryptoRandAlpha(count int) string {
-	r, _ := util.CryptoRandomAlphabetic(count)
-	return r
-}
-
-func cryptoRandAscii(count int) string {
-	r, _ := util.CryptoRandomAscii(count)
-	return r
-}
-
-func cryptoRandNumeric(count int) string {
-	r, _ := util.CryptoRandomNumeric(count)
-	return r
 }
 
 func randAlphaNumeric(count int) string {
@@ -239,22 +219,14 @@
 //
 // If start is < 0, this calls string[:end].
 //
-<<<<<<< HEAD
-// If start is >= 0 and end < 0, this calls string[start:]
-=======
 // If start is >= 0 and end < 0 or end bigger than s length, this calls string[start:]
->>>>>>> 4564a35d
 //
 // Otherwise, this calls string[start, end].
 func substring(start, end int, s string) string {
 	if start < 0 {
 		return s[:end]
 	}
-<<<<<<< HEAD
-	if end < 0 {
-=======
 	if end < 0 || end > len(s) {
->>>>>>> 4564a35d
 		return s[start:]
 	}
 	return s[start:end]
