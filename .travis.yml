--- conflicted
+++ resolved
@@ -103,7 +103,9 @@
     # Build and test go
     - <<: *test
       name: Go on Kubernetes
-      script: make test-e2e-go
+      script:
+      - make test-e2e-go
+      - make test-integration
 
     # Build and test ansible and test ansible using molecule
     - <<: *test
@@ -125,25 +127,7 @@
       name: Subcommands on Kubernetes
       script: make test-subcommand
 
-<<<<<<< HEAD
-    # Test olm subcommands on master.
-    - if: tag IS NOT present AND branch = master
-      <<: *test
-      name: OLM Integration on Kubernetes
-      script:
-      - make test-subcommand-olm-install
-      - make test-integration
-
-    # Build and test ansible using molecule, as this cannot be tested in prow/api-ci.
-    - if: tag IS NOT present AND branch = master
-      <<: *test
-      name: Ansible Molecule on Kubernetes
-      script: make test-e2e-ansible-molecule
-
-    # Run the unit, sanity, and markdown tests
-=======
     # Run the unit, sanity, markdown and linter tests
->>>>>>> 04629a21
     - stage: test
       name: Unit, Sanity, Markdown and Linter Tests
       script: make test-sanity test-unit test-markdown test-linter
