language: go
go_import_path: github.com/operator-framework/operator-sdk
sudo: required

go:
- 1.10.3

<<<<<<< HEAD
addons:
  apt:
    packages:
      - docker-ce

before_install:
  - |
      if [ "$TRAVIS_COMMIT_RANGE" != "" ] && ! git diff --name-only $TRAVIS_COMMIT_RANGE | grep -qvE '(\.md)|(\.MD)|(\.png)|(\.pdf)|^(doc/)|^(MAINTAINERS)|^(LICENSE)'; then
        echo "Only doc files were updated, not running the CI."
        exit
      fi
=======
# The `x_base_steps` top-level key is unknown to travis,
# so we can use it to create a bunch of common build step
# YAML anchors which we use in our build jobs.
x_base_steps:
  # before_install for jobs that require go builds
  - &go_before_install
    before_install:
      # hack/ci/check-doc-only-update.sh needs to be sourced so
      # that it can properly exit the test early with success
      - source hack/ci/check-doc-only-update.sh
      - curl -Lo dep https://github.com/golang/dep/releases/download/v0.5.0/dep-linux-amd64 && chmod +x dep && sudo mv dep /usr/local/bin/
      - travis_retry dep ensure

  # Base go, ansbile, and helm job
  - &test
    stage: test
    env: CLUSTER=openshift
    <<: *go_before_install
    install:
      - make install
      - hack/ci/setup-openshift.sh
    after_success:
      - echo "Build succeeded, operator was generated, memcached operator is running on $CLUSTER, and unit/integration tests pass"
    after_failure:
      - echo "Build failed, operator failed to generate, memcached operator is not running on $CLUSTER, or unit/integration tests failed"
      - kubectl get all --all-namespaces
      - kubectl get events --all-namespaces --field-selector=type=Warning
    services:
      - docker

  # Base deploy job
  - &deploy
    stage: deploy
    if: type != pull_request AND ( tag IS present OR branch = master OR commit_message =~ /\[travis deploy\]/ )
    <<: *go_before_install
    install: skip
    before_script:
      - git config remote.origin.fetch +refs/heads/*:refs/remotes/origin/*
      - git fetch --unshallow --tags
    after_success:
      - echo "Image build succeeded, and docker image tagged and pushed to repository"
    after_failure:
      - echo "Image build, docker image tagging, or docker image pushing to repository failed"
    services:
      - docker
>>>>>>> 71ed91ba

jobs:
  include:
    # Build and test go
    - <<: *test
      name: Go on OpenShift
      script: make test/ci-go

    # Build and test ansible
    - <<: *test
      name: Ansible on OpenShift
      before_script: sudo pip install ansible
      script: make test/ci-ansible

    # Build and test helm
    - <<: *test
      name: Helm on OpenShift
      script: make test/ci-helm

    # Test markdown
    - stage: test
      name: Markdown Link Checker
      language: bash
      script: make test/markdown
      after_success: echo 'Markdown links are correct'
      after_failure: echo 'Incorrect markdown link detected'

    # Build and deploy ansible-operator docker image
    - <<: *deploy
      name: Docker image for ansible-operator
      script:
        - make image/build/ansible
        - make image/push/ansible

    # Build and deploy helm-operator docker image
    - <<: *deploy
      name: Docker image for helm-operator
      script:
        - make image/build/helm
        - make image/push/helm<|MERGE_RESOLUTION|>--- conflicted
+++ resolved
@@ -5,19 +5,6 @@
 go:
 - 1.10.3
 
-<<<<<<< HEAD
-addons:
-  apt:
-    packages:
-      - docker-ce
-
-before_install:
-  - |
-      if [ "$TRAVIS_COMMIT_RANGE" != "" ] && ! git diff --name-only $TRAVIS_COMMIT_RANGE | grep -qvE '(\.md)|(\.MD)|(\.png)|(\.pdf)|^(doc/)|^(MAINTAINERS)|^(LICENSE)'; then
-        echo "Only doc files were updated, not running the CI."
-        exit
-      fi
-=======
 # The `x_base_steps` top-level key is unknown to travis,
 # so we can use it to create a bunch of common build step
 # YAML anchors which we use in our build jobs.
@@ -63,7 +50,6 @@
       - echo "Image build, docker image tagging, or docker image pushing to repository failed"
     services:
       - docker
->>>>>>> 71ed91ba
 
 jobs:
   include:
