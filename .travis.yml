--- conflicted
+++ resolved
@@ -105,27 +105,16 @@
 
 jobs:
   include:
-<<<<<<< HEAD
     # Build and test go in non-master PRs
     - if: tag IS present OR branch != master
       <<: *test
-      name: Go on OpenShift
+      name: Go on Kubernetes
       script: make test/e2e/go
 
     # Build and test ansible and test ansible using molecule in non-master PRs
     - if: tag IS present OR branch != master
       <<: *test
-      name: Ansible on OpenShift
-=======
-    # Build and test go
-    - <<: *test
-      name: Go on Kubernetes
-      script: make test/ci-go
-
-    # Build and test ansible
-    - <<: *test
       name: Ansible on Kubernetes
->>>>>>> 396808fa
       before_script:
         - pip3 install --upgrade setuptools pip
         - pip install --user ansible
@@ -133,36 +122,29 @@
         - make test/e2e/ansible
         - make test/e2e/ansible-molecule
 
-<<<<<<< HEAD
     # Build and test helm in non-master PRs
     - if: tag IS present OR branch != master
       <<: *test
-      name: Helm on OpenShift
+      name: Helm on Ansible
       script: make test/e2e/helm
 
     # Test subcommands in non-master PRs
     - if: tag IS present OR branch != master
       <<: *test
-      name: Subcommands on OpenShift
+      name: Subcommands on Ansible
       script: make test/subcommand
 
     # Test olm install/uninstall subcommands on master, as these cannot be tested in prow/api-ci.
     - if: tag IS NOT present AND branch = master
       <<: *test
-      name: OLM Install/Uninstall on OpenShift
+      name: OLM Install/Uninstall on Ansible
       script: make test/subcommand/olm-install
 
     # Build and test ansible using molecule, as this cannot be tested in prow/api-ci.
     - if: tag IS NOT present AND branch = master
       <<: *test
-      name: Ansible Molecule on OpenShift
+      name: Ansible Molecule on Ansible
       script: make test/e2e/ansible-molecule
-=======
-    # Build and test helm
-    - <<: *test
-      name: Helm on Kubernetes
-      script: make test/ci-helm
->>>>>>> 396808fa
 
     # Run the unit, sanity, and markdown tests
     - stage: test
