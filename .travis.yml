dist: xenial
language: go
go_import_path: github.com/operator-framework/operator-sdk
sudo: required

go:
- 1.10.3

addons:
  apt:
    packages:
      - docker-ce

# The `x_base_steps` top-level key is unknown to travis,
# so we can use it to create a bunch of common build step
# YAML anchors which we use in our build jobs.
x_base_steps:
  # before_install for jobs that require go builds
  - &go_before_install
    before_install:
      # hack/ci/check-doc-only-update.sh needs to be sourced so
      # that it can properly exit the test early with success
      - source hack/ci/check-doc-only-update.sh
      - curl -Lo dep https://github.com/golang/dep/releases/download/v0.5.0/dep-linux-amd64 && chmod +x dep && sudo mv dep /usr/local/bin/
      - travis_retry dep ensure

  # Base go, ansbile, and helm job
  - &test
    stage: test
    env: CLUSTER=openshift
    <<: *go_before_install
    install:
      - make install
      - hack/ci/setup-openshift.sh
      - hack/ci/install-buildah.sh
    after_success:
      - echo "Build succeeded, operator was generated, memcached operator is running on $CLUSTER, and unit/integration tests pass"
    after_failure:
      - echo "Build failed, operator failed to generate, memcached operator is not running on $CLUSTER, or unit/integration tests failed"
      - kubectl get all --all-namespaces
      - kubectl get events --all-namespaces --field-selector=type=Warning
    services:
      - docker

  # Base deploy job
  - &deploy
    stage: deploy
    if: type != pull_request AND ( tag IS present OR branch = master OR commit_message =~ /\[travis deploy\]/ )
    <<: *go_before_install
    install: skip
    before_script:
      - git config remote.origin.fetch +refs/heads/*:refs/remotes/origin/*
      - git fetch --unshallow --tags
    after_success:
      - echo "Image build succeeded, and docker image tagged and pushed to repository"
    after_failure:
      - echo "Image build, docker image tagging, or docker image pushing to repository failed"
    services:
      - docker

jobs:
  include:
    # Build and test go
    - <<: *test
      name: Go on OpenShift
<<<<<<< HEAD
      script: travis_wait 20 make test/ci-go
=======
      script: make test/ci-go ARGS="-v"
>>>>>>> 120a7239

    # Build and test ansible
    - <<: *test
      name: Ansible on OpenShift
      before_script: sudo pip install ansible
      script: make test/ci-ansible

    # Build and test helm
    - <<: *test
      name: Helm on OpenShift
      script: make test/ci-helm

    # Test markdown
    - stage: test
      name: Markdown Link Checker
      language: bash
      script: make test/markdown
      after_success: echo 'Markdown links are correct'
      after_failure: echo 'Incorrect markdown link detected'

    # Build and deploy ansible-operator docker image
    - <<: *deploy
      name: Docker image for ansible-operator
      script:
        - make image/build/ansible
        - make image/push/ansible

    # Build and deploy helm-operator docker image
    - <<: *deploy
      name: Docker image for helm-operator
      script:
        - make image/build/helm
        - make image/push/helm<|MERGE_RESOLUTION|>--- conflicted
+++ resolved
@@ -63,11 +63,7 @@
     # Build and test go
     - <<: *test
       name: Go on OpenShift
-<<<<<<< HEAD
-      script: travis_wait 20 make test/ci-go
-=======
-      script: make test/ci-go ARGS="-v"
->>>>>>> 120a7239
+      script: travis_wait 20 make test/ci-go ARGS="-v"
 
     # Build and test ansible
     - <<: *test
