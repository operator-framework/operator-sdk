## Unreleased

### Added

- The flag `--watch-namespace` and `--operator-namespace` was added to `operator-sdk run --local`, `operator-sdk test --local` and `operator-sdk cleanup` commands in order to replace the flag `--namespace` which was  deprecated.([#2617](https://github.com/operator-framework/operator-sdk/pull/2617))
- The methods `ctx.GetOperatorNamespace()` and `ctx.GetWatchNamespace()` was added `pkg/test` in order to replace `ctx.GetNamespace()` which is  deprecated. ([#2617](https://github.com/operator-framework/operator-sdk/pull/2617))
- The `--crd-version` flag was added to the `new`, `add api`, `add crd`, and `generate crds` commands so that users can opt-in to `v1` CRDs. ([#2684](https://github.com/operator-framework/operator-sdk/pull/2684))

### Changed

- The scorecard when creating a Custom Resource, will produce a message to the user if that CR already exists. ([#2683](https://github.com/operator-framework/operator-sdk/pull/2683))

### Deprecated

- **Breaking Change:** The `--namespace` flag from `operator-sdk run --local`, `operator-sdk test --local` and `operator-sdk cleanup` command was deprecated and will be removed in the future versions. Use `--watch-namespace` and `--operator-namespace`  instead of. ([#2617](https://github.com/operator-framework/operator-sdk/pull/2617))
- **Breaking Change:** The method `ctx.GetNamespace()` from the `pkg/test` is deprecated and will be removed in the future versions. Use `ctx.GetOperatorNamespace()` and `ctx.GetWatchNamespace()` instead of. ([#2617](https://github.com/operator-framework/operator-sdk/pull/2617))

### Removed

- **Breaking Change:** remove `pkg/restmapper` which was deprecated in `v0.14.0`. Projects that use this package must switch to the `DynamicRESTMapper` implementation in [controller-runtime](https://godoc.org/github.com/kubernetes-sigs/controller-runtime/pkg/client/apiutil#NewDynamicRESTMapper). ([#2544](https://github.com/operator-framework/operator-sdk/pull/2544))

### Bug Fixes

<<<<<<< HEAD
- The Ansible Operator proxy server now properly supports the Pod `exec` API ([#2716](https://github.com/operator-framework/operator-sdk/pull/2716))
=======
- Resources that use '-' in the APIGroup name can now be directly accessed by Ansible. ([#2712](https://github.com/operator-framework/operator-sdk/pull/2712))
- Fixed issue in CSV generation that caused an incorrect path to be generated for descriptors on types that are fields in array elements. ([#2721](https://github.com/operator-framework/operator-sdk/pull/2721))
>>>>>>> 97594dc1

## v0.16.0

### Added

- Add a new option to set the minimum log level that triggers stack trace generation in logs (`--zap-stacktrace-level`) ([#2319](https://github.com/operator-framework/operator-sdk/pull/2319))
- Added `pkg/status` with several new types and interfaces that can be used in `Status` structs to simplify handling of [status conditions](https://github.com/kubernetes/community/blob/master/contributors/devel/sig-architecture/api-conventions.md#typical-status-properties). ([#1143](https://github.com/operator-framework/operator-sdk/pull/1143))
- Added support for relative Ansible roles and playbooks paths in the Ansible-based operator watches files. ([#2273](https://github.com/operator-framework/operator-sdk/pull/2273))
- Added watches file support for roles that were installed as Ansible collections. ([#2587](https://github.com/operator-framework/operator-sdk/pull/2587))
- Add Prometheus metrics support to Ansible-based operators. ([#2179](https://github.com/operator-framework/operator-sdk/pull/2179))
- On `generate csv`, populate a CSV manifest’s `spec.icon`, `spec.keywords`, and `spec.mantainers` fields with empty values to better inform users how to add data. ([#2521](https://github.com/operator-framework/operator-sdk/pull/2521))
- Scaffold code in `cmd/manager/main.go` for Go operators and add logic to Ansible/Helm operators to handle [multinamespace caching](https://godoc.org/github.com/kubernetes-sigs/controller-runtime/pkg/cache#MultiNamespacedCacheBuilder) if `WATCH_NAMESPACE` contains multiple namespaces. ([#2522](https://github.com/operator-framework/operator-sdk/pull/2522))
- Add a new flag option (`--skip-cleanup-error`) to the test framework to allow skip the function which will remove all artefacts when an error be faced to perform this operation.   ([#2512](https://github.com/operator-framework/operator-sdk/pull/2512))
- Add event stats output to the operator logs for Ansible based-operators. ([2580](https://github.com/operator-framework/operator-sdk/pull/2580))
- Improve Ansible logs by allowing output the full Ansible result for Ansible based-operators configurable by environment variable. ([2589](https://github.com/operator-framework/operator-sdk/pull/2589))
- Add the --max-workers flag to the commands operator-sdk exec-entrypoint and operator-sdk run --local for Helm based-operators with the purpose of controling the number of concurrent reconcile workers. ([2607](https://github.com/operator-framework/operator-sdk/pull/2607))
- Add the --proxy-port flag to the operator-sdk scorecard command allowing users to override the default proxy port value (8889). ([2634](https://github.com/operator-framework/operator-sdk/pull/2634))
- Add support for Metrics with MultiNamespace scenario. ([#2603](https://github.com/operator-framework/operator-sdk/pull/2603))
- Add Prometheus metrics support to Helm-based operators. ([#2603](https://github.com/operator-framework/operator-sdk/pull/2603))
- Add a new flag option `--olm-namespace` to `operator-sdk run --olm`, `operator-sdk cleanup --olm` and `operator-sdk olm status` command, which allows specifying the namespace in which OLM is installed. ([#2613](https://github.com/operator-framework/operator-sdk/pull/2613))

### Changed
- The base image now includes version 0.10.3 of the OpenShift Python client. This should fix hanging in Python3
- The Kubernetes modules have migrated to the [Kubernetes Ansible collection](https://github.com/ansible-collections/kubernetes). All scaffolded code now references modules from this collection instead of Ansible Core. No immediate action is required for existing users of the modules from core, though it is recommended they switch to using the collection to continue to get non-critical bugfixes and features. To install the collection, users will need to add the install step to their `build/Dockerfile`.  New projects will have a `requirements.yml` scaffolded that includes the `community.kubernetes` collection, as well as the corresponding install step in the `build/Dockerfile`. ([#2646](https://github.com/operator-framework/operator-sdk/pull/2646))
- **Breaking change** `The operator_sdk.util` collection is no longer installed by default in the base image. Existing projects will need to install it in the `build/Dockerfile`. New projects will have a `requirements.yml` scaffolded that includes the `operator_sdk.util` collection, as well as the corresponding install step in the `build/Dockerfile`. ([#2652](https://github.com/operator-framework/operator-sdk/pull/2652))
- Ansible scaffolding has been rewritten to be simpler and make use of newer features of Ansible and Molecule. ([#2425](https://github.com/operator-framework/operator-sdk/pull/2425))
    - No longer generates the build/test-framework directory or molecule/test-cluster scenario
    - Adds new `cluster` scenario that can be used to test against an existing cluster
    - There is no longer any Ansible templating done in the `deploy/` directory, any templates used for testing will be located in `molecule/templates/` instead.
    - The scaffolded molecule.yml files now use the Ansible verifier. All asserts.yml files were renamed to verify.yml to reflect this.
    - The prepare/converge/verify tasks now make use of the new `k8s` `wait` option to simplify the deployment logic.
- Operator user setup and entrypoint scripts no longer insert dynamic runtime user entries into `/etc/passwd`. To use dynamic runtime users, use a container runtime that supports it (e.g. CRI-O). ([#2469](https://github.com/operator-framework/operator-sdk/pull/2469))
- Changed the scorecard basic test, `Writing into CRs has an effect`, to include the http.MethodPatch as part of its test criteria alongside http.MethodPut and http.MethodPost. ([#2509](https://github.com/operator-framework/operator-sdk/pull/2509))
- Changed the scorecard to use the init-timeout configuration setting as a wait time when performing cleanup instead of a hard-coded time.  ([#2597](https://github.com/operator-framework/operator-sdk/pull/2597))
- Upgrade the Helm dependency version from `v3.0.1` to `v3.0.2`. ([#2621](https://github.com/operator-framework/operator-sdk/pull/2621))
- Changed the scaffolded `serveCRMetrics` to use the namespaces informed in the environment variable `WATCH_NAMESPACE` in the MultiNamespace scenario. ([#2603](https://github.com/operator-framework/operator-sdk/pull/2603))
- Improve skip metrics logs when running the operator locally in order to make clear the information for Helm based operators. ([#2603](https://github.com/operator-framework/operator-sdk/pull/2603))

### Deprecated
- The type name `TestCtx` in `pkg/test` has been deprecated and renamed to `Context`. It now exists only as a type alias to maintain backwards compatibility. Users of the e2e framework should migrate to use the new name, `Context`. The `TestCtx` alias will be removed in a future version. ([2549](https://github.com/operator-framework/operator-sdk/pull/2549))

- The additional of the dependency `inotify-tools` on Ansible based-operator images. ([#2586](https://github.com/operator-framework/operator-sdk/pull/2586))
-  **Breaking Change:** The scorecard feature now only supports YAML config files. So, any config file with other extension is deprecated and should be changed for the YAML format. For further information see [`scorecard config file`](./doc/test-framework/scorecard.md#config-file) ([#2591](https://github.com/operator-framework/operator-sdk/pull/2591))

### Removed

-  **Breaking Change:** The additional Ansible sidecar container. ([#2586](https://github.com/operator-framework/operator-sdk/pull/2586))

### Bug Fixes

- Fixed issue with Go dependencies caused by removed tag in `openshift/api` repository ([#2466](https://github.com/operator-framework/operator-sdk/issues/2466))
- Fixed a regression in the `operator-sdk run` command that caused `--local` flags to be ignored ([#2478](https://github.com/operator-framework/operator-sdk/issues/2478))
- Fix command `operator-sdk run --local` which was not working on Windows. ([#2481](https://github.com/operator-framework/operator-sdk/pull/2481))
- Fix `ServiceMonitor` creation when the operator is cluster-scoped and the environment variable `WATCH_NAMESPACE` has a different value than the namespace where the operator is deployed. ([#2601](https://github.com/operator-framework/operator-sdk/pull/2601))
- Fix error faced when the `ansible.operator-sdk/verbosity` annotation for Ansible based-operators is 0 or less. ([#2651](https://github.com/operator-framework/operator-sdk/pull/2651))
- Fix missing error status when the error faced in the Ansible do not return an event status. ([#2661](https://github.com/operator-framework/operator-sdk/pull/2661))

## v0.15.2

### Changed
- Operator user setup and entrypoint scripts no longer insert dynamic runtime user entries into `/etc/passwd`. To use dynamic runtime users, use a container runtime that supports it (e.g. CRI-O). ([#2469](https://github.com/operator-framework/operator-sdk/pull/2469))

### Bug Fixes

- Fixed a regression in the `operator-sdk run` command that caused `--local` flags to be ignored ([#2478](https://github.com/operator-framework/operator-sdk/issues/2478))

## v0.15.1

### Bug Fixes

- Fixed issue with Go dependencies caused by removed tag in `openshift/api` repository ([#2466](https://github.com/operator-framework/operator-sdk/issues/2466))

## v0.15.0

### Added

- Added the [`cleanup`](./doc/cli/operator-sdk_cleanup.md) subcommand and [`run --olm`](./doc/cli/operator-sdk_run.md) to manage deployment/deletion of operators. These commands currently interact with OLM via an in-cluster registry-server created using an operator's on-disk manifests and managed by `operator-sdk`. ([#2402](https://github.com/operator-framework/operator-sdk/pull/2402), [#2441](https://github.com/operator-framework/operator-sdk/pull/2441))
- Added [`bundle create`](./doc/cli/operator-sdk_bundle_create.md) which builds, and optionally generates metadata for, [operator bundle images](https://github.com/openshift/enhancements/blob/ec2cf96/enhancements/olm/operator-registry.md). ([#2076](https://github.com/operator-framework/operator-sdk/pull/2076), [#2438](https://github.com/operator-framework/operator-sdk/pull/2438))
- Added [`bundle validate`](./doc/cli/operator-sdk_bundle_validate.md) which validates [operator bundle images](https://github.com/openshift/enhancements/blob/ec2cf96/enhancements/olm/operator-registry.md). ([#2411](https://github.com/operator-framework/operator-sdk/pull/2411))
- Added `blacklist` field to the `watches.yaml` for Ansible based operators. Blacklisted secondary resources will not be watched or cached.([#2374](https://github.com/operator-framework/operator-sdk/pull/2374))

### Changed

- Changed error wrapping according to Go version 1.13+ [error handling](https://blog.golang.org/go1.13-errors). ([#2355](https://github.com/operator-framework/operator-sdk/pull/2355))
- Added retry logic to the cleanup function from the e2e test framework in order to allow it to be achieved in the scenarios where temporary network issues are faced. ([#2277](https://github.com/operator-framework/operator-sdk/pull/2277))
- **Breaking Change:** Moved `olm-catalog gen-csv` to the `generate csv` subcommand. ([#2439](https://github.com/operator-framework/operator-sdk/pull/2439))
- **Breaking Change:** `run ansible/helm` are now the hidden commands `exec-entrypoint ansible/helm`. All functionality of each subcommand is the same. ([#2441](https://github.com/operator-framework/operator-sdk/pull/2441))
- **Breaking Change:** `up local` is now [`run --local`](./doc/cli/operator-sdk_run.md). All functionality of this command is the same. ([#2441](https://github.com/operator-framework/operator-sdk/pull/2441))
- **Breaking Change:** Moved the `olm` subcommand from `alpha` to its own subcommand. All functionality of this command is the same. ([#2447](https://github.com/operator-framework/operator-sdk/pull/2447))

### Deprecated

### Removed

### Bug Fixes

- Fixed a regression in the helm-operator that caused all releases to be deployed in the same namespace that the operator was deployed in, regardless of which namespace the CR was created in. Now release resources are created in the same namespace as the CR. ([#2414](https://github.com/operator-framework/operator-sdk/pull/2414))
- Fix issue when the test-framework would attempt to create a namespace exceeding 63 characters. `pkg/test/NewCtx()` now creates a unique id instead of using the test name. `TestCtx.GetNamespace()` uses this unique id to create a namespace that avoids this scenario. ([#2335](https://github.com/operator-framework/operator-sdk/pull/2335))

## v0.14.1

### Bug Fixes

- Fixed a regression in the helm-operator that caused all releases to be deployed in the same namespace that the operator was deployed in, regardless of which namespace the CR was created in. Now release resources are created in the same namespace as the CR. ([#2414](https://github.com/operator-framework/operator-sdk/pull/2414))

## v0.14.0

### Added

- Added new `--bundle` flag to the `operator-sdk scorecard` command to support bundle validation testing using the validation API (https://github.com/operator-framework/api). ([#1916](https://github.com/operator-framework/operator-sdk/pull/1916)
- Added new `log` field to the `operator-sdk scorecard` v1alpha2 output to support tests that produce logging. ([#1916](https://github.com/operator-framework/operator-sdk/pull/1916)
- Added new `bundle validation` test to the `operator-sdk scorecard` OLM tests. ([#1916](https://github.com/operator-framework/operator-sdk/pull/1916)
- Added scorecard test short names to each scorecard test to allow users to run a specific scorecard test using the selector flag. ([#1916](https://github.com/operator-framework/operator-sdk/pull/1916)
- Improve Ansible logs in the Operator container for Ansible-based Operators. ([#2321](https://github.com/operator-framework/operator-sdk/pull/2321))
- Added support for override values with environment variable expansion in the `watches.yaml` file for Helm-based operators. ([#2325](https://github.com/operator-framework/operator-sdk/pull/2325))

### Changed
- Replace usage of `github.com/operator-framework/operator-sdk/pkg/restmapper.DynamicRESTMapper` with `sigs.k8s.io/controller-runtime/pkg/client/apiutil.DynamicRESTMapper`. ([#2309](https://github.com/operator-framework/operator-sdk/pull/2309))
- Upgraded Helm operator packages and base image from Helm v2 to Helm v3. Cluster state for pre-existing CRs using Helm v2-based operators will be automatically migrated to Helm v3's new release storage format, and existing releases may be upgraded due to changes in Helm v3's label injection. ([#2080](https://github.com/operator-framework/operator-sdk/pull/2080))
- Fail `operator-sdk olm-catalog gen-csv` if it is not run from a project's root, which the command already assumes is the case. ([#2322](https://github.com/operator-framework/operator-sdk/pull/2322))
- **Breaking Change:** Extract custom Ansible module `k8s_status`, which is now provided by the `operator_sdk.util` Ansible collection. See [developer_guide](https://github.com/operator-framework/operator-sdk/blob/master/doc/ansible/dev/developer_guide.md#custom-resource-status-management) for new usage. ([#2310](https://github.com/operator-framework/operator-sdk/pull/2310))
- Upgrade minimal Ansible version in the init projects from `2.6` to `2.9` for collections support. ([#2310](https://github.com/operator-framework/operator-sdk/pull/2310))
- Improve skip metrics logs when running the operator locally in order to make clear the information. ([#2190](https://github.com/operator-framework/operator-sdk/pull/2190))
- Upgrade [`controller-tools`](https://github.com/kubernetes-sigs/controller-tools) version from `v0.2.2` to [`v0.2.4`](https://github.com/kubernetes-sigs/controller-tools/releases/tag/v0.2.4). ([#2368](https://github.com/operator-framework/operator-sdk/pull/2368))

### Deprecated

- Deprecated `github.com/operator-framework/operator-sdk/pkg/restmapper` in favor of the `DynamicRESTMapper` implementation in [controller-runtime](https://godoc.org/github.com/kubernetes-sigs/controller-runtime/pkg/client/apiutil#NewDiscoveryRESTMapper). ([#2309](https://github.com/operator-framework/operator-sdk/pull/2309))

### Bug Fixes

- Fix `operator-sdk build`'s `--image-build-args` to support spaces within quotes like `--label some.name="First Last"`. ([#2312](https://github.com/operator-framework/operator-sdk/pull/2312))
- Fix misleading Helm operator "release not found" errors during CR deletion. ([#2359](https://github.com/operator-framework/operator-sdk/pull/2359))
- Fix Ansible based image in order to re-trigger reconcile when playbooks are runner with error. ([#2375](https://github.com/operator-framework/operator-sdk/pull/2375))

## v0.13.0

### Added

- Support for vars in top level ansible watches. ([#2147](https://github.com/operator-framework/operator-sdk/pull/2147))
- Support for `"ansible.operator-sdk/verbosity"` annotation on Custom Resources watched by Ansible based operators to override verbosity on an individual resource. ([#2102](https://github.com/operator-framework/operator-sdk/pull/2102))
- Support for relative helm chart paths in the Helm operator's watches.yaml file. ([#2287](https://github.com/operator-framework/operator-sdk/pull/2287))
- New `operator-sdk generate crds` subcommand, which generates CRDs from Go types. ([#2276](https://github.com/operator-framework/operator-sdk/pull/2276))
- Go API code can now be [annotated](https://github.com/operator-framework/operator-sdk/blob/d147bb3/doc/user/olm-catalog/csv-annotations.md) to populate a CSV's `spec.customresourcedefinitions.owned` field on invoking [`olm-catalog gen-csv`](https://github.com/operator-framework/operator-sdk/blob/d147bb3/doc/cli/operator-sdk_olm-catalog_gen-csv.md). ([#1162](https://github.com/operator-framework/operator-sdk/pull/1162))

### Changed

- Upgrade minimal Ansible version in the init projects from `2.4` to `2.6`. ([#2107](https://github.com/operator-framework/operator-sdk/pull/2107))
- Upgrade Kubernetes version from `kubernetes-1.15.4` to `kubernetes-1.16.2`. ([#2145](https://github.com/operator-framework/operator-sdk/pull/2145))
- Upgrade Helm version from `v2.15.0` to `v2.16.1`. ([#2145](https://github.com/operator-framework/operator-sdk/pull/2145))
- Upgrade [`controller-runtime`](https://github.com/kubernetes-sigs/controller-runtime) version from `v0.3.0` to [`v0.4.0`](https://github.com/kubernetes-sigs/controller-runtime/releases/tag/v0.4.0). ([#2145](https://github.com/operator-framework/operator-sdk/pull/2145))
- Updated `pkg/test/e2eutil.WaitForDeployment()` and `pkg/test/e2eutil.WaitForOperatorDeployment()` to successfully complete waiting when the available replica count is _at least_ (rather than exactly) the minimum replica count required. ([#2248](https://github.com/operator-framework/operator-sdk/pull/2248))
- Replace in the Ansible based operators module tests `k8s_info` for `k8s_facts` which is deprecated. ([#2168](https://github.com/operator-framework/operator-sdk/issues/2168))
- Upgrade the Ansible version from `2.8` to `2.9` on the Ansible based operators image. ([#2168](https://github.com/operator-framework/operator-sdk/issues/2168))
- Updated CRD generation for non-Go operators to use valid structural schema. ([#2275](https://github.com/operator-framework/operator-sdk/issues/2275))
- Replace Role verb `"*"` with list of verb strings in generated files so the Role is compatible with OpenShift and Kubernetes. ([#2175](https://github.com/operator-framework/operator-sdk/pull/2175))
- **Breaking change:** An existing CSV's `spec.customresourcedefinitions.owned` is now always overwritten except for each `name`, `version`, and `kind` on invoking [`olm-catalog gen-csv`](https://github.com/operator-framework/operator-sdk/blob/d147bb3/doc/cli/operator-sdk_olm-catalog_gen-csv.md) when Go API code [annotations](https://github.com/operator-framework/operator-sdk/blob/d147bb3/doc/user/olm-catalog/csv-annotations.md) are present. ([#1162](https://github.com/operator-framework/operator-sdk/pull/1162))
- Ansible and Helm operator reconcilers use a cached client for reads instead of the default unstructured client. ([#1047](https://github.com/operator-framework/operator-sdk/pull/1047))

### Deprecated

- Deprecated the `operator-sdk generate openapi` command. CRD generation is still supported with `operator-sdk generate crds`. It is now recommended to use [openapi-gen](https://github.com/kubernetes/kube-openapi/tree/master/cmd/openapi-gen) directly for OpenAPI code generation. The `generate openapi` subcommand will be removed in a future release. ([#2276](https://github.com/operator-framework/operator-sdk/pull/2276))

### Bug Fixes

- Fixed log formatting issue that occurred while loading the configuration for Ansible-based operators. ([#2246](https://github.com/operator-framework/operator-sdk/pull/2246))
- Fix issue faced in the Ansible based operators when `jmespath` queries are used because it was not installed. ([#2252](https://github.com/operator-framework/operator-sdk/pull/2252))
- Updates `operator-sdk build` for go operators to compile the operator binary based on Go's built-in GOARCH detection. This fixes an issue that caused an `amd64` binary to be built into non-`amd64` base images when using operator-sdk on non-`amd64` architectures. ([#2268](https://github.com/operator-framework/operator-sdk/pull/2268))
- Fix scorecard behavior such that a CSV file is read correctly when `olm-deployed` is set to `true`. ([#2274](https://github.com/operator-framework/operator-sdk/pull/2274))
- A CSV config's `operator-name` field will be used if `--operator-name` is not set. ([#2297](https://github.com/operator-framework/operator-sdk/pull/2297))
- Populates a CSV's `spec.install` strategy if either name or strategy body are missing with a deployment-type strategy. ([#2298](https://github.com/operator-framework/operator-sdk/pull/2298))
- When the current leader pod has been hard evicted but not deleted, another pod is able to delete the evicted pod, triggering garbage collection and allowing leader election to continue. ([#2210](https://github.com/operator-framework/operator-sdk/pull/2210))

## v0.12.0

### Added

- Added `Operator Version: X.Y.Z` information in the operator logs.([#1953](https://github.com/operator-framework/operator-sdk/pull/1953))
- Make Ansible verbosity configurable via the `ansible-verbosity` flag. ([#2087](https://github.com/operator-framework/operator-sdk/pull/2087))
- Autogenerate CLI documentation via `make cli-doc` ([#2099](https://github.com/operator-framework/operator-sdk/pull/2099))

### Changed

- **Breaking change:** Changed required Go version from `1.12` to `1.13`. This change applies to the SDK project itself and Go projects scaffolded by the SDK. Projects that import this version of the SDK require Go 1.13 to compile. ([#1949](https://github.com/operator-framework/operator-sdk/pull/1949))
- Upgrade Kubernetes version from `kubernetes-1.14.1` to `kubernetes-1.15.4`. ([#2083](https://github.com/operator-framework/operator-sdk/pull/2083))
- Upgrade Helm version from `v2.14.1` to `v2.15.0`. ([#2083](https://github.com/operator-framework/operator-sdk/pull/2083))
- Upgrade [`controller-runtime`](https://github.com/kubernetes-sigs/controller-runtime) version from `v0.2.0` to [`v0.3.0`](https://github.com/kubernetes-sigs/controller-runtime/releases/tag/v0.3.0). ([#2083](https://github.com/operator-framework/operator-sdk/pull/2083))
- Upgrade [`controller-tools`](https://github.com/kubernetes-sigs/controller-tools) version from `v0.2.1+git` to [`v0.2.2`](https://github.com/kubernetes-sigs/controller-tools/releases/tag/v0.2.2). ([#2083](https://github.com/operator-framework/operator-sdk/pull/2083))

### Removed

- Removed `--dep-manager` flag and support for `dep`-based projects. Projects will be scaffolded to use Go modules. ([#1949](https://github.com/operator-framework/operator-sdk/pull/1949))

### Bug Fixes

- OLM internal manager is not returning errors in the initialization. ([#1976](https://github.com/operator-framework/operator-sdk/pull/1976))
- Added missing default role permission for `deployments`, which is required to create the metrics service for the operator. ([#2090](https://github.com/operator-framework/operator-sdk/pull/2090))
- Handle invalid maxArtifacts annotation on CRs for Ansible based operators. ([2093](https://github.com/operator-framework/operator-sdk/pull/2093))
- When validating package manifests, only return an error if default channel is not set and more than one channel is available. ([#2116](https://github.com/operator-framework/operator-sdk/pull/2116))

## v0.11.0

### Added

- Added support for event filtering for ansible operator. ([#1968](https://github.com/operator-framework/operator-sdk/issues/1968))
- Added new `--skip-generation` flag to the `operator-sdk add api` command to support skipping generation of deepcopy and OpenAPI code and OpenAPI CRD specs. ([#1890](https://github.com/operator-framework/operator-sdk/pull/1890))
- The `operator-sdk olm-catalog gen-csv` command now produces indented JSON for the `alm-examples` annotation. ([#1793](https://github.com/operator-framework/operator-sdk/pull/1793))
- Added flag `--dep-manager` to command [`operator-sdk print-deps`](https://github.com/operator-framework/operator-sdk/blob/v0.11.0/doc/sdk-cli-reference.md#print-deps) to specify the type of dependency manager file to print. The choice of dependency manager is inferred from top-level dependency manager files present if `--dep-manager` is not set. ([#1819](https://github.com/operator-framework/operator-sdk/pull/1819))
- Ansible based operators now gather and serve metrics about each custom resource on port 8686 of the metrics service. ([#1723](https://github.com/operator-framework/operator-sdk/pull/1723))
- Added the Go version, OS, and architecture to the output of `operator-sdk version` ([#1863](https://github.com/operator-framework/operator-sdk/pull/1863))
- Added support for `ppc64le-linux` for the `operator-sdk` binary and the Helm operator base image. ([#1533](https://github.com/operator-framework/operator-sdk/pull/1533))
- Added new `--version` flag to the `operator-sdk scorecard` command to support a new output format for the scorecard. ([#1916](https://github.com/operator-framework/operator-sdk/pull/1916)
- Added new `--selector` flag to the `operator-sdk scorecard` command to support filtering scorecard tests based on labels added to each test. ([#1916](https://github.com/operator-framework/operator-sdk/pull/1916)
- Added new `--list` flag to the `operator-sdk scorecard` command to support listing scorecard tests that would be executed based on selector filters. ([#1916](https://github.com/operator-framework/operator-sdk/pull/1916)
- For scorecard version v1alpha2 only, return code logic was added to return 1 if any of the selected scorecard tests fail.  A return code of 0 is returned if all selected tests pass. ([#1916](https://github.com/operator-framework/operator-sdk/pull/1916)

### Changed

- The Helm operator now uses the CR name for the release name for newly created CRs. Existing CRs will continue to use their existing UID-based release name. When a release name collision occurs (when CRs of different types share the same name), the second CR will fail to install with an error about a duplicate name. ([#1818](https://github.com/operator-framework/operator-sdk/pull/1818))
- Commands [`olm uninstall`](https://github.com/operator-framework/operator-sdk/blob/v0.11.0/doc/sdk-cli-reference.md#uninstall) and [`olm status`](https://github.com/operator-framework/operator-sdk/blob/v0.11.0/doc/sdk-cli-reference.md#status) no longer use a `--version` flag to specify OLM version. This information is now retrieved from the running cluster. ([#1634](https://github.com/operator-framework/operator-sdk/pull/1634))
- The Helm operator no longer prints manifest diffs in the operator log at verbosity levels lower than INFO ([#1857](https://github.com/operator-framework/operator-sdk/pull/1857))
- CRD manifest `spec.version` is still supported, but users will see a warning message if `spec.versions` is not present and an error if `spec.versions` is populated but the version in `spec.version` is not in `spec.versions`. ([#1876](https://github.com/operator-framework/operator-sdk/pull/1876))
- Upgrade base image for Go, Helm, and scorecard proxy from `registry.access.redhat.com/ubi7/ubi-minimal:latest` to `registry.access.redhat.com/ubi8/ubi-minimal:latest`. ([#1952](https://github.com/operator-framework/operator-sdk/pull/1952))
- Upgrade base image for Ansible from `registry.access.redhat.com/ubi7/ubi:latest` to `registry.access.redhat.com/ubi8/ubi:latest`. ([#1990](https://github.com/operator-framework/operator-sdk/pull/1990) and [#2004](https://github.com/operator-framework/operator-sdk/pull/2004))
- Updated kube-state-metrics dependency from `v1.6.0` to `v1.7.2`. ([#1943](https://github.com/operator-framework/operator-sdk/pull/1943))

### Breaking changes

- Upgrade Kubernetes version from `kubernetes-1.13.4` to `kubernetes-1.14.1` ([#1876](https://github.com/operator-framework/operator-sdk/pull/1876))
- Upgrade `github.com/operator-framework/operator-lifecycle-manager` version from `b8a4faf68e36feb6d99a6aec623b405e587b17b1` to `0.10.1` ([#1876](https://github.com/operator-framework/operator-sdk/pull/1876))
- Upgrade [`controller-runtime`](https://github.com/kubernetes-sigs/controller-runtime) version from `v0.1.12` to `v0.2.0` ([#1876](https://github.com/operator-framework/operator-sdk/pull/1876))
  - The package `sigs.k8s.io/controller-runtime/pkg/runtime/scheme` is deprecated, and contains no code. Replace this import with `sigs.k8s.io/controller-runtime/pkg/scheme` where relevant.
  - The package `sigs.k8s.io/controller-runtime/pkg/runtime/log` is deprecated. Replace this import with `sigs.k8s.io/controller-runtime/pkg/log` where relevant.
  - The package `sigs.k8s.io/controller-runtime/pkg/runtime/signals` is deprecated. Replace this import with `sigs.k8s.io/controller-runtime/pkg/manager/signals` where relevant.
  - All methods on [`sigs.k8s.io/controller-runtime/pkg/client.Client`](https://github.com/kubernetes-sigs/controller-runtime/blob/v0.2.0/pkg/client/interfaces.go#L104) (except for `Get()`) have been updated. Instead of each using a `struct`-typed or variadic functional option parameter, or having no option parameter, each now uses a variadic interface option parameter typed for each method. See `List()` below for an example.
  - [`sigs.k8s.io/controller-runtime/pkg/client.Client`](https://github.com/kubernetes-sigs/controller-runtime/blob/v0.2.0/pkg/client/interfaces.go#L104)'s `List()` method signature has been updated: `List(ctx context.Context, opts *client.ListOptions, list runtime.Object) error` is now [`List(ctx context.Context, list runtime.Object, opts ...client.ListOption) error`](https://github.com/kubernetes-sigs/controller-runtime/blob/v0.2.0/pkg/client/interfaces.go#L61). To migrate:
      ```go
      import (
        "context"

        "sigs.k8s.io/controller-runtime/pkg/client"
      )

      ...

      // Old
      listOpts := &client.ListOptions{}
      listOpts.InNamespace("namespace")
      err = r.client.List(context.TODO(), listOps, podList)
      // New
      listOpts := []client.ListOption{
        client.InNamespace("namespace"),
      }
      err = r.client.List(context.TODO(), podList, listOpts...)
      ```
- [`pkg/test.FrameworkClient`](https://github.com/operator-framework/operator-sdk/blob/master/pkg/test/client.go#L33) methods `List()` and `Delete()` have new signatures corresponding to the homonymous methods of `sigs.k8s.io/controller-runtime/pkg/client.Client`. ([#1876](https://github.com/operator-framework/operator-sdk/pull/1876))
- CRD file names were previously of the form `<group>_<version>_<kind>_crd.yaml`. Now that CRD manifest `spec.version` is deprecated in favor of `spec.versions`, i.e. multiple versions can be specified in one CRD, CRD file names have the form `<full group>_<resource>_crd.yaml`. `<full group>` is the full group name of your CRD while `<group>` is the last subdomain of `<full group>`, ex. `foo.bar.com` vs `foo`. `<resource>` is the plural lower-case CRD Kind found at `spec.names.plural`. ([#1876](https://github.com/operator-framework/operator-sdk/pull/1876))
- Upgrade Python version from `2.7` to `3.6`, Ansible version from `2.8.0` to `~=2.8` and ansible-runner from `1.2` to `1.3.4` in the Ansible based images. ([#1947](https://github.com/operator-framework/operator-sdk/pull/1947))
- Made the default scorecard version `v1alpha2` which is new for this release and could break users that were parsing the older scorecard output (`v1alpha1`).  Users can still specify version `v1alpha1` on the scorecard configuration to use the older style for some period of time until `v1alpha1` is removed.
- Replaced `pkg/kube-metrics.NewCollectors()` with `pkg/kube-metrics.NewMetricsStores()` and changed exported function signature for `pkg/kube-metrics.ServeMetrics()` due to a [breaking change in kube-state-metrics](https://github.com/kubernetes/kube-state-metrics/pull/786). ([#1943](https://github.com/operator-framework/operator-sdk/pull/1943))

### Deprecated

### Removed

- Removed flag `--as-file` from command [`operator-sdk print-deps`](https://github.com/operator-framework/operator-sdk/blob/v0.11.0/doc/sdk-cli-reference.md#print-deps), which now only prints packages and versions in dependency manager file format. The choice of dependency manager type is set by `--dep-manager` or inferred from top-level dependency manager files present if `--dep-manager` is not set. ([#1819](https://github.com/operator-framework/operator-sdk/pull/1819))

### Bug Fixes

- Configure the repo path correctly in `operator-sdk add crd` and prevent the command from running outside of an operator project. ([#1660](https://github.com/operator-framework/operator-sdk/pull/1660))
- In the Helm operator, skip owner reference injection for cluster-scoped resources in release manifests. The Helm operator only supports namespace-scoped CRs, and namespaced resources cannot own cluster-scoped resources. ([#1817](https://github.com/operator-framework/operator-sdk/pull/1817))
- Package manifests generated with [`gen-csv`](https://github.com/operator-framework/operator-sdk/blob/v0.11.0/doc/sdk-cli-reference.md#gen-csv) respect the `--operator-name` flag, channel names are checked for duplicates before (re-)generation. ([#1693](https://github.com/operator-framework/operator-sdk/pull/1693))
- Generated inventory for Ansible-based Operators now sets the localhost's `ansible_python_interpreter` to `{{ ansible_playbook_python }}`, to properly match the [implicit localhost](https://docs.ansible.com/ansible/latest/inventory/implicit_localhost.html). ([#1952](https://github.com/operator-framework/operator-sdk/pull/1952))
- Fixed an issue in `operator-sdk olm-catalog gen-csv` where the generated CSV is missing the expected set of owned CRDs. ([#2017](https://github.com/operator-framework/operator-sdk/pull/2017))
- The command `operator-sdk olm-catalog gen-csv --csv-version=<version> --update-crds` would fail to copy over CRD manifests into `deploy/olm-catalog` for manifests whose name didn't end with a `_crd.yaml` suffix. This has been fixed so `gen-csv` now copies all CRD manifests specified by `deploy/olm-catalog/csv_config.yaml` by checking the type of the manifest rather than the filename suffix. ([#2015](https://github.com/operator-framework/operator-sdk/pull/2015))
- Added missing `jmespath` dependency to Ansible-based Operator .travis.yml file template. ([#2027](https://github.com/operator-framework/operator-sdk/pull/2027))
- Fixed invalid usage of `logr.Logger.Info()` in the Ansible-based operator implementation, which caused unnecessary operator panics. ([#2031](https://github.com/operator-framework/operator-sdk/pull/2031))

## v0.10.0

### Added

- Document new compile-time dependency `mercurial` in user-facing documentation. ([#1683](https://github.com/operator-framework/operator-sdk/pull/1683))
- Adds new flag `--zap-time-encoding` to the flagset provided by `pkg/log/zap`. This flag configures the timestamp format produced by the zap logger. See the [logging doc](https://github.com/operator-framework/operator-sdk/blob/master/doc/user/logging.md) for more information. ([#1529](https://github.com/operator-framework/operator-sdk/pull/1529))

### Changed

- **Breaking Change:** New configuration format for the `operator-sdk scorecard` using config files. See [`doc/test-framework/scorecard`](doc/test-framework/scorecard.md) for more info ([#1641](https://github.com/operator-framework/operator-sdk/pull/1641))
- **Breaking change:** CSV config field `role-path` is now `role-paths` and takes a list of strings. Users can now specify multiple `Role` and `ClusterRole` manifests using `role-paths`. ([#1704](https://github.com/operator-framework/operator-sdk/pull/1704))
- Make `ready` package idempotent. Now, a user can call `Set()` or `Unset()` to set the operator's readiness without knowing the current state. ([#1761](https://github.com/operator-framework/operator-sdk/pull/1761))

### Bug Fixes

- Check if `metadata.annotations['alm-examples']` is non-empty before creating contained CR manifests in the scorecard. ([#1789](https://github.com/operator-framework/operator-sdk/pull/1789))

## v0.9.0

### Added

- Adds support for building OCI images with [podman](https://podman.io/), e.g. `operator-sdk build --image-builder=podman`. ([#1488](https://github.com/operator-framework/operator-sdk/pull/1488))
- New option for [`operator-sdk up local --enable-delve`](https://github.com/operator-framework/operator-sdk/blob/v0.9.0/doc/sdk-cli-reference.md#up), which can be used to start the operator in remote debug mode with the [delve](https://github.com/go-delve/delve) debugger listening on port 2345. ([#1422](https://github.com/operator-framework/operator-sdk/pull/1422))
- Enables controller-runtime metrics in Helm operator projects. ([#1482](https://github.com/operator-framework/operator-sdk/pull/1482))
- New flags `--vendor` and `--skip-validation` for [`operator-sdk new`](https://github.com/operator-framework/operator-sdk/blob/v0.9.0/doc/sdk-cli-reference.md#new) that direct the SDK to initialize a new project with a `vendor/` directory, and without validating project dependencies. `vendor/` is not written by default. ([#1519](https://github.com/operator-framework/operator-sdk/pull/1519))
- Generating and serving info metrics about each custom resource. By default these metrics are exposed on port 8686. ([#1277](https://github.com/operator-framework/operator-sdk/pull/1277))
- Scaffold a `pkg/apis/<group>/group.go` package file to avoid `go/build` errors when running Kubernetes code generators. ([#1401](https://github.com/operator-framework/operator-sdk/pull/1401))
- Adds a new extra variable containing the unmodified CR spec for ansible based operators. [#1563](https://github.com/operator-framework/operator-sdk/pull/1563)
- New flag `--repo` for subcommands [`new`](https://github.com/operator-framework/operator-sdk/blob/v0.9.0/doc/sdk-cli-reference.md#new) and [`migrate`](https://github.com/operator-framework/operator-sdk/blob/v0.9.0/doc/sdk-cli-reference.md#migrate) specifies the repository path to be used in Go source files generated by the SDK. This flag can only be used with [Go modules](https://github.com/golang/go/wiki/Modules). ([#1475](https://github.com/operator-framework/operator-sdk/pull/1475))
- Adds `--go-build-args` flag to `operator-sdk build` for providing additional Go build arguments. ([#1582](https://github.com/operator-framework/operator-sdk/pull/1582))
- New flags `--csv-channel` and `--default-channel` for subcommand [`gen-csv`](https://github.com/operator-framework/operator-sdk/blob/v0.9.0/doc/sdk-cli-reference.md#gen-csv) that add channels to and update the [package manifest](https://github.com/operator-framework/operator-registry/#manifest-format) in `deploy/olm-catalog/<operator-name>` when generating a new CSV or updating an existing one. ([#1364](https://github.com/operator-framework/operator-sdk/pull/1364))
- Adds `go.mod` and `go.sum` to switch from `dep` to [Go modules](https://github.com/golang/go/wiki/Modules) to manage dependencies for the SDK project itself. ([#1566](https://github.com/operator-framework/operator-sdk/pull/1566))
- New flag `--operator-name` for [`operator-sdk olm-catalog gen-csv`](https://github.com/operator-framework/operator-sdk/blob/v0.9.0/doc/sdk-cli-reference.md#gen-csv) to specify the operator name, ex. `memcached-operator`, to use in CSV generation. The project's name is used (old behavior) if `--operator-name` is not set. ([#1571](https://github.com/operator-framework/operator-sdk/pull/1571))
- New flag `--local-operator-flags` for `operator-sdk test local --up-local` to specify flags to run a local operator with during a test. ([#1509](https://github.com/operator-framework/operator-sdk/pull/1509))

### Changed

- Upgrade the version of the dependency [controller-runtime](https://github.com/kubernetes-sigs/controller-runtime) from `v0.1.10` to `v0.1.12`. ([#1612](https://github.com/operator-framework/operator-sdk/pull/1612))
- Remove TypeMeta declaration from the implementation of the objects ([#1462](https://github.com/operator-framework/operator-sdk/pull/1462/))
- Relaxed API version format check when parsing `pkg/apis` in code generators. API dir structures can now be of the format `pkg/apis/<group>/<anything>`, where `<anything>` was previously required to be in the Kubernetes version format, ex. `v1alpha1`. ([#1525](https://github.com/operator-framework/operator-sdk/pull/1525))
- The SDK and operator projects will work outside of `$GOPATH/src` when using [Go modules](https://github.com/golang/go/wiki/Modules). ([#1475](https://github.com/operator-framework/operator-sdk/pull/1475))
-  `CreateMetricsService()` function from the metrics package accepts a REST config (\*rest.Config) and an array of ServicePort objects ([]v1.ServicePort) as input to create Service metrics. `CRPortName` constant is added to describe the string of custom resource port name. ([#1560](https://github.com/operator-framework/operator-sdk/pull/1560) and [#1626](https://github.com/operator-framework/operator-sdk/pull/1626))
- Changed the flag `--skip-git-init` to [`--git-init`](https://github.com/operator-framework/operator-sdk/blob/v0.9.0/doc/sdk-cli-reference.md#new). This changes the default behavior of `operator-sdk new` to not initialize the new project directory as a git repository with `git init`. This behavior is now opt-in with `--git-init`. ([#1588](https://github.com/operator-framework/operator-sdk/pull/1588))
- `operator-sdk new` will no longer create the initial commit for a new project, even with `--git-init=true`. ([#1588](https://github.com/operator-framework/operator-sdk/pull/1588))
- When errors occur setting up the Kubernetes client for RBAC role generation, `operator-sdk new --type=helm` now falls back to a default RBAC role instead of failing. ([#1627](https://github.com/operator-framework/operator-sdk/pull/1627))

### Removed

- The SDK no longer depends on a `vendor/` directory to manage dependencies *only if* using [Go modules](https://github.com/golang/go/wiki/Modules). The SDK and operator projects will only use vendoring if using `dep`, or modules and a `vendor/` dir is present. ([#1519](https://github.com/operator-framework/operator-sdk/pull/1519))
- **Breaking change:** `ExposeMetricsPort` is removed and replaced with `CreateMetricsService()` function. `PrometheusPortName` constant is replaced with `OperatorPortName`. ([#1560](https://github.com/operator-framework/operator-sdk/pull/1560))
- Removes `Gopkg.toml` and `Gopkg.lock` to drop the use of `dep` in favor of [Go modules](https://github.com/golang/go/wiki/Modules) to manage dependencies for the SDK project itself. ([#1566](https://github.com/operator-framework/operator-sdk/pull/1566))

## v0.8.2

### Bug Fixes

- Fixes header file content validation when the content contains empty lines or centered text. ([#1544](https://github.com/operator-framework/operator-sdk/pull/1544))
- Generated CSV's that include a deployment install strategy will be checked for a reference to `metadata.annotations['olm.targetNamespaces']`, and if one is not found a reference will be added to the `WATCH_NAMESPACE` env var for all containers in the deployment. This is a bug because any other value that references the CSV's namespace is incorrect. ([#1396](https://github.com/operator-framework/operator-sdk/pull/1396))
- Build `-trimpath` was not being respected. `$GOPATH` was not expanding because `exec.Cmd{}` is not executed in a shell environment. ([#1535](https://github.com/operator-framework/operator-sdk/pull/1535))
- Running the [scorecard](https://github.com/operator-framework/operator-sdk/blob/v0.8.2/doc/sdk-cli-reference.md#up) with `--olm-deployed` will now only use the first CR set in either the `cr-manifest` config option or the CSV's `metadata.annotations['alm-examples']` as was intended, and access manifests correctly from the config. ([#1565](https://github.com/operator-framework/operator-sdk/pull/1565))
- Use the correct domain names when generating CRD's instead that of the first CRD to be parsed. ([#1636](https://github.com/operator-framework/operator-sdk/pull/1636))

## v0.8.1

### Bug Fixes

- Fixes a regression that causes Helm RBAC generation to contain an empty custom ruleset when the chart's default manifest contains only namespaced resources. ([#1456](https://github.com/operator-framework/operator-sdk/pull/1456))
- Fixes an issue that causes Helm RBAC generation to fail when creating new operators with a Kubernetes context configured to connect to an OpenShift cluster. ([#1461](https://github.com/operator-framework/operator-sdk/pull/1461))

## v0.8.0

### Added

- New option for [`operator-sdk build --image-builder`](https://github.com/operator-framework/operator-sdk/blob/v0.8.0/doc/sdk-cli-reference.md#build), which can be used to specify which image builder to use. Adds support for [buildah](https://github.com/containers/buildah/). ([#1311](https://github.com/operator-framework/operator-sdk/pull/1311))
- Manager is now configured with a new `DynamicRESTMapper`, which accounts for the fact that the default `RESTMapper`, which only checks resource types at startup, can't handle the case of first creating a CRD and then an instance of that CRD. ([#1329](https://github.com/operator-framework/operator-sdk/pull/1329))
- Unify CLI debug logging under a global `--verbose` flag ([#1361](https://github.com/operator-framework/operator-sdk/pull/1361))
- [Go module](https://github.com/golang/go/wiki/Modules) support by default for new Go operators and during Ansible and Helm operator migration. The dependency manager used for a new operator can be explicitly specified for new operators through the `--dep-manager` flag, available in [`operator-sdk new`](https://github.com/operator-framework/operator-sdk/blob/v0.8.0/doc/sdk-cli-reference.md#new) and [`operator-sdk migrate`](https://github.com/operator-framework/operator-sdk/blob/v0.8.0/doc/sdk-cli-reference.md#migrate). `dep` is still available through `--dep-manager=dep`. ([#1001](https://github.com/operator-framework/operator-sdk/pull/1001))
- New optional flag `--custom-api-import` for [`operator-sdk add controller`](https://github.com/operator-framework/operator-sdk/blob/v0.8.0/doc/sdk-cli-reference.md#controller) to specify that the new controller reconciles a built-in or external Kubernetes API, and what import path and identifier it should have. ([#1344](https://github.com/operator-framework/operator-sdk/pull/1344))
- Operator Scorecard plugin support ([#1379](https://github.com/operator-framework/operator-sdk/pull/1379)). Documentation for scorecard plugins can be found in the main scorecard doc: [doc/test-framework/scorecard.md](./doc/test-framework/scorecard.md)

### Changed

- When Helm operator projects are created, the SDK now generates RBAC rules in `deploy/role.yaml` based on the chart's default manifest. ([#1188](https://github.com/operator-framework/operator-sdk/pull/1188))
- When debug level is 3 or higher, we will set the klog verbosity to that level. ([#1322](https://github.com/operator-framework/operator-sdk/pull/1322))
- Relaxed requirements for groups in new project API's. Groups passed to [`operator-sdk add api`](https://github.com/operator-framework/operator-sdk/blob/v0.8.0/doc/sdk-cli-reference.md#api)'s `--api-version` flag can now have no subdomains, ex `core/v1`. See ([#1191](https://github.com/operator-framework/operator-sdk/issues/1191)) for discussion. ([#1313](https://github.com/operator-framework/operator-sdk/pull/1313))
- Renamed `--docker-build-args` option to `--image-build-args` option for `build` subcommand, because this option can now be shared with other image build tools than docker when `--image-builder` option is specified. ([#1311](https://github.com/operator-framework/operator-sdk/pull/1311))
- Reduces Helm release information in CR status to only the release name and manifest and moves it from `status.conditions` to a new top-level `deployedRelease` field. ([#1309](https://github.com/operator-framework/operator-sdk/pull/1309))
  - **WARNING**: Users with active CRs and releases who are upgrading their helm-based operator should upgrade to one based on v0.7.0 before upgrading further. Helm operators based on v0.8.0+ will not seamlessly transition release state to the persistent backend, and will instead uninstall and reinstall all managed releases.
- Go operator CRDs are overwritten when being regenerated by [`operator-sdk generate openapi`](https://github.com/operator-framework/operator-sdk/blob/v0.8.0/doc/sdk-cli-reference.md#openapi). Users can now rely on `+kubebuilder` annotations in their API code, which provide access to most OpenAPIv3 [validation properties](https://github.com/OAI/OpenAPI-Specification/blob/master/versions/3.0.0.md#schema-object) (the full set will be supported in the near future, see [this PR](https://github.com/kubernetes-sigs/controller-tools/pull/190)) and [other CRD fields](https://book-v1.book.kubebuilder.io/beyond_basics/generating_crd.html). ([#1278](https://github.com/operator-framework/operator-sdk/pull/1278))
- Use `registry.access.redhat.com/ubi7/ubi-minimal:latest` base image for the Go and Helm operators and scorecard proxy ([#1376](https://github.com/operator-framework/operator-sdk/pull/1376))
- Allow "Owned CRDs Have Resources Listed" scorecard test to pass if the resources section exists

### Removed

- The SDK will no longer run `defaulter-gen` on running `operator-sdk generate k8s`. Defaulting for CRDs should be handled with mutating admission webhooks. ([#1288](https://github.com/operator-framework/operator-sdk/pull/1288))
- The `--version` flag was removed. Users should use the `operator-sdk version` command. ([#1444](https://github.com/operator-framework/operator-sdk/pull/1444))
- **Breaking Change**: The `test cluster` subcommand and the corresponding `--enable-tests` flag for the `build` subcommand have been removed ([#1414](https://github.com/operator-framework/operator-sdk/pull/1414))
- **Breaking Change**: The `--cluster-scoped` flag for `operator-sdk new` has been removed so it won't scaffold a cluster-scoped operator. Read the [operator scope](https://github.com/operator-framework/operator-sdk/blob/master/doc/operator-scope.md) documentation on the changes needed to run a cluster-scoped operator. ([#1434](https://github.com/operator-framework/operator-sdk/pull/1434))

### Bug Fixes

- [`operator-sdk generate openapi`](https://github.com/operator-framework/operator-sdk/blob/v0.8.0/doc/sdk-cli-reference.md#openapi) no longer overwrites CRD values derived from `+kubebuilder` annotations in Go API code. See issues ([#1212](https://github.com/operator-framework/operator-sdk/issues/1212)) and ([#1323](https://github.com/operator-framework/operator-sdk/issues/1323)) for discussion. ([#1278](https://github.com/operator-framework/operator-sdk/pull/1278))
- Running [`operator-sdk gen-csv`](https://github.com/operator-framework/operator-sdk/blob/v0.8.0/doc/sdk-cli-reference.md#gen-csv) on operators that do not have a CRDs directory, ex. `deploy/crds`, or do not have any [owned CRDs](https://github.com/operator-framework/operator-lifecycle-manager/blob/master/doc/design/building-your-csv.md#your-custom-resource-definitions), will not generate a "deploy/crds not found" error.

## v0.7.1

### Bug Fixes

- Pin dependency versions in Ansible build and test framework Dockerfiles to fix broken build and test framework images. ([#1348](https://github.com/operator-framework/operator-sdk/pull/1348))
- In Helm-based operators, when a custom resource with a failing release is reverted back to a working state, the `ReleaseFailed` condition is now correctly removed. ([#1321](https://github.com/operator-framework/operator-sdk/pull/1321))

## v0.7.0

### Added

- New optional flag `--header-file` for commands [`operator-sdk generate k8s`](https://github.com/operator-framework/operator-sdk/blob/v0.7.0/doc/sdk-cli-reference.md#k8s) and [`operator-sdk add api`](https://github.com/operator-framework/operator-sdk/blob/v0.7.0/doc/sdk-cli-reference.md#api) to supply a boilerplate header file for generated code. ([#1239](https://github.com/operator-framework/operator-sdk/pull/1239))
- JSON output support for `operator-sdk scorecard` subcommand ([#1228](https://github.com/operator-framework/operator-sdk/pull/1228))

### Changed

- Updated the helm-operator to store release state in kubernetes secrets in the same namespace of the custom resource that defines the release. ([#1102](https://github.com/operator-framework/operator-sdk/pull/1102))
  - **WARNING**: Users with active CRs and releases who are upgrading their helm-based operator should not skip this version. Future versions will not seamlessly transition release state to the persistent backend, and will instead uninstall and reinstall all managed releases.
- Change `namespace-manifest` flag in scorecard subcommand to `namespaced-manifest` to match other subcommands
- Subcommands of [`operator-sdk generate`](https://github.com/operator-framework/operator-sdk/blob/v0.7.0/doc/sdk-cli-reference.md#generate) are now verbose by default. ([#1271](https://github.com/operator-framework/operator-sdk/pull/1271))
- [`operator-sdk olm-catalog gen-csv`](https://github.com/operator-framework/operator-sdk/blob/v0.7.0/doc/sdk-cli-reference.md#gen-csv) parses Custom Resource manifests from `deploy/crds` or a custom path specified in `csv-config.yaml`, encodes them in a JSON array, and sets the CSV's [`metadata.annotations.alm-examples`](https://github.com/operator-framework/operator-lifecycle-manager/blob/master/doc/design/building-your-csv.md#crd-templates) field to that JSON. ([#1116](https://github.com/operator-framework/operator-sdk/pull/1116))

### Bug Fixes

- Fixed an issue that caused `operator-sdk new --type=helm` to fail for charts that have template files in nested template directories. ([#1235](https://github.com/operator-framework/operator-sdk/pull/1235))
- Fix bug in the YAML scanner used by `operator-sdk test` and `operator-sdk scorecard` that could result in a panic if a manifest file started with `---` ([#1258](https://github.com/operator-framework/operator-sdk/pull/1258))

## v0.6.0

### Added

- New flags for [`operator-sdk new --type=helm`](https://github.com/operator-framework/operator-sdk/blob/v0.6.0/doc/sdk-cli-reference.md#new), which can be used to populate the project with an existing chart. ([#949](https://github.com/operator-framework/operator-sdk/pull/949))
- Command [`operator-sdk olm-catalog`](https://github.com/operator-framework/operator-sdk/blob/v0.6.0/doc/sdk-cli-reference.md#olm-catalog) flag `--update-crds` optionally copies CRD's from `deploy/crds` when creating a new CSV or updating an existing CSV, and `--from-version` uses another versioned CSV manifest as a base for a new CSV version. ([#1016](https://github.com/operator-framework/operator-sdk/pull/1016))
- New flag `--olm-deployed` to direct the [`scorecard`](https://github.com/operator-framework/operator-sdk/blob/v0.6.0/doc/sdk-cli-reference.md#scorecard) command to only use the CSV at `--csv-path` for manifest data, except for those provided to `--cr-manifest`. ([#1044](https://github.com/operator-framework/operator-sdk/pull/1044))
- Command [`version`](https://github.com/operator-framework/operator-sdk/pull/1171) prints the version of operator-sdk. ([#1171](https://github.com/operator-framework/operator-sdk/pull/1171))

### Changed

- Changed the Go, Helm, and Scorecard base images to `registry.access.redhat.com/ubi7-dev-preview/ubi-minimal:7.6` ([#1142](https://github.com/operator-framework/operator-sdk/pull/1142))
- CSV manifest are now versioned according to the `operator-registry` [manifest format](https://github.com/operator-framework/operator-registry#manifest-format). See issue [#900](https://github.com/operator-framework/operator-sdk/issues/900) for more details. ([#1016](https://github.com/operator-framework/operator-sdk/pull/1016))
- Unexported `CleanupNoT` function from `pkg/test`, as it is only intended to be used internally ([#1167](https://github.com/operator-framework/operator-sdk/pull/1167))

### Bug Fixes

- Fix issue where running `operator-sdk test local --up-local` would sometimes leave a running process in the background after exit ([#1089](https://github.com/operator-framework/operator-sdk/pull/1020))

## v0.5.0

### Added

- Updated the Kubernetes dependencies to `1.13.1` ([#1020](https://github.com/operator-framework/operator-sdk/pull/1020))
- Updated the controller-runtime version to `v0.1.10`. See the [controller-runtime `v0.1.10` release notes](https://github.com/kubernetes-sigs/controller-runtime/releases/tag/v0.1.10) for new features and bug fixes. ([#1020](https://github.com/operator-framework/operator-sdk/pull/1020))
- By default the controller-runtime metrics are exposed on port 8383. This is done as part of the scaffold in the main.go file, the port can be adjusted by modifying the `metricsPort` variable. [#786](https://github.com/operator-framework/operator-sdk/pull/786)
- A new command [`operator-sdk olm-catalog`](https://github.com/operator-framework/operator-sdk/blob/v0.5.0/doc/sdk-cli-reference.md#olm-catalog) to be used as a parent for SDK subcommands generating code related to Operator Lifecycle Manager (OLM) Catalog integration, and subcommand [`operator-sdk olm-catalog gen-csv`](https://github.com/operator-framework/operator-sdk/blob/v0.5.0/doc/sdk-cli-reference.md#gen-csv) which generates a Cluster Service Version for an operator so the OLM can deploy the operator in a cluster. ([#673](https://github.com/operator-framework/operator-sdk/pull/673))
- Helm-based operators have leader election turned on by default. When upgrading, add environment variable `POD_NAME` to your operator's Deployment using the Kubernetes downward API. To see an example, run `operator-sdk new --type=helm ...` and see file `deploy/operator.yaml`. [#1000](https://github.com/operator-framework/operator-sdk/pull/1000)
- A new command [`operator-sdk generate openapi`](https://github.com/operator-framework/operator-sdk/blob/v0.5.0/doc/sdk-cli-reference.md#openapi) which generates OpenAPIv3 validation specs in Go and in CRD manifests as YAML. ([#869](https://github.com/operator-framework/operator-sdk/pull/869))
- The `operator-sdk add api` command now generates OpenAPIv3 validation specs in Go for that API, and in all CRD manifests as YAML.

### Changed

- In new Helm operator projects, the scaffolded CR `spec` field now contains the default values.yaml from the generated chart. ([#967](https://github.com/operator-framework/operator-sdk/pull/967))

### Deprecated

### Removed

### Bug Fixes

## v0.4.1

### Bug Fixes

- Make `up local` subcommand respect `KUBECONFIG` env var ([#996](https://github.com/operator-framework/operator-sdk/pull/996))
- Make `up local` subcommand use default namespace set in kubeconfig instead of hardcoded `default` and also add ability to watch all namespaces for ansible and helm type operators ([#996](https://github.com/operator-framework/operator-sdk/pull/996))
- Added k8s_status modules back to generation ([#972](https://github.com/operator-framework/operator-sdk/pull/972))
- Update checks for gvk registration to cover all cases for ansible ([#973](https://github.com/operator-framework/operator-sdk/pull/973) & [#1019](https://github.com/operator-framework/operator-sdk/pull/1019))
- Update reconciler for ansible and helm to use the cache rather than the API client. ([#1022](https://github.com/operator-framework/operator-sdk/pull/1022) & [#1048](https://github.com/operator-framework/operator-sdk/pull/1048) & [#1054](https://github.com/operator-framework/operator-sdk/pull/1054))
- Update reconciler to will update the status everytime for ansible ([#1066](https://github.com/operator-framework/operator-sdk/pull/1066))
- Update ansible proxy to recover dependent watches when pod is killed ([#1067](https://github.com/operator-framework/operator-sdk/pull/1067))
- Update ansible proxy to handle watching cluster scoped dependent watches ([#1031](https://github.com/operator-framework/operator-sdk/pull/1031))

## v0.4.0

### Added

- A new command [`operator-sdk migrate`](https://github.com/operator-framework/operator-sdk/blob/v0.4.0/doc/sdk-cli-reference.md#migrate) which adds a main.go source file and any associated source files for an operator that is not of the "go" type. ([#887](https://github.com/operator-framework/operator-sdk/pull/887) and [#897](https://github.com/operator-framework/operator-sdk/pull/897))
- New commands [`operator-sdk run ansible`](https://github.com/operator-framework/operator-sdk/blob/v0.4.0/doc/sdk-cli-reference.md#ansible) and [`operator-sdk run helm`](https://github.com/operator-framework/operator-sdk/blob/v0.4.0/doc/sdk-cli-reference.md#helm) which run the SDK as ansible  and helm operator processes, respectively. These are intended to be used when running in a Pod inside a cluster. Developers wanting to run their operator locally should continue to use `up local`. ([#887](https://github.com/operator-framework/operator-sdk/pull/887) and [#897](https://github.com/operator-framework/operator-sdk/pull/897))
- Ansible operator proxy added the cache handler which allows the get requests to use the operators cache. [#760](https://github.com/operator-framework/operator-sdk/pull/760)
- Ansible operator proxy added ability to dynamically watch dependent resource that were created by ansible operator. [#857](https://github.com/operator-framework/operator-sdk/pull/857)
- Ansible-based operators have leader election turned on by default. When upgrading, add environment variable `POD_NAME` to your operator's Deployment using the Kubernetes downward API. To see an example, run `operator-sdk new --type=ansible ...` and see file `deploy/operator.yaml`.
- A new command [`operator-sdk scorecard`](https://github.com/operator-framework/operator-sdk/blob/v0.4.0/doc/sdk-cli-reference.md#scorecard) which runs a series of generic tests on operators to ensure that an operator follows best practices. For more information, see the [`Scorecard Documentation`](doc/test-framework/scorecard.md)

### Changed

- The official images for the Ansible and Helm operators have moved! Travis now builds, tags, and pushes operator base images during CI ([#832](https://github.com/operator-framework/operator-sdk/pull/832)).
  - [quay.io/operator-framework/ansible-operator](https://quay.io/repository/operator-framework/ansible-operator)
  - [quay.io/operator-framework/helm-operator](https://quay.io/repository/operator-framework/helm-operator)

### Bug Fixes

- Fixes deadlocks during operator deployment rollouts, which were caused by operator pods requiring a leader election lock to become ready ([#932](https://github.com/operator-framework/operator-sdk/pull/932))

## v0.3.0

### Added

- Helm type operator generation support ([#776](https://github.com/operator-framework/operator-sdk/pull/776))

### Changed

- The SDK's Kubernetes Golang dependency versions/revisions have been updated from `v1.11.2` to `v1.12.3`. ([#807](https://github.com/operator-framework/operator-sdk/pull/807))
- The controller-runtime version has been updated from `v0.1.4` to `v0.1.8`. See the `v0.1.8` [release notes](https://github.com/kubernetes-sigs/controller-runtime/releases/tag/v0.1.8) for details.
- The SDK now generates the CRD with the status subresource enabled by default. See the [client doc](https://github.com/operator-framework/operator-sdk/blob/master/doc/user/client.md#updating-status-subresource) on how to update the status subresource. ([#787](https://github.com/operator-framework/operator-sdk/pull/787))

### Deprecated

### Removed

### Bug Fixes

## v0.2.1

### Bug Fixes

- Pin controller-runtime version to v0.1.4 to fix dependency issues and pin ansible idna package to version 2.7 ([#831](https://github.com/operator-framework/operator-sdk/pull/831))

## v0.2.0

### Changed

- The SDK now uses logr as the default logger to unify the logging output with the controller-runtime logs. Users can still use a logger of their own choice. See the [logging doc](https://github.com/operator-framework/operator-sdk/blob/master/doc/user/logging.md) on how the SDK initializes and uses logr.
- Ansible Operator CR status better aligns with [conventions](https://github.com/kubernetes/community/blob/master/contributors/devel/sig-architecture/api-conventions.md#typical-status-properties). ([#639](https://github.com/operator-framework/operator-sdk/pull/639))

### Added

- A new command [`operator-sdk print-deps`](https://github.com/operator-framework/operator-sdk/blob/v0.2.0/doc/sdk-cli-reference.md#print-deps) which prints Golang packages and versions expected by the current Operator SDK version. Supplying `--as-file` prints packages and versions in Gopkg.toml format. ([#772](https://github.com/operator-framework/operator-sdk/pull/772))
- Add [`cluster-scoped`](https://github.com/operator-framework/operator-sdk/blob/master/doc/user-guide.md#operator-scope) flag to `operator-sdk new` command ([#747](https://github.com/operator-framework/operator-sdk/pull/747))
- Add [`up-local`](https://github.com/operator-framework/operator-sdk/blob/v0.2.0/doc/sdk-cli-reference.md#flags-9) flag to `test local` subcommand ([#781](https://github.com/operator-framework/operator-sdk/pull/781))
- Add [`no-setup`](https://github.com/operator-framework/operator-sdk/blob/v0.2.0/doc/sdk-cli-reference.md#flags-9) flag to `test local` subcommand ([#770](https://github.com/operator-framework/operator-sdk/pull/770))
- Add [`image`](https://github.com/operator-framework/operator-sdk/blob/v0.2.0/doc/sdk-cli-reference.md#flags-9) flag to `test local` subcommand ([#768](https://github.com/operator-framework/operator-sdk/pull/768))
- Ansible Operator log output includes much more information for troubleshooting ansible errors. ([#713](https://github.com/operator-framework/operator-sdk/pull/713))
- Ansible Operator periodic reconciliation can be disabled ([#739](https://github.com/operator-framework/operator-sdk/pull/739))

### Bug fixes

- Make operator-sdk command work with composed GOPATH ([#676](https://github.com/operator-framework/operator-sdk/pull/676))
- Ansible Operator "--kubeconfig" command line option fixed ([#705](https://github.com/operator-framework/operator-sdk/pull/705))

## v0.1.1

### Bug fixes
- Fix hardcoded CRD version in crd scaffold ([#690](https://github.com/operator-framework/operator-sdk/pull/690))

## v0.1.0

### Changed

- Use [controller runtime](https://github.com/kubernetes-sigs/controller-runtime) library for controller and client APIs
- See [migration guide](https://github.com/operator-framework/operator-sdk/blob/master/doc/migration/v0.1.0-migration-guide.md) to migrate your project to `v0.1.0`

## v0.0.7

### Added

- Service account generation ([#454](https://github.com/operator-framework/operator-sdk/pull/454))
- Leader election ([#530](https://github.com/operator-framework/operator-sdk/pull/530))
- Incluster test support for test framework ([#469](https://github.com/operator-framework/operator-sdk/pull/469))
- Ansible type operator generation support ([#486](https://github.com/operator-framework/operator-sdk/pull/486), [#559](https://github.com/operator-framework/operator-sdk/pull/559))

### Changed

- Moved the rendering of `deploy/operator.yaml` to the `operator-sdk new` command instead of `operator-sdk build`

## v0.0.6

### Added

- Added `operator-sdk up` command to help deploy an operator. Currently supports running an operator locally against an existing cluster e.g `operator-sdk up local --kubeconfig=<path-to-kubeconfig> --namespace=<operator-namespace>`. See `operator-sdk up -h` for help. [#219](https://github.com/operator-framework/operator-sdk/pull/219) [#274](https://github.com/operator-framework/operator-sdk/pull/274)
- Added initial default metrics to be captured and exposed by Prometheus. [#323](https://github.com/operator-framework/operator-sdk/pull/323) exposes the metrics port and [#349](https://github.com/operator-framework/operator-sdk/pull/323) adds the initial default metrics.
- Added initial test framework for operators [#377](https://github.com/operator-framework/operator-sdk/pull/377), [#392](https://github.com/operator-framework/operator-sdk/pull/392), [#393](https://github.com/operator-framework/operator-sdk/pull/393)

### Changed

- All the modules in [`pkg/sdk`](https://github.com/operator-framework/operator-sdk/tree/4a9d5a5b0901b24679d36dced0a186c525e1bffd/pkg/sdk) have been combined into a single package. `action`, `handler`, `informer` `types` and `query` pkgs have been consolidated into `pkg/sdk`. [#242](https://github.com/operator-framework/operator-sdk/pull/242)
- The SDK exposes the Kubernetes clientset via `k8sclient.GetKubeClient()` #295
- The SDK now vendors the k8s code-generators for an operator instead of using the prebuilt image `gcr.io/coreos-k8s-scale-testing/codegen:1.9.3` [#319](https://github.com/operator-framework/operator-sdk/pull/242)
- The SDK exposes the Kubernetes rest config via `k8sclient.GetKubeConfig()` #338
- Use `time.Duration` instead of `int` for `sdk.Watch` [#427](https://github.com/operator-framework/operator-sdk/pull/427)

### Fixed

- The cache of available clients is being reset every minute for discovery of newely added resources to a cluster. [#280](https://github.com/operator-framework/operator-sdk/pull/280)<|MERGE_RESOLUTION|>--- conflicted
+++ resolved
@@ -21,12 +21,9 @@
 
 ### Bug Fixes
 
-<<<<<<< HEAD
 - The Ansible Operator proxy server now properly supports the Pod `exec` API ([#2716](https://github.com/operator-framework/operator-sdk/pull/2716))
-=======
 - Resources that use '-' in the APIGroup name can now be directly accessed by Ansible. ([#2712](https://github.com/operator-framework/operator-sdk/pull/2712))
 - Fixed issue in CSV generation that caused an incorrect path to be generated for descriptors on types that are fields in array elements. ([#2721](https://github.com/operator-framework/operator-sdk/pull/2721))
->>>>>>> 97594dc1
 
 ## v0.16.0
 
