## Unreleased

### Added

- Add a new option to set the minimum log level that triggers stack trace generation in logs (`--zap-stacktrace-level`) ([#2319](https://github.com/operator-framework/operator-sdk/pull/2319))
- Added `pkg/status` with several new types and interfaces that can be used in `Status` structs to simplify handling of [status conditions](https://github.com/kubernetes/community/blob/master/contributors/devel/sig-architecture/api-conventions.md#typical-status-properties). ([#1143](https://github.com/operator-framework/operator-sdk/pull/1143))
- Added support for relative Ansible roles and playbooks paths in the Ansible operator's file. ([#2273](https://github.com/operator-framework/operator-sdk/pull/2273))
- Add Prometheus metrics support to Ansible-based operators. ([#2179](https://github.com/operator-framework/operator-sdk/pull/2179))
- On `generate csv`, populate a CSV manifest’s `spec.icon`, `spec.keywords`, and `spec.mantainers` fields with empty values to better inform users how to add data. ([#2521](https://github.com/operator-framework/operator-sdk/pull/2521))
- Scaffold code in `cmd/manager/main.go` for Go operators and add logic to Ansible/Helm operators to handle [multinamespace caching](https://godoc.org/github.com/kubernetes-sigs/controller-runtime/pkg/cache#MultiNamespacedCacheBuilder) if `WATCH_NAMESPACE` contains multiple namespaces. ([#2522](https://github.com/operator-framework/operator-sdk/pull/2522))
- Add a new flag option (`--skip-cleanup-error`) to the test framework to allow skip the function which will remove all artefacts when an error be faced to perform this operation.   ([#2512](https://github.com/operator-framework/operator-sdk/pull/2512))
<<<<<<< HEAD
- Add event stats output to the operator logs for Ansible based-operators. ([2580](https://github.com/operator-framework/operator-sdk/pull/2580))   
- Improve Ansible logs by allowing output the full Ansible result for Ansible based-operators configurable by environment variable. ([2589](https://github.com/operator-framework/operator-sdk/pull/2589))   
- When building, allow the image name to be omitted, skip building a container in those circumstances ([#2570](https://github.com/operator-framework/operator-sdk/pull/2570))
=======
- Add event stats output to the operator logs for Ansible based-operators. ([2580](https://github.com/operator-framework/operator-sdk/pull/2580))
- Improve Ansible logs by allowing output the full Ansible result for Ansible based-operators configurable by environment variable. ([2589](https://github.com/operator-framework/operator-sdk/pull/2589))
- Add the --max-workers flag to the commands operator-sdk exec-entrypoint and operator-sdk run --local for Helm based-operators with the purpose of controling the number of concurrent reconcile workers. ([2607](https://github.com/operator-framework/operator-sdk/pull/2607))
>>>>>>> e86ab29a

### Changed
- Ansible scaffolding has been rewritten to be simpler and make use of newer features of Ansible and Molecule.
    - No longer generates the build/test-framework directory or molecule/test-cluster scenario
    - Adds new `cluster` scenario that can be used to test against an existing cluster
    - There is no longer any Ansible templating done in the `deploy/` directory, any templates used for testing will be located in `molecule/templates/` instead.
    - The scaffolded molecule.yml files now use the Ansible verifier. All asserts.yml files were renamed to verify.yml to reflect this.
    - The prepare/converge/verify tasks now make use of the new `k8s` `wait` option to simplify the deployment logic.
- Operator user setup and entrypoint scripts no longer insert dynamic runtime user entries into `/etc/passwd`. To use dynamic runtime users, use a container runtime that supports it (e.g. CRI-O). ([#2469](https://github.com/operator-framework/operator-sdk/pull/2469))
- Changed the scorecard basic test, `Writing into CRs has an effect`, to include the http.MethodPatch as part of its test criteria alongside http.MethodPut and http.MethodPost. ([#2509](https://github.com/operator-framework/operator-sdk/pull/2509))
- Changed the scorecard to use the init-timeout configuration setting as a wait time when performing cleanup instead of a hard-coded time.  ([#2597](https://github.com/operator-framework/operator-sdk/pull/2597))
- Upgrade the Helm dependency version from `v3.0.1` to `v3.0.2`. ([#2621](https://github.com/operator-framework/operator-sdk/pull/2621)) 

### Deprecated
- The type name `TestCtx` in `pkg/test` has been deprecated and renamed to `Context`. It now exists only as a type alias to maintain backwards compatibility. Users of the e2e framework should migrate to use the new name, `Context`. The `TestCtx` alias will be removed in a future version. ([2549](https://github.com/operator-framework/operator-sdk/pull/2549))

- The additional of the dependency `inotify-tools` on Ansible based-operator images. ([#2586](https://github.com/operator-framework/operator-sdk/pull/2586))
-  **Breaking Change:** The scorecard feature now only supports YAML config files. So, any config file with other extension is deprecated and should be changed for the YAML format. For further information see [`scorecard config file`](./doc/test-framework/scorecard.md#config-file) ([#2591](https://github.com/operator-framework/operator-sdk/pull/2591))

### Removed

-  **Breaking Change:** The additional Ansible sidecar container. ([#2586](https://github.com/operator-framework/operator-sdk/pull/2586))

### Bug Fixes

- Fixed issue with Go dependencies caused by removed tag in `openshift/api` repository ([#2466](https://github.com/operator-framework/operator-sdk/issues/2466))
- Fixed a regression in the `operator-sdk run` command that caused `--local` flags to be ignored ([#2478](https://github.com/operator-framework/operator-sdk/issues/2478))
- Fix command `operator-sdk run --local` which was not working on Windows. ([#2481](https://github.com/operator-framework/operator-sdk/pull/2481))

## v0.15.2

### Changed
- Operator user setup and entrypoint scripts no longer insert dynamic runtime user entries into `/etc/passwd`. To use dynamic runtime users, use a container runtime that supports it (e.g. CRI-O). ([#2469](https://github.com/operator-framework/operator-sdk/pull/2469))

### Bug Fixes

- Fixed a regression in the `operator-sdk run` command that caused `--local` flags to be ignored ([#2478](https://github.com/operator-framework/operator-sdk/issues/2478))

## v0.15.1

### Bug Fixes

- Fixed issue with Go dependencies caused by removed tag in `openshift/api` repository ([#2466](https://github.com/operator-framework/operator-sdk/issues/2466))

## v0.15.0

### Added

- Added the [`cleanup`](./doc/cli/operator-sdk_cleanup.md) subcommand and [`run --olm`](./doc/cli/operator-sdk_run.md) to manage deployment/deletion of operators. These commands currently interact with OLM via an in-cluster registry-server created using an operator's on-disk manifests and managed by `operator-sdk`. ([#2402](https://github.com/operator-framework/operator-sdk/pull/2402), [#2441](https://github.com/operator-framework/operator-sdk/pull/2441))
- Added [`bundle create`](./doc/cli/operator-sdk_bundle_create.md) which builds, and optionally generates metadata for, [operator bundle images](https://github.com/openshift/enhancements/blob/ec2cf96/enhancements/olm/operator-registry.md). ([#2076](https://github.com/operator-framework/operator-sdk/pull/2076), [#2438](https://github.com/operator-framework/operator-sdk/pull/2438))
- Added [`bundle validate`](./doc/cli/operator-sdk_bundle_validate.md) which validates [operator bundle images](https://github.com/openshift/enhancements/blob/ec2cf96/enhancements/olm/operator-registry.md). ([#2411](https://github.com/operator-framework/operator-sdk/pull/2411))
- Added `blacklist` field to the `watches.yaml` for Ansible based operators. Blacklisted secondary resources will not be watched or cached.([#2374](https://github.com/operator-framework/operator-sdk/pull/2374))

### Changed

- Changed error wrapping according to Go version 1.13+ [error handling](https://blog.golang.org/go1.13-errors). ([#2355](https://github.com/operator-framework/operator-sdk/pull/2355))
- Added retry logic to the cleanup function from the e2e test framework in order to allow it to be achieved in the scenarios where temporary network issues are faced. ([#2277](https://github.com/operator-framework/operator-sdk/pull/2277))
- **Breaking Change:** Moved `olm-catalog gen-csv` to the `generate csv` subcommand. ([#2439](https://github.com/operator-framework/operator-sdk/pull/2439))
- **Breaking Change:** `run ansible/helm` are now the hidden commands `exec-entrypoint ansible/helm`. All functionality of each subcommand is the same. ([#2441](https://github.com/operator-framework/operator-sdk/pull/2441))
- **Breaking Change:** `up local` is now [`run --local`](./doc/cli/operator-sdk_run.md). All functionality of this command is the same. ([#2441](https://github.com/operator-framework/operator-sdk/pull/2441))
- **Breaking Change:** Moved the `olm` subcommand from `alpha` to its own subcommand. All functionality of this command is the same. ([#2447](https://github.com/operator-framework/operator-sdk/pull/2447))

### Deprecated

### Removed

### Bug Fixes

- Fixed a regression in the helm-operator that caused all releases to be deployed in the same namespace that the operator was deployed in, regardless of which namespace the CR was created in. Now release resources are created in the same namespace as the CR. ([#2414](https://github.com/operator-framework/operator-sdk/pull/2414))
- Fix issue when the test-framework would attempt to create a namespace exceeding 63 characters. `pkg/test/NewCtx()` now creates a unique id instead of using the test name. `TestCtx.GetNamespace()` uses this unique id to create a namespace that avoids this scenario. ([#2335](https://github.com/operator-framework/operator-sdk/pull/2335))

## v0.14.1

### Bug Fixes

- Fixed a regression in the helm-operator that caused all releases to be deployed in the same namespace that the operator was deployed in, regardless of which namespace the CR was created in. Now release resources are created in the same namespace as the CR. ([#2414](https://github.com/operator-framework/operator-sdk/pull/2414))

## v0.14.0

### Added

- Added new `--bundle` flag to the `operator-sdk scorecard` command to support bundle validation testing using the validation API (https://github.com/operator-framework/api). ([#1916](https://github.com/operator-framework/operator-sdk/pull/1916)
- Added new `log` field to the `operator-sdk scorecard` v1alpha2 output to support tests that produce logging. ([#1916](https://github.com/operator-framework/operator-sdk/pull/1916)
- Added new `bundle validation` test to the `operator-sdk scorecard` OLM tests. ([#1916](https://github.com/operator-framework/operator-sdk/pull/1916)
- Added scorecard test short names to each scorecard test to allow users to run a specific scorecard test using the selector flag. ([#1916](https://github.com/operator-framework/operator-sdk/pull/1916)
- Improve Ansible logs in the Operator container for Ansible-based Operators. ([#2321](https://github.com/operator-framework/operator-sdk/pull/2321))
- Added support for override values with environment variable expansion in the `watches.yaml` file for Helm-based operators. ([#2325](https://github.com/operator-framework/operator-sdk/pull/2325))

### Changed
- Replace usage of `github.com/operator-framework/operator-sdk/pkg/restmapper.DynamicRESTMapper` with `sigs.k8s.io/controller-runtime/pkg/client/apiutil.DynamicRESTMapper`. ([#2309](https://github.com/operator-framework/operator-sdk/pull/2309))
- Upgraded Helm operator packages and base image from Helm v2 to Helm v3. Cluster state for pre-existing CRs using Helm v2-based operators will be automatically migrated to Helm v3's new release storage format, and existing releases may be upgraded due to changes in Helm v3's label injection. ([#2080](https://github.com/operator-framework/operator-sdk/pull/2080))
- Fail `operator-sdk olm-catalog gen-csv` if it is not run from a project's root, which the command already assumes is the case. ([#2322](https://github.com/operator-framework/operator-sdk/pull/2322))
- **Breaking Change:** Extract custom Ansible module `k8s_status`, which is now provided by the `operator_sdk.util` Ansible collection. See [developer_guide](https://github.com/operator-framework/operator-sdk/blob/master/doc/ansible/dev/developer_guide.md#custom-resource-status-management) for new usage. ([#2310](https://github.com/operator-framework/operator-sdk/pull/2310))
- Upgrade minimal Ansible version in the init projects from `2.6` to `2.9` for collections support. ([#2310](https://github.com/operator-framework/operator-sdk/pull/2310))
- Improve skip metrics logs when running the operator locally in order to make clear the information. ([#2190](https://github.com/operator-framework/operator-sdk/pull/2190))
- Upgrade [`controller-tools`](https://github.com/kubernetes-sigs/controller-tools) version from `v0.2.2` to [`v0.2.4`](https://github.com/kubernetes-sigs/controller-tools/releases/tag/v0.2.4). ([#2368](https://github.com/operator-framework/operator-sdk/pull/2368))

### Deprecated

- Deprecated `github.com/operator-framework/operator-sdk/pkg/restmapper` in favor of the `DynamicRESTMapper` implementation in [controller-runtime](https://godoc.org/github.com/kubernetes-sigs/controller-runtime/pkg/client/apiutil#NewDiscoveryRESTMapper). ([#2309](https://github.com/operator-framework/operator-sdk/pull/2309))

### Bug Fixes

- Fix `operator-sdk build`'s `--image-build-args` to support spaces within quotes like `--label some.name="First Last"`. ([#2312](https://github.com/operator-framework/operator-sdk/pull/2312))
- Fix misleading Helm operator "release not found" errors during CR deletion. ([#2359](https://github.com/operator-framework/operator-sdk/pull/2359))
- Fix Ansible based image in order to re-trigger reconcile when playbooks are runner with error. ([#2375](https://github.com/operator-framework/operator-sdk/pull/2375))

## v0.13.0

### Added

- Support for vars in top level ansible watches. ([#2147](https://github.com/operator-framework/operator-sdk/pull/2147))
- Support for `"ansible.operator-sdk/verbosity"` annotation on Custom Resources watched by Ansible based operators to override verbosity on an individual resource. ([#2102](https://github.com/operator-framework/operator-sdk/pull/2102))
- Support for relative helm chart paths in the Helm operator's watches.yaml file. ([#2287](https://github.com/operator-framework/operator-sdk/pull/2287))
- New `operator-sdk generate crds` subcommand, which generates CRDs from Go types. ([#2276](https://github.com/operator-framework/operator-sdk/pull/2276))
- Go API code can now be [annotated](https://github.com/operator-framework/operator-sdk/blob/d147bb3/doc/user/olm-catalog/csv-annotations.md) to populate a CSV's `spec.customresourcedefinitions.owned` field on invoking [`olm-catalog gen-csv`](https://github.com/operator-framework/operator-sdk/blob/d147bb3/doc/cli/operator-sdk_olm-catalog_gen-csv.md). ([#1162](https://github.com/operator-framework/operator-sdk/pull/1162))

### Changed

- Upgrade minimal Ansible version in the init projects from `2.4` to `2.6`. ([#2107](https://github.com/operator-framework/operator-sdk/pull/2107))
- Upgrade Kubernetes version from `kubernetes-1.15.4` to `kubernetes-1.16.2`. ([#2145](https://github.com/operator-framework/operator-sdk/pull/2145))
- Upgrade Helm version from `v2.15.0` to `v2.16.1`. ([#2145](https://github.com/operator-framework/operator-sdk/pull/2145))
- Upgrade [`controller-runtime`](https://github.com/kubernetes-sigs/controller-runtime) version from `v0.3.0` to [`v0.4.0`](https://github.com/kubernetes-sigs/controller-runtime/releases/tag/v0.4.0). ([#2145](https://github.com/operator-framework/operator-sdk/pull/2145))
- Updated `pkg/test/e2eutil.WaitForDeployment()` and `pkg/test/e2eutil.WaitForOperatorDeployment()` to successfully complete waiting when the available replica count is _at least_ (rather than exactly) the minimum replica count required. ([#2248](https://github.com/operator-framework/operator-sdk/pull/2248))
- Replace in the Ansible based operators module tests `k8s_info` for `k8s_facts` which is deprecated. ([#2168](https://github.com/operator-framework/operator-sdk/issues/2168))
- Upgrade the Ansible version from `2.8` to `2.9` on the Ansible based operators image. ([#2168](https://github.com/operator-framework/operator-sdk/issues/2168))
- Updated CRD generation for non-Go operators to use valid structural schema. ([#2275](https://github.com/operator-framework/operator-sdk/issues/2275))
- Replace Role verb `"*"` with list of verb strings in generated files so the Role is compatible with OpenShift and Kubernetes. ([#2175](https://github.com/operator-framework/operator-sdk/pull/2175))
- **Breaking change:** An existing CSV's `spec.customresourcedefinitions.owned` is now always overwritten except for each `name`, `version`, and `kind` on invoking [`olm-catalog gen-csv`](https://github.com/operator-framework/operator-sdk/blob/d147bb3/doc/cli/operator-sdk_olm-catalog_gen-csv.md) when Go API code [annotations](https://github.com/operator-framework/operator-sdk/blob/d147bb3/doc/user/olm-catalog/csv-annotations.md) are present. ([#1162](https://github.com/operator-framework/operator-sdk/pull/1162))
- Ansible and Helm operator reconcilers use a cached client for reads instead of the default unstructured client. ([#1047](https://github.com/operator-framework/operator-sdk/pull/1047))

### Deprecated

- Deprecated the `operator-sdk generate openapi` command. CRD generation is still supported with `operator-sdk generate crds`. It is now recommended to use [openapi-gen](https://github.com/kubernetes/kube-openapi/tree/master/cmd/openapi-gen) directly for OpenAPI code generation. The `generate openapi` subcommand will be removed in a future release. ([#2276](https://github.com/operator-framework/operator-sdk/pull/2276))

### Bug Fixes

- Fixed log formatting issue that occurred while loading the configuration for Ansible-based operators. ([#2246](https://github.com/operator-framework/operator-sdk/pull/2246))
- Fix issue faced in the Ansible based operators when `jmespath` queries are used because it was not installed. ([#2252](https://github.com/operator-framework/operator-sdk/pull/2252))
- Updates `operator-sdk build` for go operators to compile the operator binary based on Go's built-in GOARCH detection. This fixes an issue that caused an `amd64` binary to be built into non-`amd64` base images when using operator-sdk on non-`amd64` architectures. ([#2268](https://github.com/operator-framework/operator-sdk/pull/2268))
- Fix scorecard behavior such that a CSV file is read correctly when `olm-deployed` is set to `true`. ([#2274](https://github.com/operator-framework/operator-sdk/pull/2274))
- A CSV config's `operator-name` field will be used if `--operator-name` is not set. ([#2297](https://github.com/operator-framework/operator-sdk/pull/2297))
- Populates a CSV's `spec.install` strategy if either name or strategy body are missing with a deployment-type strategy. ([#2298](https://github.com/operator-framework/operator-sdk/pull/2298))
- When the current leader pod has been hard evicted but not deleted, another pod is able to delete the evicted pod, triggering garbage collection and allowing leader election to continue. ([#2210](https://github.com/operator-framework/operator-sdk/pull/2210))

## v0.12.0

### Added

- Added `Operator Version: X.Y.Z` information in the operator logs.([#1953](https://github.com/operator-framework/operator-sdk/pull/1953))
- Make Ansible verbosity configurable via the `ansible-verbosity` flag. ([#2087](https://github.com/operator-framework/operator-sdk/pull/2087))
- Autogenerate CLI documentation via `make cli-doc` ([#2099](https://github.com/operator-framework/operator-sdk/pull/2099))

### Changed

- **Breaking change:** Changed required Go version from `1.12` to `1.13`. This change applies to the SDK project itself and Go projects scaffolded by the SDK. Projects that import this version of the SDK require Go 1.13 to compile. ([#1949](https://github.com/operator-framework/operator-sdk/pull/1949))
- Upgrade Kubernetes version from `kubernetes-1.14.1` to `kubernetes-1.15.4`. ([#2083](https://github.com/operator-framework/operator-sdk/pull/2083))
- Upgrade Helm version from `v2.14.1` to `v2.15.0`. ([#2083](https://github.com/operator-framework/operator-sdk/pull/2083))
- Upgrade [`controller-runtime`](https://github.com/kubernetes-sigs/controller-runtime) version from `v0.2.0` to [`v0.3.0`](https://github.com/kubernetes-sigs/controller-runtime/releases/tag/v0.3.0). ([#2083](https://github.com/operator-framework/operator-sdk/pull/2083))
- Upgrade [`controller-tools`](https://github.com/kubernetes-sigs/controller-tools) version from `v0.2.1+git` to [`v0.2.2`](https://github.com/kubernetes-sigs/controller-tools/releases/tag/v0.2.2). ([#2083](https://github.com/operator-framework/operator-sdk/pull/2083))

### Removed

- Removed `--dep-manager` flag and support for `dep`-based projects. Projects will be scaffolded to use Go modules. ([#1949](https://github.com/operator-framework/operator-sdk/pull/1949))

### Bug Fixes

- OLM internal manager is not returning errors in the initialization. ([#1976](https://github.com/operator-framework/operator-sdk/pull/1976))
- Added missing default role permission for `deployments`, which is required to create the metrics service for the operator. ([#2090](https://github.com/operator-framework/operator-sdk/pull/2090))
- Handle invalid maxArtifacts annotation on CRs for Ansible based operators. ([2093](https://github.com/operator-framework/operator-sdk/pull/2093))
- When validating package manifests, only return an error if default channel is not set and more than one channel is available. ([#2116](https://github.com/operator-framework/operator-sdk/pull/2116))

## v0.11.0

### Added

- Added support for event filtering for ansible operator. ([#1968](https://github.com/operator-framework/operator-sdk/issues/1968))
- Added new `--skip-generation` flag to the `operator-sdk add api` command to support skipping generation of deepcopy and OpenAPI code and OpenAPI CRD specs. ([#1890](https://github.com/operator-framework/operator-sdk/pull/1890))
- The `operator-sdk olm-catalog gen-csv` command now produces indented JSON for the `alm-examples` annotation. ([#1793](https://github.com/operator-framework/operator-sdk/pull/1793))
- Added flag `--dep-manager` to command [`operator-sdk print-deps`](https://github.com/operator-framework/operator-sdk/blob/master/doc/sdk-cli-reference.md#print-deps) to specify the type of dependency manager file to print. The choice of dependency manager is inferred from top-level dependency manager files present if `--dep-manager` is not set. ([#1819](https://github.com/operator-framework/operator-sdk/pull/1819))
- Ansible based operators now gather and serve metrics about each custom resource on port 8686 of the metrics service. ([#1723](https://github.com/operator-framework/operator-sdk/pull/1723))
- Added the Go version, OS, and architecture to the output of `operator-sdk version` ([#1863](https://github.com/operator-framework/operator-sdk/pull/1863))
- Added support for `ppc64le-linux` for the `operator-sdk` binary and the Helm operator base image. ([#1533](https://github.com/operator-framework/operator-sdk/pull/1533))
- Added new `--version` flag to the `operator-sdk scorecard` command to support a new output format for the scorecard. ([#1916](https://github.com/operator-framework/operator-sdk/pull/1916)
- Added new `--selector` flag to the `operator-sdk scorecard` command to support filtering scorecard tests based on labels added to each test. ([#1916](https://github.com/operator-framework/operator-sdk/pull/1916)
- Added new `--list` flag to the `operator-sdk scorecard` command to support listing scorecard tests that would be executed based on selector filters. ([#1916](https://github.com/operator-framework/operator-sdk/pull/1916)
- For scorecard version v1alpha2 only, return code logic was added to return 1 if any of the selected scorecard tests fail.  A return code of 0 is returned if all selected tests pass. ([#1916](https://github.com/operator-framework/operator-sdk/pull/1916)

### Changed

- The Helm operator now uses the CR name for the release name for newly created CRs. Existing CRs will continue to use their existing UID-based release name. When a release name collision occurs (when CRs of different types share the same name), the second CR will fail to install with an error about a duplicate name. ([#1818](https://github.com/operator-framework/operator-sdk/pull/1818))
- Commands [`olm uninstall`](https://github.com/operator-framework/operator-sdk/blob/master/doc/sdk-cli-reference.md#uninstall) and [`olm status`](https://github.com/operator-framework/operator-sdk/blob/master/doc/sdk-cli-reference.md#status) no longer use a `--version` flag to specify OLM version. This information is now retrieved from the running cluster. ([#1634](https://github.com/operator-framework/operator-sdk/pull/1634))
- The Helm operator no longer prints manifest diffs in the operator log at verbosity levels lower than INFO ([#1857](https://github.com/operator-framework/operator-sdk/pull/1857))
- CRD manifest `spec.version` is still supported, but users will see a warning message if `spec.versions` is not present and an error if `spec.versions` is populated but the version in `spec.version` is not in `spec.versions`. ([#1876](https://github.com/operator-framework/operator-sdk/pull/1876))
- Upgrade base image for Go, Helm, and scorecard proxy from `registry.access.redhat.com/ubi7/ubi-minimal:latest` to `registry.access.redhat.com/ubi8/ubi-minimal:latest`. ([#1952](https://github.com/operator-framework/operator-sdk/pull/1952))
- Upgrade base image for Ansible from `registry.access.redhat.com/ubi7/ubi:latest` to `registry.access.redhat.com/ubi8/ubi:latest`. ([#1990](https://github.com/operator-framework/operator-sdk/pull/1990) and [#2004](https://github.com/operator-framework/operator-sdk/pull/2004))
- Updated kube-state-metrics dependency from `v1.6.0` to `v1.7.2`. ([#1943](https://github.com/operator-framework/operator-sdk/pull/1943))

### Breaking changes

- Upgrade Kubernetes version from `kubernetes-1.13.4` to `kubernetes-1.14.1` ([#1876](https://github.com/operator-framework/operator-sdk/pull/1876))
- Upgrade `github.com/operator-framework/operator-lifecycle-manager` version from `b8a4faf68e36feb6d99a6aec623b405e587b17b1` to `0.10.1` ([#1876](https://github.com/operator-framework/operator-sdk/pull/1876))
- Upgrade [`controller-runtime`](https://github.com/kubernetes-sigs/controller-runtime) version from `v0.1.12` to `v0.2.0` ([#1876](https://github.com/operator-framework/operator-sdk/pull/1876))
  - The package `sigs.k8s.io/controller-runtime/pkg/runtime/scheme` is deprecated, and contains no code. Replace this import with `sigs.k8s.io/controller-runtime/pkg/scheme` where relevant.
  - The package `sigs.k8s.io/controller-runtime/pkg/runtime/log` is deprecated. Replace this import with `sigs.k8s.io/controller-runtime/pkg/log` where relevant.
  - The package `sigs.k8s.io/controller-runtime/pkg/runtime/signals` is deprecated. Replace this import with `sigs.k8s.io/controller-runtime/pkg/manager/signals` where relevant.
  - All methods on [`sigs.k8s.io/controller-runtime/pkg/client.Client`](https://github.com/kubernetes-sigs/controller-runtime/blob/v0.2.0/pkg/client/interfaces.go#L104) (except for `Get()`) have been updated. Instead of each using a `struct`-typed or variadic functional option parameter, or having no option parameter, each now uses a variadic interface option parameter typed for each method. See `List()` below for an example.
  - [`sigs.k8s.io/controller-runtime/pkg/client.Client`](https://github.com/kubernetes-sigs/controller-runtime/blob/v0.2.0/pkg/client/interfaces.go#L104)'s `List()` method signature has been updated: `List(ctx context.Context, opts *client.ListOptions, list runtime.Object) error` is now [`List(ctx context.Context, list runtime.Object, opts ...client.ListOption) error`](https://github.com/kubernetes-sigs/controller-runtime/blob/v0.2.0/pkg/client/interfaces.go#L61). To migrate:
      ```go
      import (
        "context"

        "sigs.k8s.io/controller-runtime/pkg/client"
      )

      ...

      // Old
      listOpts := &client.ListOptions{}
      listOpts.InNamespace("namespace")
      err = r.client.List(context.TODO(), listOps, podList)
      // New
      listOpts := []client.ListOption{
        client.InNamespace("namespace"),
      }
      err = r.client.List(context.TODO(), podList, listOpts...)
      ```
- [`pkg/test.FrameworkClient`](https://github.com/operator-framework/operator-sdk/blob/master/pkg/test/client.go#L33) methods `List()` and `Delete()` have new signatures corresponding to the homonymous methods of `sigs.k8s.io/controller-runtime/pkg/client.Client`. ([#1876](https://github.com/operator-framework/operator-sdk/pull/1876))
- CRD file names were previously of the form `<group>_<version>_<kind>_crd.yaml`. Now that CRD manifest `spec.version` is deprecated in favor of `spec.versions`, i.e. multiple versions can be specified in one CRD, CRD file names have the form `<full group>_<resource>_crd.yaml`. `<full group>` is the full group name of your CRD while `<group>` is the last subdomain of `<full group>`, ex. `foo.bar.com` vs `foo`. `<resource>` is the plural lower-case CRD Kind found at `spec.names.plural`. ([#1876](https://github.com/operator-framework/operator-sdk/pull/1876))
- Upgrade Python version from `2.7` to `3.6`, Ansible version from `2.8.0` to `~=2.8` and ansible-runner from `1.2` to `1.3.4` in the Ansible based images. ([#1947](https://github.com/operator-framework/operator-sdk/pull/1947))
- Made the default scorecard version `v1alpha2` which is new for this release and could break users that were parsing the older scorecard output (`v1alpha1`).  Users can still specify version `v1alpha1` on the scorecard configuration to use the older style for some period of time until `v1alpha1` is removed.
- Replaced `pkg/kube-metrics.NewCollectors()` with `pkg/kube-metrics.NewMetricsStores()` and changed exported function signature for `pkg/kube-metrics.ServeMetrics()` due to a [breaking change in kube-state-metrics](https://github.com/kubernetes/kube-state-metrics/pull/786). ([#1943](https://github.com/operator-framework/operator-sdk/pull/1943))

### Deprecated

### Removed

- Removed flag `--as-file` from command [`operator-sdk print-deps`](https://github.com/operator-framework/operator-sdk/blob/master/doc/sdk-cli-reference.md#print-deps), which now only prints packages and versions in dependency manager file format. The choice of dependency manager type is set by `--dep-manager` or inferred from top-level dependency manager files present if `--dep-manager` is not set. ([#1819](https://github.com/operator-framework/operator-sdk/pull/1819))

### Bug Fixes

- Configure the repo path correctly in `operator-sdk add crd` and prevent the command from running outside of an operator project. ([#1660](https://github.com/operator-framework/operator-sdk/pull/1660))
- In the Helm operator, skip owner reference injection for cluster-scoped resources in release manifests. The Helm operator only supports namespace-scoped CRs, and namespaced resources cannot own cluster-scoped resources. ([#1817](https://github.com/operator-framework/operator-sdk/pull/1817))
- Package manifests generated with [`gen-csv`](https://github.com/operator-framework/operator-sdk/blob/master/doc/sdk-cli-reference.md#gen-csv) respect the `--operator-name` flag, channel names are checked for duplicates before (re-)generation. ([#1693](https://github.com/operator-framework/operator-sdk/pull/1693))
- Generated inventory for Ansible-based Operators now sets the localhost's `ansible_python_interpreter` to `{{ ansible_playbook_python }}`, to properly match the [implicit localhost](https://docs.ansible.com/ansible/latest/inventory/implicit_localhost.html). ([#1952](https://github.com/operator-framework/operator-sdk/pull/1952))
- Fixed an issue in `operator-sdk olm-catalog gen-csv` where the generated CSV is missing the expected set of owned CRDs. ([#2017](https://github.com/operator-framework/operator-sdk/pull/2017))
- The command `operator-sdk olm-catalog gen-csv --csv-version=<version> --update-crds` would fail to copy over CRD manifests into `deploy/olm-catalog` for manifests whose name didn't end with a `_crd.yaml` suffix. This has been fixed so `gen-csv` now copies all CRD manifests specified by `deploy/olm-catalog/csv_config.yaml` by checking the type of the manifest rather than the filename suffix. ([#2015](https://github.com/operator-framework/operator-sdk/pull/2015))
- Added missing `jmespath` dependency to Ansible-based Operator .travis.yml file template. ([#2027](https://github.com/operator-framework/operator-sdk/pull/2027))
- Fixed invalid usage of `logr.Logger.Info()` in the Ansible-based operator implementation, which caused unnecessary operator panics. ([#2031](https://github.com/operator-framework/operator-sdk/pull/2031))

## v0.10.0

### Added

- Document new compile-time dependency `mercurial` in user-facing documentation. ([#1683](https://github.com/operator-framework/operator-sdk/pull/1683))
- Adds new flag `--zap-time-encoding` to the flagset provided by `pkg/log/zap`. This flag configures the timestamp format produced by the zap logger. See the [logging doc](https://github.com/operator-framework/operator-sdk/blob/master/doc/user/logging.md) for more information. ([#1529](https://github.com/operator-framework/operator-sdk/pull/1529))

### Changed

- **Breaking Change:** New configuration format for the `operator-sdk scorecard` using config files. See [`doc/test-framework/scorecard`](doc/test-framework/scorecard.md) for more info ([#1641](https://github.com/operator-framework/operator-sdk/pull/1641))
- **Breaking change:** CSV config field `role-path` is now `role-paths` and takes a list of strings. Users can now specify multiple `Role` and `ClusterRole` manifests using `role-paths`. ([#1704](https://github.com/operator-framework/operator-sdk/pull/1704))
- Make `ready` package idempotent. Now, a user can call `Set()` or `Unset()` to set the operator's readiness without knowing the current state. ([#1761](https://github.com/operator-framework/operator-sdk/pull/1761))

### Bug Fixes

- Check if `metadata.annotations['alm-examples']` is non-empty before creating contained CR manifests in the scorecard. ([#1789](https://github.com/operator-framework/operator-sdk/pull/1789))

## v0.9.0

### Added

- Adds support for building OCI images with [podman](https://podman.io/), e.g. `operator-sdk build --image-builder=podman`. ([#1488](https://github.com/operator-framework/operator-sdk/pull/1488))
- New option for [`operator-sdk up local --enable-delve`](https://github.com/operator-framework/operator-sdk/blob/master/doc/sdk-cli-reference.md#up), which can be used to start the operator in remote debug mode with the [delve](https://github.com/go-delve/delve) debugger listening on port 2345. ([#1422](https://github.com/operator-framework/operator-sdk/pull/1422))
- Enables controller-runtime metrics in Helm operator projects. ([#1482](https://github.com/operator-framework/operator-sdk/pull/1482))
- New flags `--vendor` and `--skip-validation` for [`operator-sdk new`](https://github.com/operator-framework/operator-sdk/blob/master/doc/sdk-cli-reference.md#new) that direct the SDK to initialize a new project with a `vendor/` directory, and without validating project dependencies. `vendor/` is not written by default. ([#1519](https://github.com/operator-framework/operator-sdk/pull/1519))
- Generating and serving info metrics about each custom resource. By default these metrics are exposed on port 8686. ([#1277](https://github.com/operator-framework/operator-sdk/pull/1277))
- Scaffold a `pkg/apis/<group>/group.go` package file to avoid `go/build` errors when running Kubernetes code generators. ([#1401](https://github.com/operator-framework/operator-sdk/pull/1401))
- Adds a new extra variable containing the unmodified CR spec for ansible based operators. [#1563](https://github.com/operator-framework/operator-sdk/pull/1563)
- New flag `--repo` for subcommands [`new`](https://github.com/operator-framework/operator-sdk/blob/master/doc/sdk-cli-reference.md#new) and [`migrate`](https://github.com/operator-framework/operator-sdk/blob/master/doc/sdk-cli-reference.md#migrate) specifies the repository path to be used in Go source files generated by the SDK. This flag can only be used with [Go modules](https://github.com/golang/go/wiki/Modules). ([#1475](https://github.com/operator-framework/operator-sdk/pull/1475))
- Adds `--go-build-args` flag to `operator-sdk build` for providing additional Go build arguments. ([#1582](https://github.com/operator-framework/operator-sdk/pull/1582))
- New flags `--csv-channel` and `--default-channel` for subcommand [`gen-csv`](https://github.com/operator-framework/operator-sdk/blob/master/doc/sdk-cli-reference.md#gen-csv) that add channels to and update the [package manifest](https://github.com/operator-framework/operator-registry/#manifest-format) in `deploy/olm-catalog/<operator-name>` when generating a new CSV or updating an existing one. ([#1364](https://github.com/operator-framework/operator-sdk/pull/1364))
- Adds `go.mod` and `go.sum` to switch from `dep` to [Go modules](https://github.com/golang/go/wiki/Modules) to manage dependencies for the SDK project itself. ([#1566](https://github.com/operator-framework/operator-sdk/pull/1566))
- New flag `--operator-name` for [`operator-sdk olm-catalog gen-csv`](https://github.com/operator-framework/operator-sdk/blob/master/doc/sdk-cli-reference.md#gen-csv) to specify the operator name, ex. `memcached-operator`, to use in CSV generation. The project's name is used (old behavior) if `--operator-name` is not set. ([#1571](https://github.com/operator-framework/operator-sdk/pull/1571))
- New flag `--local-operator-flags` for `operator-sdk test local --up-local` to specify flags to run a local operator with during a test. ([#1509](https://github.com/operator-framework/operator-sdk/pull/1509))

### Changed

- Upgrade the version of the dependency [controller-runtime](https://github.com/kubernetes-sigs/controller-runtime) from `v0.1.10` to `v0.1.12`. ([#1612](https://github.com/operator-framework/operator-sdk/pull/1612))
- Remove TypeMeta declaration from the implementation of the objects ([#1462](https://github.com/operator-framework/operator-sdk/pull/1462/))
- Relaxed API version format check when parsing `pkg/apis` in code generators. API dir structures can now be of the format `pkg/apis/<group>/<anything>`, where `<anything>` was previously required to be in the Kubernetes version format, ex. `v1alpha1`. ([#1525](https://github.com/operator-framework/operator-sdk/pull/1525))
- The SDK and operator projects will work outside of `$GOPATH/src` when using [Go modules](https://github.com/golang/go/wiki/Modules). ([#1475](https://github.com/operator-framework/operator-sdk/pull/1475))
-  `CreateMetricsService()` function from the metrics package accepts a REST config (\*rest.Config) and an array of ServicePort objects ([]v1.ServicePort) as input to create Service metrics. `CRPortName` constant is added to describe the string of custom resource port name. ([#1560](https://github.com/operator-framework/operator-sdk/pull/1560) and [#1626](https://github.com/operator-framework/operator-sdk/pull/1626))
- Changed the flag `--skip-git-init` to [`--git-init`](https://github.com/operator-framework/operator-sdk/blob/master/doc/sdk-cli-reference.md#new). This changes the default behavior of `operator-sdk new` to not initialize the new project directory as a git repository with `git init`. This behavior is now opt-in with `--git-init`. ([#1588](https://github.com/operator-framework/operator-sdk/pull/1588))
- `operator-sdk new` will no longer create the initial commit for a new project, even with `--git-init=true`. ([#1588](https://github.com/operator-framework/operator-sdk/pull/1588))
- When errors occur setting up the Kubernetes client for RBAC role generation, `operator-sdk new --type=helm` now falls back to a default RBAC role instead of failing. ([#1627](https://github.com/operator-framework/operator-sdk/pull/1627))

### Removed

- The SDK no longer depends on a `vendor/` directory to manage dependencies *only if* using [Go modules](https://github.com/golang/go/wiki/Modules). The SDK and operator projects will only use vendoring if using `dep`, or modules and a `vendor/` dir is present. ([#1519](https://github.com/operator-framework/operator-sdk/pull/1519))
- **Breaking change:** `ExposeMetricsPort` is removed and replaced with `CreateMetricsService()` function. `PrometheusPortName` constant is replaced with `OperatorPortName`. ([#1560](https://github.com/operator-framework/operator-sdk/pull/1560))
- Removes `Gopkg.toml` and `Gopkg.lock` to drop the use of `dep` in favor of [Go modules](https://github.com/golang/go/wiki/Modules) to manage dependencies for the SDK project itself. ([#1566](https://github.com/operator-framework/operator-sdk/pull/1566))

## v0.8.2

### Bug Fixes

- Fixes header file content validation when the content contains empty lines or centered text. ([#1544](https://github.com/operator-framework/operator-sdk/pull/1544))
- Generated CSV's that include a deployment install strategy will be checked for a reference to `metadata.annotations['olm.targetNamespaces']`, and if one is not found a reference will be added to the `WATCH_NAMESPACE` env var for all containers in the deployment. This is a bug because any other value that references the CSV's namespace is incorrect. ([#1396](https://github.com/operator-framework/operator-sdk/pull/1396))
- Build `-trimpath` was not being respected. `$GOPATH` was not expanding because `exec.Cmd{}` is not executed in a shell environment. ([#1535](https://github.com/operator-framework/operator-sdk/pull/1535))
- Running the [scorecard](https://github.com/operator-framework/operator-sdk/blob/master/doc/sdk-cli-reference.md#up) with `--olm-deployed` will now only use the first CR set in either the `cr-manifest` config option or the CSV's `metadata.annotations['alm-examples']` as was intended, and access manifests correctly from the config. ([#1565](https://github.com/operator-framework/operator-sdk/pull/1565))
- Use the correct domain names when generating CRD's instead that of the first CRD to be parsed. ([#1636](https://github.com/operator-framework/operator-sdk/pull/1636))

## v0.8.1

### Bug Fixes

- Fixes a regression that causes Helm RBAC generation to contain an empty custom ruleset when the chart's default manifest contains only namespaced resources. ([#1456](https://github.com/operator-framework/operator-sdk/pull/1456))
- Fixes an issue that causes Helm RBAC generation to fail when creating new operators with a Kubernetes context configured to connect to an OpenShift cluster. ([#1461](https://github.com/operator-framework/operator-sdk/pull/1461))

## v0.8.0

### Added

- New option for [`operator-sdk build --image-builder`](https://github.com/operator-framework/operator-sdk/blob/master/doc/sdk-cli-reference.md#build), which can be used to specify which image builder to use. Adds support for [buildah](https://github.com/containers/buildah/). ([#1311](https://github.com/operator-framework/operator-sdk/pull/1311))
- Manager is now configured with a new `DynamicRESTMapper`, which accounts for the fact that the default `RESTMapper`, which only checks resource types at startup, can't handle the case of first creating a CRD and then an instance of that CRD. ([#1329](https://github.com/operator-framework/operator-sdk/pull/1329))
- Unify CLI debug logging under a global `--verbose` flag ([#1361](https://github.com/operator-framework/operator-sdk/pull/1361))
- [Go module](https://github.com/golang/go/wiki/Modules) support by default for new Go operators and during Ansible and Helm operator migration. The dependency manager used for a new operator can be explicitly specified for new operators through the `--dep-manager` flag, available in [`operator-sdk new`](https://github.com/operator-framework/operator-sdk/blob/master/doc/sdk-cli-reference.md#new) and [`operator-sdk migrate`](https://github.com/operator-framework/operator-sdk/blob/master/doc/sdk-cli-reference.md#migrate). `dep` is still available through `--dep-manager=dep`. ([#1001](https://github.com/operator-framework/operator-sdk/pull/1001))
- New optional flag `--custom-api-import` for [`operator-sdk add controller`](https://github.com/operator-framework/operator-sdk/blob/master/doc/sdk-cli-reference.md#controller) to specify that the new controller reconciles a built-in or external Kubernetes API, and what import path and identifier it should have. ([#1344](https://github.com/operator-framework/operator-sdk/pull/1344))
- Operator Scorecard plugin support ([#1379](https://github.com/operator-framework/operator-sdk/pull/1379)). Documentation for scorecard plugins can be found in the main scorecard doc: [doc/test-framework/scorecard.md](./doc/test-framework/scorecard.md)

### Changed

- When Helm operator projects are created, the SDK now generates RBAC rules in `deploy/role.yaml` based on the chart's default manifest. ([#1188](https://github.com/operator-framework/operator-sdk/pull/1188))
- When debug level is 3 or higher, we will set the klog verbosity to that level. ([#1322](https://github.com/operator-framework/operator-sdk/pull/1322))
- Relaxed requirements for groups in new project API's. Groups passed to [`operator-sdk add api`](https://github.com/operator-framework/operator-sdk/blob/master/doc/sdk-cli-reference.md#api)'s `--api-version` flag can now have no subdomains, ex `core/v1`. See ([#1191](https://github.com/operator-framework/operator-sdk/issues/1191)) for discussion. ([#1313](https://github.com/operator-framework/operator-sdk/pull/1313))
- Renamed `--docker-build-args` option to `--image-build-args` option for `build` subcommand, because this option can now be shared with other image build tools than docker when `--image-builder` option is specified. ([#1311](https://github.com/operator-framework/operator-sdk/pull/1311))
- Reduces Helm release information in CR status to only the release name and manifest and moves it from `status.conditions` to a new top-level `deployedRelease` field. ([#1309](https://github.com/operator-framework/operator-sdk/pull/1309))
  - **WARNING**: Users with active CRs and releases who are upgrading their helm-based operator should upgrade to one based on v0.7.0 before upgrading further. Helm operators based on v0.8.0+ will not seamlessly transition release state to the persistent backend, and will instead uninstall and reinstall all managed releases.
- Go operator CRDs are overwritten when being regenerated by [`operator-sdk generate openapi`](https://github.com/operator-framework/operator-sdk/blob/master/doc/sdk-cli-reference.md#openapi). Users can now rely on `+kubebuilder` annotations in their API code, which provide access to most OpenAPIv3 [validation properties](https://github.com/OAI/OpenAPI-Specification/blob/master/versions/3.0.0.md#schema-object) (the full set will be supported in the near future, see [this PR](https://github.com/kubernetes-sigs/controller-tools/pull/190)) and [other CRD fields](https://book-v1.book.kubebuilder.io/beyond_basics/generating_crd.html). ([#1278](https://github.com/operator-framework/operator-sdk/pull/1278))
- Use `registry.access.redhat.com/ubi7/ubi-minimal:latest` base image for the Go and Helm operators and scorecard proxy ([#1376](https://github.com/operator-framework/operator-sdk/pull/1376))
- Allow "Owned CRDs Have Resources Listed" scorecard test to pass if the resources section exists

### Removed

- The SDK will no longer run `defaulter-gen` on running `operator-sdk generate k8s`. Defaulting for CRDs should be handled with mutating admission webhooks. ([#1288](https://github.com/operator-framework/operator-sdk/pull/1288))
- The `--version` flag was removed. Users should use the `operator-sdk version` command. ([#1444](https://github.com/operator-framework/operator-sdk/pull/1444))
- **Breaking Change**: The `test cluster` subcommand and the corresponding `--enable-tests` flag for the `build` subcommand have been removed ([#1414](https://github.com/operator-framework/operator-sdk/pull/1414))
- **Breaking Change**: The `--cluster-scoped` flag for `operator-sdk new` has been removed so it won't scaffold a cluster-scoped operator. Read the [operator scope](https://github.com/operator-framework/operator-sdk/blob/master/doc/operator-scope.md) documentation on the changes needed to run a cluster-scoped operator. ([#1434](https://github.com/operator-framework/operator-sdk/pull/1434))

### Bug Fixes

- [`operator-sdk generate openapi`](https://github.com/operator-framework/operator-sdk/blob/master/doc/sdk-cli-reference.md#openapi) no longer overwrites CRD values derived from `+kubebuilder` annotations in Go API code. See issues ([#1212](https://github.com/operator-framework/operator-sdk/issues/1212)) and ([#1323](https://github.com/operator-framework/operator-sdk/issues/1323)) for discussion. ([#1278](https://github.com/operator-framework/operator-sdk/pull/1278))
- Running [`operator-sdk gen-csv`](https://github.com/operator-framework/operator-sdk/blob/master/doc/sdk-cli-reference.md#gen-csv) on operators that do not have a CRDs directory, ex. `deploy/crds`, or do not have any [owned CRDs](https://github.com/operator-framework/operator-lifecycle-manager/blob/master/doc/design/building-your-csv.md#your-custom-resource-definitions), will not generate a "deploy/crds not found" error.

## v0.7.1

### Bug Fixes

- Pin dependency versions in Ansible build and test framework Dockerfiles to fix broken build and test framework images. ([#1348](https://github.com/operator-framework/operator-sdk/pull/1348))
- In Helm-based operators, when a custom resource with a failing release is reverted back to a working state, the `ReleaseFailed` condition is now correctly removed. ([#1321](https://github.com/operator-framework/operator-sdk/pull/1321))

## v0.7.0

### Added

- New optional flag `--header-file` for commands [`operator-sdk generate k8s`](https://github.com/operator-framework/operator-sdk/blob/master/doc/sdk-cli-reference.md#k8s) and [`operator-sdk add api`](https://github.com/operator-framework/operator-sdk/blob/master/doc/sdk-cli-reference.md#api) to supply a boilerplate header file for generated code. ([#1239](https://github.com/operator-framework/operator-sdk/pull/1239))
- JSON output support for `operator-sdk scorecard` subcommand ([#1228](https://github.com/operator-framework/operator-sdk/pull/1228))

### Changed

- Updated the helm-operator to store release state in kubernetes secrets in the same namespace of the custom resource that defines the release. ([#1102](https://github.com/operator-framework/operator-sdk/pull/1102))
  - **WARNING**: Users with active CRs and releases who are upgrading their helm-based operator should not skip this version. Future versions will not seamlessly transition release state to the persistent backend, and will instead uninstall and reinstall all managed releases.
- Change `namespace-manifest` flag in scorecard subcommand to `namespaced-manifest` to match other subcommands
- Subcommands of [`operator-sdk generate`](https://github.com/operator-framework/operator-sdk/blob/master/doc/sdk-cli-reference.md#generate) are now verbose by default. ([#1271](https://github.com/operator-framework/operator-sdk/pull/1271))
- [`operator-sdk olm-catalog gen-csv`](https://github.com/operator-framework/operator-sdk/blob/master/doc/sdk-cli-reference.md#gen-csv) parses Custom Resource manifests from `deploy/crds` or a custom path specified in `csv-config.yaml`, encodes them in a JSON array, and sets the CSV's [`metadata.annotations.alm-examples`](https://github.com/operator-framework/operator-lifecycle-manager/blob/master/doc/design/building-your-csv.md#crd-templates) field to that JSON. ([#1116](https://github.com/operator-framework/operator-sdk/pull/1116))

### Bug Fixes

- Fixed an issue that caused `operator-sdk new --type=helm` to fail for charts that have template files in nested template directories. ([#1235](https://github.com/operator-framework/operator-sdk/pull/1235))
- Fix bug in the YAML scanner used by `operator-sdk test` and `operator-sdk scorecard` that could result in a panic if a manifest file started with `---` ([#1258](https://github.com/operator-framework/operator-sdk/pull/1258))

## v0.6.0

### Added

- New flags for [`operator-sdk new --type=helm`](https://github.com/operator-framework/operator-sdk/blob/master/doc/sdk-cli-reference.md#new), which can be used to populate the project with an existing chart. ([#949](https://github.com/operator-framework/operator-sdk/pull/949))
- Command [`operator-sdk olm-catalog`](https://github.com/operator-framework/operator-sdk/blob/master/doc/sdk-cli-reference.md#olm-catalog) flag `--update-crds` optionally copies CRD's from `deploy/crds` when creating a new CSV or updating an existing CSV, and `--from-version` uses another versioned CSV manifest as a base for a new CSV version. ([#1016](https://github.com/operator-framework/operator-sdk/pull/1016))
- New flag `--olm-deployed` to direct the [`scorecard`](https://github.com/operator-framework/operator-sdk/blob/master/doc/sdk-cli-reference.md#scorecard) command to only use the CSV at `--csv-path` for manifest data, except for those provided to `--cr-manifest`. ([#1044](https://github.com/operator-framework/operator-sdk/pull/1044))
- Command [`version`](https://github.com/operator-framework/operator-sdk/pull/1171) prints the version of operator-sdk. ([#1171](https://github.com/operator-framework/operator-sdk/pull/1171))

### Changed

- Changed the Go, Helm, and Scorecard base images to `registry.access.redhat.com/ubi7-dev-preview/ubi-minimal:7.6` ([#1142](https://github.com/operator-framework/operator-sdk/pull/1142))
- CSV manifest are now versioned according to the `operator-registry` [manifest format](https://github.com/operator-framework/operator-registry#manifest-format). See issue [#900](https://github.com/operator-framework/operator-sdk/issues/900) for more details. ([#1016](https://github.com/operator-framework/operator-sdk/pull/1016))
- Unexported `CleanupNoT` function from `pkg/test`, as it is only intended to be used internally ([#1167](https://github.com/operator-framework/operator-sdk/pull/1167))

### Bug Fixes

- Fix issue where running `operator-sdk test local --up-local` would sometimes leave a running process in the background after exit ([#1089](https://github.com/operator-framework/operator-sdk/pull/1020))

## v0.5.0

### Added

- Updated the Kubernetes dependencies to `1.13.1` ([#1020](https://github.com/operator-framework/operator-sdk/pull/1020))
- Updated the controller-runtime version to `v0.1.10`. See the [controller-runtime `v0.1.10` release notes](https://github.com/kubernetes-sigs/controller-runtime/releases/tag/v0.1.10) for new features and bug fixes. ([#1020](https://github.com/operator-framework/operator-sdk/pull/1020))
- By default the controller-runtime metrics are exposed on port 8383. This is done as part of the scaffold in the main.go file, the port can be adjusted by modifying the `metricsPort` variable. [#786](https://github.com/operator-framework/operator-sdk/pull/786)
- A new command [`operator-sdk olm-catalog`](https://github.com/operator-framework/operator-sdk/blob/master/doc/sdk-cli-reference.md#olm-catalog) to be used as a parent for SDK subcommands generating code related to Operator Lifecycle Manager (OLM) Catalog integration, and subcommand [`operator-sdk olm-catalog gen-csv`](https://github.com/operator-framework/operator-sdk/blob/master/doc/sdk-cli-reference.md#gen-csv) which generates a Cluster Service Version for an operator so the OLM can deploy the operator in a cluster. ([#673](https://github.com/operator-framework/operator-sdk/pull/673))
- Helm-based operators have leader election turned on by default. When upgrading, add environment variable `POD_NAME` to your operator's Deployment using the Kubernetes downward API. To see an example, run `operator-sdk new --type=helm ...` and see file `deploy/operator.yaml`. [#1000](https://github.com/operator-framework/operator-sdk/pull/1000)
- A new command [`operator-sdk generate openapi`](https://github.com/operator-framework/operator-sdk/blob/master/doc/sdk-cli-reference.md#openapi) which generates OpenAPIv3 validation specs in Go and in CRD manifests as YAML. ([#869](https://github.com/operator-framework/operator-sdk/pull/869))
- The `operator-sdk add api` command now generates OpenAPIv3 validation specs in Go for that API, and in all CRD manifests as YAML.

### Changed

- In new Helm operator projects, the scaffolded CR `spec` field now contains the default values.yaml from the generated chart. ([#967](https://github.com/operator-framework/operator-sdk/pull/967))

### Deprecated

### Removed

### Bug Fixes

## v0.4.1

### Bug Fixes

- Make `up local` subcommand respect `KUBECONFIG` env var ([#996](https://github.com/operator-framework/operator-sdk/pull/996))
- Make `up local` subcommand use default namespace set in kubeconfig instead of hardcoded `default` and also add ability to watch all namespaces for ansible and helm type operators ([#996](https://github.com/operator-framework/operator-sdk/pull/996))
- Added k8s_status modules back to generation ([#972](https://github.com/operator-framework/operator-sdk/pull/972))
- Update checks for gvk registration to cover all cases for ansible ([#973](https://github.com/operator-framework/operator-sdk/pull/973) & [#1019](https://github.com/operator-framework/operator-sdk/pull/1019))
- Update reconciler for ansible and helm to use the cache rather than the API client. ([#1022](https://github.com/operator-framework/operator-sdk/pull/1022) & [#1048](https://github.com/operator-framework/operator-sdk/pull/1048) & [#1054](https://github.com/operator-framework/operator-sdk/pull/1054))
- Update reconciler to will update the status everytime for ansible ([#1066](https://github.com/operator-framework/operator-sdk/pull/1066))
- Update ansible proxy to recover dependent watches when pod is killed ([#1067](https://github.com/operator-framework/operator-sdk/pull/1067))
- Update ansible proxy to handle watching cluster scoped dependent watches ([#1031](https://github.com/operator-framework/operator-sdk/pull/1031))

## v0.4.0

### Added

- A new command [`operator-sdk migrate`](https://github.com/operator-framework/operator-sdk/blob/master/doc/sdk-cli-reference.md#migrate) which adds a main.go source file and any associated source files for an operator that is not of the "go" type. ([#887](https://github.com/operator-framework/operator-sdk/pull/887) and [#897](https://github.com/operator-framework/operator-sdk/pull/897))
- New commands [`operator-sdk run ansible`](https://github.com/operator-framework/operator-sdk/blob/master/doc/sdk-cli-reference.md#ansible) and [`operator-sdk run helm`](https://github.com/operator-framework/operator-sdk/blob/master/doc/sdk-cli-reference.md#helm) which run the SDK as ansible  and helm operator processes, respectively. These are intended to be used when running in a Pod inside a cluster. Developers wanting to run their operator locally should continue to use `up local`. ([#887](https://github.com/operator-framework/operator-sdk/pull/887) and [#897](https://github.com/operator-framework/operator-sdk/pull/897))
- Ansible operator proxy added the cache handler which allows the get requests to use the operators cache. [#760](https://github.com/operator-framework/operator-sdk/pull/760)
- Ansible operator proxy added ability to dynamically watch dependent resource that were created by ansible operator. [#857](https://github.com/operator-framework/operator-sdk/pull/857)
- Ansible-based operators have leader election turned on by default. When upgrading, add environment variable `POD_NAME` to your operator's Deployment using the Kubernetes downward API. To see an example, run `operator-sdk new --type=ansible ...` and see file `deploy/operator.yaml`.
- A new command [`operator-sdk scorecard`](https://github.com/operator-framework/operator-sdk/blob/master/doc/sdk-cli-reference.md#scorecard) which runs a series of generic tests on operators to ensure that an operator follows best practices. For more information, see the [`Scorecard Documentation`](doc/test-framework/scorecard.md)

### Changed

- The official images for the Ansible and Helm operators have moved! Travis now builds, tags, and pushes operator base images during CI ([#832](https://github.com/operator-framework/operator-sdk/pull/832)).
  - [quay.io/operator-framework/ansible-operator](https://quay.io/repository/operator-framework/ansible-operator)
  - [quay.io/operator-framework/helm-operator](https://quay.io/repository/operator-framework/helm-operator)

### Bug Fixes

- Fixes deadlocks during operator deployment rollouts, which were caused by operator pods requiring a leader election lock to become ready ([#932](https://github.com/operator-framework/operator-sdk/pull/932))

## v0.3.0

### Added

- Helm type operator generation support ([#776](https://github.com/operator-framework/operator-sdk/pull/776))

### Changed

- The SDK's Kubernetes Golang dependency versions/revisions have been updated from `v1.11.2` to `v1.12.3`. ([#807](https://github.com/operator-framework/operator-sdk/pull/807))
- The controller-runtime version has been updated from `v0.1.4` to `v0.1.8`. See the `v0.1.8` [release notes](https://github.com/kubernetes-sigs/controller-runtime/releases/tag/v0.1.8) for details.
- The SDK now generates the CRD with the status subresource enabled by default. See the [client doc](https://github.com/operator-framework/operator-sdk/blob/master/doc/user/client.md#updating-status-subresource) on how to update the status subresource. ([#787](https://github.com/operator-framework/operator-sdk/pull/787))

### Deprecated

### Removed

### Bug Fixes

## v0.2.1

### Bug Fixes

- Pin controller-runtime version to v0.1.4 to fix dependency issues and pin ansible idna package to version 2.7 ([#831](https://github.com/operator-framework/operator-sdk/pull/831))

## v0.2.0

### Changed

- The SDK now uses logr as the default logger to unify the logging output with the controller-runtime logs. Users can still use a logger of their own choice. See the [logging doc](https://github.com/operator-framework/operator-sdk/blob/master/doc/user/logging.md) on how the SDK initializes and uses logr.
- Ansible Operator CR status better aligns with [conventions](https://github.com/kubernetes/community/blob/master/contributors/devel/sig-architecture/api-conventions.md#typical-status-properties). ([#639](https://github.com/operator-framework/operator-sdk/pull/639))

### Added

- A new command [`operator-sdk print-deps`](https://github.com/operator-framework/operator-sdk/blob/master/doc/sdk-cli-reference.md#print-deps) which prints Golang packages and versions expected by the current Operator SDK version. Supplying `--as-file` prints packages and versions in Gopkg.toml format. ([#772](https://github.com/operator-framework/operator-sdk/pull/772))
- Add [`cluster-scoped`](https://github.com/operator-framework/operator-sdk/blob/master/doc/user-guide.md#operator-scope) flag to `operator-sdk new` command ([#747](https://github.com/operator-framework/operator-sdk/pull/747))
- Add [`up-local`](https://github.com/operator-framework/operator-sdk/blob/master/doc/sdk-cli-reference.md#flags-9) flag to `test local` subcommand ([#781](https://github.com/operator-framework/operator-sdk/pull/781))
- Add [`no-setup`](https://github.com/operator-framework/operator-sdk/blob/master/doc/sdk-cli-reference.md#flags-9) flag to `test local` subcommand ([#770](https://github.com/operator-framework/operator-sdk/pull/770))
- Add [`image`](https://github.com/operator-framework/operator-sdk/blob/master/doc/sdk-cli-reference.md#flags-9) flag to `test local` subcommand ([#768](https://github.com/operator-framework/operator-sdk/pull/768))
- Ansible Operator log output includes much more information for troubleshooting ansible errors. ([#713](https://github.com/operator-framework/operator-sdk/pull/713))
- Ansible Operator periodic reconciliation can be disabled ([#739](https://github.com/operator-framework/operator-sdk/pull/739))

### Bug fixes

- Make operator-sdk command work with composed GOPATH ([#676](https://github.com/operator-framework/operator-sdk/pull/676))
- Ansible Operator "--kubeconfig" command line option fixed ([#705](https://github.com/operator-framework/operator-sdk/pull/705))

## v0.1.1

### Bug fixes
- Fix hardcoded CRD version in crd scaffold ([#690](https://github.com/operator-framework/operator-sdk/pull/690))

## v0.1.0

### Changed

- Use [controller runtime](https://github.com/kubernetes-sigs/controller-runtime) library for controller and client APIs
- See [migration guide](https://github.com/operator-framework/operator-sdk/blob/master/doc/migration/v0.1.0-migration-guide.md) to migrate your project to `v0.1.0`

## v0.0.7

### Added

- Service account generation ([#454](https://github.com/operator-framework/operator-sdk/pull/454))
- Leader election ([#530](https://github.com/operator-framework/operator-sdk/pull/530))
- Incluster test support for test framework ([#469](https://github.com/operator-framework/operator-sdk/pull/469))
- Ansible type operator generation support ([#486](https://github.com/operator-framework/operator-sdk/pull/486), [#559](https://github.com/operator-framework/operator-sdk/pull/559))

### Changed

- Moved the rendering of `deploy/operator.yaml` to the `operator-sdk new` command instead of `operator-sdk build`

## v0.0.6

### Added

- Added `operator-sdk up` command to help deploy an operator. Currently supports running an operator locally against an existing cluster e.g `operator-sdk up local --kubeconfig=<path-to-kubeconfig> --namespace=<operator-namespace>`. See `operator-sdk up -h` for help. [#219](https://github.com/operator-framework/operator-sdk/pull/219) [#274](https://github.com/operator-framework/operator-sdk/pull/274)
- Added initial default metrics to be captured and exposed by Prometheus. [#323](https://github.com/operator-framework/operator-sdk/pull/323) exposes the metrics port and [#349](https://github.com/operator-framework/operator-sdk/pull/323) adds the initial default metrics.
- Added initial test framework for operators [#377](https://github.com/operator-framework/operator-sdk/pull/377), [#392](https://github.com/operator-framework/operator-sdk/pull/392), [#393](https://github.com/operator-framework/operator-sdk/pull/393)

### Changed

- All the modules in [`pkg/sdk`](https://github.com/operator-framework/operator-sdk/tree/4a9d5a5b0901b24679d36dced0a186c525e1bffd/pkg/sdk) have been combined into a single package. `action`, `handler`, `informer` `types` and `query` pkgs have been consolidated into `pkg/sdk`. [#242](https://github.com/operator-framework/operator-sdk/pull/242)
- The SDK exposes the Kubernetes clientset via `k8sclient.GetKubeClient()` #295
- The SDK now vendors the k8s code-generators for an operator instead of using the prebuilt image `gcr.io/coreos-k8s-scale-testing/codegen:1.9.3` [#319](https://github.com/operator-framework/operator-sdk/pull/242)
- The SDK exposes the Kubernetes rest config via `k8sclient.GetKubeConfig()` #338
- Use `time.Duration` instead of `int` for `sdk.Watch` [#427](https://github.com/operator-framework/operator-sdk/pull/427)

### Fixed

- The cache of available clients is being reset every minute for discovery of newely added resources to a cluster. [#280](https://github.com/operator-framework/operator-sdk/pull/280)<|MERGE_RESOLUTION|>--- conflicted
+++ resolved
@@ -9,15 +9,10 @@
 - On `generate csv`, populate a CSV manifest’s `spec.icon`, `spec.keywords`, and `spec.mantainers` fields with empty values to better inform users how to add data. ([#2521](https://github.com/operator-framework/operator-sdk/pull/2521))
 - Scaffold code in `cmd/manager/main.go` for Go operators and add logic to Ansible/Helm operators to handle [multinamespace caching](https://godoc.org/github.com/kubernetes-sigs/controller-runtime/pkg/cache#MultiNamespacedCacheBuilder) if `WATCH_NAMESPACE` contains multiple namespaces. ([#2522](https://github.com/operator-framework/operator-sdk/pull/2522))
 - Add a new flag option (`--skip-cleanup-error`) to the test framework to allow skip the function which will remove all artefacts when an error be faced to perform this operation.   ([#2512](https://github.com/operator-framework/operator-sdk/pull/2512))
-<<<<<<< HEAD
 - Add event stats output to the operator logs for Ansible based-operators. ([2580](https://github.com/operator-framework/operator-sdk/pull/2580))   
 - Improve Ansible logs by allowing output the full Ansible result for Ansible based-operators configurable by environment variable. ([2589](https://github.com/operator-framework/operator-sdk/pull/2589))   
 - When building, allow the image name to be omitted, skip building a container in those circumstances ([#2570](https://github.com/operator-framework/operator-sdk/pull/2570))
-=======
-- Add event stats output to the operator logs for Ansible based-operators. ([2580](https://github.com/operator-framework/operator-sdk/pull/2580))
-- Improve Ansible logs by allowing output the full Ansible result for Ansible based-operators configurable by environment variable. ([2589](https://github.com/operator-framework/operator-sdk/pull/2589))
 - Add the --max-workers flag to the commands operator-sdk exec-entrypoint and operator-sdk run --local for Helm based-operators with the purpose of controling the number of concurrent reconcile workers. ([2607](https://github.com/operator-framework/operator-sdk/pull/2607))
->>>>>>> e86ab29a
 
 ### Changed
 - Ansible scaffolding has been rewritten to be simpler and make use of newer features of Ansible and Molecule.
