## Unreleased

### Added

### Changed

### Deprecated

### Removed

### Bug Fixes

- Fixes header file content validation when the content contains empty lines or centered text. ([#1544](https://github.com/operator-framework/operator-sdk/pull/1544))
<<<<<<< HEAD
- Running the [scorecard](https://github.com/operator-framework/operator-sdk/blob/master/doc/sdk-cli-reference.md#up) with `--olm-deployed` will now only use the first CR set in either the `cr-manifest` config option or the CSV's `metadata.annotations['alm-examples']` as was intended, and access manifests correctly from the config. ([#1565](https://github.com/operator-framework/operator-sdk/pull/1565))
=======
- Generated CSV's that include a deployment install strategy will be checked for a reference to `metadata.annotations['olm.targetNamespaces']`, and if one is not found a reference will be added to the `WATCH_NAMESPACE` env var for all containers in the deployment. This is a bug because any other value that references the CSV's namespace is incorrect. ([#1396](https://github.com/operator-framework/operator-sdk/pull/1396))
- Build `-trimpath` was not being respected. `$GOPATH` was not expanding because `exec.Cmd{}` is not executed in a shell environment. ([#1535](https://github.com/operator-framework/operator-sdk/pull/1535))
>>>>>>> d23727e9

## v0.8.1

### Bug Fixes

- Fixes a regression that causes Helm RBAC generation to contain an empty custom ruleset when the chart's default manifest contains only namespaced resources. ([#1456](https://github.com/operator-framework/operator-sdk/pull/1456))
- Fixes an issue that causes Helm RBAC generation to fail when creating new operators with a Kubernetes context configured to connect to an OpenShift cluster. ([#1461](https://github.com/operator-framework/operator-sdk/pull/1461))

## v0.8.0

### Added

- New option for [`operator-sdk build --image-builder`](https://github.com/operator-framework/operator-sdk/blob/master/doc/sdk-cli-reference.md#build), which can be used to specify which image builder to use. Adds support for [buildah](https://github.com/containers/buildah/). ([#1311](https://github.com/operator-framework/operator-sdk/pull/1311))
- Manager is now configured with a new `DynamicRESTMapper`, which accounts for the fact that the default `RESTMapper`, which only checks resource types at startup, can't handle the case of first creating a CRD and then an instance of that CRD. ([#1329](https://github.com/operator-framework/operator-sdk/pull/1329))
- Unify CLI debug logging under a global `--verbose` flag ([#1361](https://github.com/operator-framework/operator-sdk/pull/1361))
- [Go module](https://github.com/golang/go/wiki/Modules) support by default for new Go operators and during Ansible and Helm operator migration. The dependency manager used for a new operator can be explicitly specified for new operators through the `--dep-manager` flag, available in [`operator-sdk new`](https://github.com/operator-framework/operator-sdk/blob/master/doc/sdk-cli-reference.md#new) and [`operator-sdk migrate`](https://github.com/operator-framework/operator-sdk/blob/master/doc/sdk-cli-reference.md#migrate). `dep` is still available through `--dep-manager=dep`. ([#1001](https://github.com/operator-framework/operator-sdk/pull/1001))
- New optional flag `--custom-api-import` for [`operator-sdk add controller`](https://github.com/operator-framework/operator-sdk/blob/master/doc/sdk-cli-reference.md#controller) to specify that the new controller reconciles a built-in or external Kubernetes API, and what import path and identifier it should have. ([#1344](https://github.com/operator-framework/operator-sdk/pull/1344))
- Operator Scorecard plugin support ([#1379](https://github.com/operator-framework/operator-sdk/pull/1379)). Documentation for the scorecard plugins API will be added in PR [#1433](https://github.com/operator-framework/operator-sdk/pull/1433).

### Changed

- When Helm operator projects are created, the SDK now generates RBAC rules in `deploy/role.yaml` based on the chart's default manifest. ([#1188](https://github.com/operator-framework/operator-sdk/pull/1188))
- When debug level is 3 or higher, we will set the klog verbosity to that level. ([#1322](https://github.com/operator-framework/operator-sdk/pull/1322))
- Relaxed requirements for groups in new project API's. Groups passed to [`operator-sdk add api`](https://github.com/operator-framework/operator-sdk/blob/master/doc/sdk-cli-reference.md#api)'s `--api-version` flag can now have no subdomains, ex `core/v1`. See ([#1191](https://github.com/operator-framework/operator-sdk/issues/1191)) for discussion. ([#1313](https://github.com/operator-framework/operator-sdk/pull/1313))
- Renamed `--docker-build-args` option to `--image-build-args` option for `build` subcommand, because this option can now be shared with other image build tools than docker when `--image-builder` option is specified. ([#1311](https://github.com/operator-framework/operator-sdk/pull/1311))
- Reduces Helm release information in CR status to only the release name and manifest and moves it from `status.conditions` to a new top-level `deployedRelease` field. ([#1309](https://github.com/operator-framework/operator-sdk/pull/1309))
  - **WARNING**: Users with active CRs and releases who are upgrading their helm-based operator should upgrade to one based on v0.7.0 before upgrading further. Helm operators based on v0.8.0+ will not seamlessly transition release state to the persistent backend, and will instead uninstall and reinstall all managed releases.
- Go operator CRDs are overwritten when being regenerated by [`operator-sdk generate openapi`](https://github.com/operator-framework/operator-sdk/blob/master/doc/sdk-cli-reference.md#openapi). Users can now rely on `+kubebuilder` annotations in their API code, which provide access to most OpenAPIv3 [validation properties](https://github.com/OAI/OpenAPI-Specification/blob/master/versions/3.0.0.md#schema-object) (the full set will be supported in the near future, see [this PR](https://github.com/kubernetes-sigs/controller-tools/pull/190)) and [other CRD fields](https://book.kubebuilder.io/beyond_basics/generating_crd.html). ([#1278](https://github.com/operator-framework/operator-sdk/pull/1278))
- Use `registry.access.redhat.com/ubi7/ubi-minimal:latest` base image for the Go and Helm operators and scorecard proxy ([#1376](https://github.com/operator-framework/operator-sdk/pull/1376))
- Allow "Owned CRDs Have Resources Listed" scorecard test to pass if the resources section exists

### Deprecated

### Removed

- The SDK will no longer run `defaulter-gen` on running `operator-sdk generate k8s`. Defaulting for CRDs should be handled with mutating admission webhooks. ([#1288](https://github.com/operator-framework/operator-sdk/pull/1288))
- The `--version` flag was removed. Users should use the `operator-sdk version` command. ([#1444](https://github.com/operator-framework/operator-sdk/pull/1444))
- **Breaking Change**: The `test cluster` subcommand and the corresponding `--enable-tests` flag for the `build` subcommand have been removed ([#1414](https://github.com/operator-framework/operator-sdk/pull/1414))
- **Breaking Change**: The `--cluster-scoped` flag for `operator-sdk new` has been removed so it won't scaffold a cluster-scoped operator. Read the [operator scope](https://github.com/operator-framework/operator-sdk/blob/master/doc/operator-scope.md) documentation on the changes needed to run a cluster-scoped operator. ([#1434](https://github.com/operator-framework/operator-sdk/pull/1434))

### Bug Fixes

- In Helm-based operators, when a custom resource with a failing release is reverted back to a working state, the `ReleaseFailed` condition is now correctly removed. ([#1321](https://github.com/operator-framework/operator-sdk/pull/1321))
- [`operator-sdk generate openapi`](https://github.com/operator-framework/operator-sdk/blob/master/doc/sdk-cli-reference.md#openapi) no longer overwrites CRD values derived from `+kubebuilder` annotations in Go API code. See issues ([#1212](https://github.com/operator-framework/operator-sdk/issues/1212)) and ([#1323](https://github.com/operator-framework/operator-sdk/issues/1323)) for discussion. ([#1278](https://github.com/operator-framework/operator-sdk/pull/1278))
- Running [`operator-sdk gen-csv`](https://github.com/operator-framework/operator-sdk/blob/master/doc/sdk-cli-reference.md#gen-csv) on operators that do not have a CRDs directory, ex. `deploy/crds`, or do not have any [owned CRDs](https://github.com/operator-framework/operator-lifecycle-manager/blob/master/Documentation/design/building-your-csv.md#your-custom-resource-definitions), will not generate a "deploy/crds not found" error.

## v0.7.0

### Added

- New optional flag `--header-file` for commands [`operator-sdk generate k8s`](https://github.com/operator-framework/operator-sdk/blob/master/doc/sdk-cli-reference.md#k8s) and [`operator-sdk add api`](https://github.com/operator-framework/operator-sdk/blob/master/doc/sdk-cli-reference.md#api) to supply a boilerplate header file for generated code. ([#1239](https://github.com/operator-framework/operator-sdk/pull/1239))
- JSON output support for `operator-sdk scorecard` subcommand ([#1228](https://github.com/operator-framework/operator-sdk/pull/1228))

### Changed

- Updated the helm-operator to store release state in kubernetes secrets in the same namespace of the custom resource that defines the release. ([#1102](https://github.com/operator-framework/operator-sdk/pull/1102))
  - **WARNING**: Users with active CRs and releases who are upgrading their helm-based operator should not skip this version. Future versions will not seamlessly transition release state to the persistent backend, and will instead uninstall and reinstall all managed releases.
- Change `namespace-manifest` flag in scorecard subcommand to `namespaced-manifest` to match other subcommands
- Subcommands of [`operator-sdk generate`](https://github.com/operator-framework/operator-sdk/blob/master/doc/sdk-cli-reference.md#generate) are now verbose by default. ([#1271](https://github.com/operator-framework/operator-sdk/pull/1271))
- [`operator-sdk olm-catalog gen-csv`](https://github.com/operator-framework/operator-sdk/blob/master/doc/sdk-cli-reference.md#gen-csv) parses Custom Resource manifests from `deploy/crds` or a custom path specified in `csv-config.yaml`, encodes them in a JSON array, and sets the CSV's [`metadata.annotations.alm-examples`](https://github.com/operator-framework/operator-lifecycle-manager/blob/master/Documentation/design/building-your-csv.md#crd-templates) field to that JSON. ([#1116](https://github.com/operator-framework/operator-sdk/pull/1116))

### Bug Fixes

- Fixed an issue that caused `operator-sdk new --type=helm` to fail for charts that have template files in nested template directories. ([#1235](https://github.com/operator-framework/operator-sdk/pull/1235))
- Fix bug in the YAML scanner used by `operator-sdk test` and `operator-sdk scorecard` that could result in a panic if a manifest file started with `---` ([#1258](https://github.com/operator-framework/operator-sdk/pull/1258))

## v0.6.0

### Added

- New flags for [`operator-sdk new --type=helm`](https://github.com/operator-framework/operator-sdk/blob/master/doc/sdk-cli-reference.md#new), which can be used to populate the project with an existing chart. ([#949](https://github.com/operator-framework/operator-sdk/pull/949))
- Command [`operator-sdk olm-catalog`](https://github.com/operator-framework/operator-sdk/blob/master/doc/sdk-cli-reference.md#olm-catalog) flag `--update-crds` optionally copies CRD's from `deploy/crds` when creating a new CSV or updating an existing CSV, and `--from-version` uses another versioned CSV manifest as a base for a new CSV version. ([#1016](https://github.com/operator-framework/operator-sdk/pull/1016))
- New flag `--olm-deployed` to direct the [`scorecard`](https://github.com/operator-framework/operator-sdk/blob/master/doc/sdk-cli-reference.md#scorecard) command to only use the CSV at `--csv-path` for manifest data, except for those provided to `--cr-manifest`. ([#1044](https://github.com/operator-framework/operator-sdk/pull/1044))
- Command [`version`](https://github.com/operator-framework/operator-sdk/pull/1171) prints the version of operator-sdk. ([#1171](https://github.com/operator-framework/operator-sdk/pull/1171))

### Changed

- Changed the Go, Helm, and Scorecard base images to `registry.access.redhat.com/ubi7-dev-preview/ubi-minimal:7.6` ([#1142](https://github.com/operator-framework/operator-sdk/pull/1142))
- CSV manifest are now versioned according to the `operator-registry` [manifest format](https://github.com/operator-framework/operator-registry#manifest-format). See issue [#900](https://github.com/operator-framework/operator-sdk/issues/900) for more details. ([#1016](https://github.com/operator-framework/operator-sdk/pull/1016))
- Unexported `CleanupNoT` function from `pkg/test`, as it is only intended to be used internally ([#1167](https://github.com/operator-framework/operator-sdk/pull/1167))

### Bug Fixes

- Fix issue where running `operator-sdk test local --up-local` would sometimes leave a running process in the background after exit ([#1089](https://github.com/operator-framework/operator-sdk/pull/1020))

## v0.5.0

### Added

- Updated the Kubernetes dependencies to `1.13.1` ([#1020](https://github.com/operator-framework/operator-sdk/pull/1020))
- Updated the controller-runtime version to `v0.1.10`. See the [controller-runtime `v0.1.10` release notes](https://github.com/kubernetes-sigs/controller-runtime/releases/tag/v0.1.10) for new features and bug fixes. ([#1020](https://github.com/operator-framework/operator-sdk/pull/1020))
- By default the controller-runtime metrics are exposed on port 8383. This is done as part of the scaffold in the main.go file, the port can be adjusted by modifying the `metricsPort` variable. [#786](https://github.com/operator-framework/operator-sdk/pull/786)
- A new command [`operator-sdk olm-catalog`](https://github.com/operator-framework/operator-sdk/blob/master/doc/sdk-cli-reference.md#olm-catalog) to be used as a parent for SDK subcommands generating code related to Operator Lifecycle Manager (OLM) Catalog integration, and subcommand [`operator-sdk olm-catalog gen-csv`](https://github.com/operator-framework/operator-sdk/blob/master/doc/sdk-cli-reference.md#gen-csv) which generates a Cluster Service Version for an operator so the OLM can deploy the operator in a cluster. ([#673](https://github.com/operator-framework/operator-sdk/pull/673))
- Helm-based operators have leader election turned on by default. When upgrading, add environment variable `POD_NAME` to your operator's Deployment using the Kubernetes downward API. To see an example, run `operator-sdk new --type=helm ...` and see file `deploy/operator.yaml`. [#1000](https://github.com/operator-framework/operator-sdk/pull/1000)
- A new command [`operator-sdk generate openapi`](https://github.com/operator-framework/operator-sdk/blob/master/doc/sdk-cli-reference.md#openapi) which generates OpenAPIv3 validation specs in Go and in CRD manifests as YAML. ([#869](https://github.com/operator-framework/operator-sdk/pull/869))
- The `operator-sdk add api` command now generates OpenAPIv3 validation specs in Go for that API, and in all CRD manifests as YAML.

### Changed

- In new Helm operator projects, the scaffolded CR `spec` field now contains the default values.yaml from the generated chart. ([#967](https://github.com/operator-framework/operator-sdk/pull/967))

### Deprecated

### Removed

### Bug Fixes

## v0.4.1

### Bug Fixes

- Make `up local` subcommand respect `KUBECONFIG` env var ([#996](https://github.com/operator-framework/operator-sdk/pull/996))
- Make `up local` subcommand use default namespace set in kubeconfig instead of hardcoded `default` and also add ability to watch all namespaces for ansible and helm type operators ([#996](https://github.com/operator-framework/operator-sdk/pull/996))
- Added k8s_status modules back to generation ([#972](https://github.com/operator-framework/operator-sdk/pull/972))
- Update checks for gvk registration to cover all cases for ansible ([#973](https://github.com/operator-framework/operator-sdk/pull/973) & [#1019](https://github.com/operator-framework/operator-sdk/pull/1019))
- Update reconciler for ansible and helm to use the cache rather than the API client. ([#1022](https://github.com/operator-framework/operator-sdk/pull/1022) & [#1048](https://github.com/operator-framework/operator-sdk/pull/1048) & [#1054](https://github.com/operator-framework/operator-sdk/pull/1054))
- Update reconciler to will update the status everytime for ansible ([#1066](https://github.com/operator-framework/operator-sdk/pull/1066))
- Update ansible proxy to recover dependent watches when pod is killed ([#1067](https://github.com/operator-framework/operator-sdk/pull/1067))
- Update ansible proxy to handle watching cluster scoped dependent watches ([#1031](https://github.com/operator-framework/operator-sdk/pull/1031))

## v0.4.0

### Added

- A new command [`operator-sdk migrate`](https://github.com/operator-framework/operator-sdk/blob/master/doc/sdk-cli-reference.md#migrate) which adds a main.go source file and any associated source files for an operator that is not of the "go" type. ([#887](https://github.com/operator-framework/operator-sdk/pull/887) and [#897](https://github.com/operator-framework/operator-sdk/pull/897))
- New commands [`operator-sdk run ansible`](https://github.com/operator-framework/operator-sdk/blob/master/doc/sdk-cli-reference.md#ansible) and [`operator-sdk run helm`](https://github.com/operator-framework/operator-sdk/blob/master/doc/sdk-cli-reference.md#helm) which run the SDK as ansible  and helm operator processes, respectively. These are intended to be used when running in a Pod inside a cluster. Developers wanting to run their operator locally should continue to use `up local`. ([#887](https://github.com/operator-framework/operator-sdk/pull/887) and [#897](https://github.com/operator-framework/operator-sdk/pull/897))
- Ansible operator proxy added the cache handler which allows the get requests to use the operators cache. [#760](https://github.com/operator-framework/operator-sdk/pull/760)
- Ansible operator proxy added ability to dynamically watch dependent resource that were created by ansible operator. [#857](https://github.com/operator-framework/operator-sdk/pull/857)
- Ansible-based operators have leader election turned on by default. When upgrading, add environment variable `POD_NAME` to your operator's Deployment using the Kubernetes downward API. To see an example, run `operator-sdk new --type=ansible ...` and see file `deploy/operator.yaml`.
- A new command [`operator-sdk scorecard`](https://github.com/operator-framework/operator-sdk/blob/master/doc/sdk-cli-reference.md#scorecard) which runs a series of generic tests on operators to ensure that an operator follows best practices. For more information, see the [`Scorecard Documentation`](doc/test-framework/scorecard.md)

### Changed

- The official images for the Ansible and Helm operators have moved! Travis now builds, tags, and pushes operator base images during CI ([#832](https://github.com/operator-framework/operator-sdk/pull/832)).
  - [quay.io/operator-framework/ansible-operator](https://quay.io/repository/operator-framework/ansible-operator)
  - [quay.io/operator-framework/helm-operator](https://quay.io/repository/operator-framework/helm-operator)

### Bug Fixes

- Fixes deadlocks during operator deployment rollouts, which were caused by operator pods requiring a leader election lock to become ready ([#932](https://github.com/operator-framework/operator-sdk/pull/932))

## v0.3.0

### Added

- Helm type operator generation support ([#776](https://github.com/operator-framework/operator-sdk/pull/776))

### Changed

- The SDK's Kubernetes Golang dependency versions/revisions have been updated from `v1.11.2` to `v1.12.3`. ([#807](https://github.com/operator-framework/operator-sdk/pull/807))
- The controller-runtime version has been updated from `v0.1.4` to `v0.1.8`. See the `v0.1.8` [release notes](https://github.com/kubernetes-sigs/controller-runtime/releases/tag/v0.1.8) for details.
- The SDK now generates the CRD with the status subresource enabled by default. See the [client doc](https://github.com/operator-framework/operator-sdk/blob/master/doc/user/client.md#updating-status-subresource) on how to update the status subresource. ([#787](https://github.com/operator-framework/operator-sdk/pull/787))

### Deprecated

### Removed

### Bug Fixes

## v0.2.1

### Bug Fixes

- Pin controller-runtime version to v0.1.4 to fix dependency issues and pin ansible idna package to version 2.7 ([#831](https://github.com/operator-framework/operator-sdk/pull/831))

## v0.2.0

### Changed

- The SDK now uses logr as the default logger to unify the logging output with the controller-runtime logs. Users can still use a logger of their own choice. See the [logging doc](https://github.com/operator-framework/operator-sdk/blob/master/doc/user/logging.md) on how the SDK initializes and uses logr.
- Ansible Operator CR status better aligns with [conventions](https://github.com/kubernetes/community/blob/master/contributors/devel/api-conventions.md#typical-status-properties). ([#639](https://github.com/operator-framework/operator-sdk/pull/639))

### Added

- A new command [`operator-sdk print-deps`](https://github.com/operator-framework/operator-sdk/blob/master/doc/sdk-cli-reference.md#print-deps) which prints Golang packages and versions expected by the current Operator SDK version. Supplying `--as-file` prints packages and versions in Gopkg.toml format. ([#772](https://github.com/operator-framework/operator-sdk/pull/772))
- Add [`cluster-scoped`](https://github.com/operator-framework/operator-sdk/blob/master/doc/user-guide.md#operator-scope) flag to `operator-sdk new` command ([#747](https://github.com/operator-framework/operator-sdk/pull/747))
- Add [`up-local`](https://github.com/operator-framework/operator-sdk/blob/master/doc/sdk-cli-reference.md#flags-9) flag to `test local` subcommand ([#781](https://github.com/operator-framework/operator-sdk/pull/781))
- Add [`no-setup`](https://github.com/operator-framework/operator-sdk/blob/master/doc/sdk-cli-reference.md#flags-9) flag to `test local` subcommand ([#770](https://github.com/operator-framework/operator-sdk/pull/770))
- Add [`image`](https://github.com/operator-framework/operator-sdk/blob/master/doc/sdk-cli-reference.md#flags-9) flag to `test local` subcommand ([#768](https://github.com/operator-framework/operator-sdk/pull/768))
- Ansible Operator log output includes much more information for troubleshooting ansible errors. ([#713](https://github.com/operator-framework/operator-sdk/pull/713))
- Ansible Operator periodic reconciliation can be disabled ([#739](https://github.com/operator-framework/operator-sdk/pull/739))

### Bug fixes

- Make operator-sdk command work with composed GOPATH ([#676](https://github.com/operator-framework/operator-sdk/pull/676))
- Ansible Operator "--kubeconfig" command line option fixed ([#705](https://github.com/operator-framework/operator-sdk/pull/705))

## v0.1.1

### Bug fixes
- Fix hardcoded CRD version in crd scaffold ([#690](https://github.com/operator-framework/operator-sdk/pull/690))

## v0.1.0

### Changed

- Use [controller runtime](https://github.com/kubernetes-sigs/controller-runtime) library for controller and client APIs
- See [migration guide](https://github.com/operator-framework/operator-sdk/blob/master/doc/migration/v0.1.0-migration-guide.md) to migrate your project to `v0.1.0`

## v0.0.7

### Added

- Service account generation ([#454](https://github.com/operator-framework/operator-sdk/pull/454))
- Leader election ([#530](https://github.com/operator-framework/operator-sdk/pull/530))
- Incluster test support for test framework ([#469](https://github.com/operator-framework/operator-sdk/pull/469))
- Ansible type operator generation support ([#486](https://github.com/operator-framework/operator-sdk/pull/486), [#559](https://github.com/operator-framework/operator-sdk/pull/559))

### Changed

- Moved the rendering of `deploy/operator.yaml` to the `operator-sdk new` command instead of `operator-sdk build`

## v0.0.6

### Added

- Added `operator-sdk up` command to help deploy an operator. Currently supports running an operator locally against an existing cluster e.g `operator-sdk up local --kubeconfig=<path-to-kubeconfig> --namespace=<operator-namespace>`. See `operator-sdk up -h` for help. [#219](https://github.com/operator-framework/operator-sdk/pull/219) [#274](https://github.com/operator-framework/operator-sdk/pull/274)
- Added initial default metrics to be captured and exposed by Prometheus. [#323](https://github.com/operator-framework/operator-sdk/pull/323) exposes the metrics port and [#349](https://github.com/operator-framework/operator-sdk/pull/323) adds the initial default metrics.
- Added initial test framework for operators [#377](https://github.com/operator-framework/operator-sdk/pull/377), [#392](https://github.com/operator-framework/operator-sdk/pull/392), [#393](https://github.com/operator-framework/operator-sdk/pull/393)

### Changed

- All the modules in [`pkg/sdk`](https://github.com/operator-framework/operator-sdk/tree/4a9d5a5b0901b24679d36dced0a186c525e1bffd/pkg/sdk) have been combined into a single package. `action`, `handler`, `informer` `types` and `query` pkgs have been consolidated into `pkg/sdk`. [#242](https://github.com/operator-framework/operator-sdk/pull/242)
- The SDK exposes the Kubernetes clientset via `k8sclient.GetKubeClient()` #295
- The SDK now vendors the k8s code-generators for an operator instead of using the prebuilt image `gcr.io/coreos-k8s-scale-testing/codegen:1.9.3` [#319](https://github.com/operator-framework/operator-sdk/pull/242)
- The SDK exposes the Kubernetes rest config via `k8sclient.GetKubeConfig()` #338
- Use `time.Duration` instead of `int` for `sdk.Watch` [#427](https://github.com/operator-framework/operator-sdk/pull/427)

### Fixed

- The cache of available clients is being reset every minute for discovery of newely added resources to a cluster. [#280](https://github.com/operator-framework/operator-sdk/pull/280)<|MERGE_RESOLUTION|>--- conflicted
+++ resolved
@@ -11,12 +11,9 @@
 ### Bug Fixes
 
 - Fixes header file content validation when the content contains empty lines or centered text. ([#1544](https://github.com/operator-framework/operator-sdk/pull/1544))
-<<<<<<< HEAD
-- Running the [scorecard](https://github.com/operator-framework/operator-sdk/blob/master/doc/sdk-cli-reference.md#up) with `--olm-deployed` will now only use the first CR set in either the `cr-manifest` config option or the CSV's `metadata.annotations['alm-examples']` as was intended, and access manifests correctly from the config. ([#1565](https://github.com/operator-framework/operator-sdk/pull/1565))
-=======
 - Generated CSV's that include a deployment install strategy will be checked for a reference to `metadata.annotations['olm.targetNamespaces']`, and if one is not found a reference will be added to the `WATCH_NAMESPACE` env var for all containers in the deployment. This is a bug because any other value that references the CSV's namespace is incorrect. ([#1396](https://github.com/operator-framework/operator-sdk/pull/1396))
 - Build `-trimpath` was not being respected. `$GOPATH` was not expanding because `exec.Cmd{}` is not executed in a shell environment. ([#1535](https://github.com/operator-framework/operator-sdk/pull/1535))
->>>>>>> d23727e9
+- Running the [scorecard](https://github.com/operator-framework/operator-sdk/blob/master/doc/sdk-cli-reference.md#up) with `--olm-deployed` will now only use the first CR set in either the `cr-manifest` config option or the CSV's `metadata.annotations['alm-examples']` as was intended, and access manifests correctly from the config. ([#1565](https://github.com/operator-framework/operator-sdk/pull/1565))
 
 ## v0.8.1
 
