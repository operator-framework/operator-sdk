## Unreleased

### Added

- Add a new option to set the minimum log level that triggers stack trace generation in logs (`--zap-stacktrace-level`) ([#2319](https://github.com/operator-framework/operator-sdk/pull/2319))
- Added `pkg/status` with several new types and interfaces that can be used in `Status` structs to simplify handling of [status conditions](https://github.com/kubernetes/community/blob/master/contributors/devel/sig-architecture/api-conventions.md#typical-status-properties). ([#1143](https://github.com/operator-framework/operator-sdk/pull/1143))
- Added support for relative Ansible roles and playbooks paths in the Ansible-based operator watches files. ([#2273](https://github.com/operator-framework/operator-sdk/pull/2273))
- Added watches file support for roles that were installed as Ansible collections. ([#2587](https://github.com/operator-framework/operator-sdk/pull/2587))
- Add Prometheus metrics support to Ansible-based operators. ([#2179](https://github.com/operator-framework/operator-sdk/pull/2179))
- On `generate csv`, populate a CSV manifest’s `spec.icon`, `spec.keywords`, and `spec.mantainers` fields with empty values to better inform users how to add data. ([#2521](https://github.com/operator-framework/operator-sdk/pull/2521))
- Scaffold code in `cmd/manager/main.go` for Go operators and add logic to Ansible/Helm operators to handle [multinamespace caching](https://godoc.org/github.com/kubernetes-sigs/controller-runtime/pkg/cache#MultiNamespacedCacheBuilder) if `WATCH_NAMESPACE` contains multiple namespaces. ([#2522](https://github.com/operator-framework/operator-sdk/pull/2522))
- Add a new flag option (`--skip-cleanup-error`) to the test framework to allow skip the function which will remove all artefacts when an error be faced to perform this operation.   ([#2512](https://github.com/operator-framework/operator-sdk/pull/2512))
- Add event stats output to the operator logs for Ansible based-operators. ([2580](https://github.com/operator-framework/operator-sdk/pull/2580))
- Improve Ansible logs by allowing output the full Ansible result for Ansible based-operators configurable by environment variable. ([2589](https://github.com/operator-framework/operator-sdk/pull/2589))
- Add the --max-workers flag to the commands operator-sdk exec-entrypoint and operator-sdk run --local for Helm based-operators with the purpose of controling the number of concurrent reconcile workers. ([2607](https://github.com/operator-framework/operator-sdk/pull/2607)) 
- Add the --proxy-port flag to the operator-sdk scorecard command allowing users to override the default proxy port value (8889). ([2634](https://github.com/operator-framework/operator-sdk/pull/2634))
- Add support for Metrics with MultiNamespace scenario. ([#2603](https://github.com/operator-framework/operator-sdk/pull/2603)) 
- Add Prometheus metrics support to Helm-based operators. ([#2603](https://github.com/operator-framework/operator-sdk/pull/2603))

### Changed
- Ansible scaffolding has been rewritten to be simpler and make use of newer features of Ansible and Molecule.
    - The Kubernetes modules have migrated to the [Kubernetes Ansible collection](https://github.com/ansible-collections/kubernetes). All scaffolded code now references modules from this collection instead of Ansible Core. No immediate action is required for existing users of the modules from core, though it is recommended they switch to using the collection to continue to get non-critical bugfixes and features. The collection is now installed by default in the base image. ([#2646](https://github.com/operator-framework/operator-sdk/pull/2646))
    - No longer generates the build/test-framework directory or molecule/test-cluster scenario
    - Adds new `cluster` scenario that can be used to test against an existing cluster
    - There is no longer any Ansible templating done in the `deploy/` directory, any templates used for testing will be located in `molecule/templates/` instead.
    - The scaffolded molecule.yml files now use the Ansible verifier. All asserts.yml files were renamed to verify.yml to reflect this.
    - The prepare/converge/verify tasks now make use of the new `k8s` `wait` option to simplify the deployment logic.
- Operator user setup and entrypoint scripts no longer insert dynamic runtime user entries into `/etc/passwd`. To use dynamic runtime users, use a container runtime that supports it (e.g. CRI-O). ([#2469](https://github.com/operator-framework/operator-sdk/pull/2469))
- Changed the scorecard basic test, `Writing into CRs has an effect`, to include the http.MethodPatch as part of its test criteria alongside http.MethodPut and http.MethodPost. ([#2509](https://github.com/operator-framework/operator-sdk/pull/2509))
- Changed the scorecard to use the init-timeout configuration setting as a wait time when performing cleanup instead of a hard-coded time.  ([#2597](https://github.com/operator-framework/operator-sdk/pull/2597))
- Upgrade the Helm dependency version from `v3.0.1` to `v3.0.2`. ([#2621](https://github.com/operator-framework/operator-sdk/pull/2621)) 
- Changed the scaffolded `serveCRMetrics` to use the namespaces informed in the environment variable `WATCH_NAMESPACE` in the MultiNamespace scenario. ([#2603](https://github.com/operator-framework/operator-sdk/pull/2603)) 
- Improve skip metrics logs when running the operator locally in order to make clear the information for Helm based operators. ([#2603](https://github.com/operator-framework/operator-sdk/pull/2603))

### Deprecated
- The type name `TestCtx` in `pkg/test` has been deprecated and renamed to `Context`. It now exists only as a type alias to maintain backwards compatibility. Users of the e2e framework should migrate to use the new name, `Context`. The `TestCtx` alias will be removed in a future version. ([2549](https://github.com/operator-framework/operator-sdk/pull/2549))

- The additional of the dependency `inotify-tools` on Ansible based-operator images. ([#2586](https://github.com/operator-framework/operator-sdk/pull/2586))
-  **Breaking Change:** The scorecard feature now only supports YAML config files. So, any config file with other extension is deprecated and should be changed for the YAML format. For further information see [`scorecard config file`](./doc/test-framework/scorecard.md#config-file) ([#2591](https://github.com/operator-framework/operator-sdk/pull/2591))

### Removed

-  **Breaking Change:** The additional Ansible sidecar container. ([#2586](https://github.com/operator-framework/operator-sdk/pull/2586))

### Bug Fixes

- Fixed issue with Go dependencies caused by removed tag in `openshift/api` repository ([#2466](https://github.com/operator-framework/operator-sdk/issues/2466))
- Fixed a regression in the `operator-sdk run` command that caused `--local` flags to be ignored ([#2478](https://github.com/operator-framework/operator-sdk/issues/2478))
- Fix command `operator-sdk run --local` which was not working on Windows. ([#2481](https://github.com/operator-framework/operator-sdk/pull/2481))
- Fix `ServiceMonitor` creation when the operator is cluster-scoped and the environment variable `WATCH_NAMESPACE` has a different value than the namespace where the operator is deployed. ([#2601](https://github.com/operator-framework/operator-sdk/pull/2601))
<<<<<<< HEAD
- Fix error faced when the `ansible.operator-sdk/verbosity` annotation for Ansible based-operators is 0 or less. ([#2651](https://github.com/operator-framework/operator-sdk/pull/2651))
=======
- Fix missing error status when the error faced in the Ansible do not return an event status. ([#2661](https://github.com/operator-framework/operator-sdk/pull/2661))
>>>>>>> 38e96f2c

## v0.15.2

### Changed
- Operator user setup and entrypoint scripts no longer insert dynamic runtime user entries into `/etc/passwd`. To use dynamic runtime users, use a container runtime that supports it (e.g. CRI-O). ([#2469](https://github.com/operator-framework/operator-sdk/pull/2469))

### Bug Fixes

- Fixed a regression in the `operator-sdk run` command that caused `--local` flags to be ignored ([#2478](https://github.com/operator-framework/operator-sdk/issues/2478))

## v0.15.1

### Bug Fixes

- Fixed issue with Go dependencies caused by removed tag in `openshift/api` repository ([#2466](https://github.com/operator-framework/operator-sdk/issues/2466))

## v0.15.0

### Added

- Added the [`cleanup`](./doc/cli/operator-sdk_cleanup.md) subcommand and [`run --olm`](./doc/cli/operator-sdk_run.md) to manage deployment/deletion of operators. These commands currently interact with OLM via an in-cluster registry-server created using an operator's on-disk manifests and managed by `operator-sdk`. ([#2402](https://github.com/operator-framework/operator-sdk/pull/2402), [#2441](https://github.com/operator-framework/operator-sdk/pull/2441))
- Added [`bundle create`](./doc/cli/operator-sdk_bundle_create.md) which builds, and optionally generates metadata for, [operator bundle images](https://github.com/openshift/enhancements/blob/ec2cf96/enhancements/olm/operator-registry.md). ([#2076](https://github.com/operator-framework/operator-sdk/pull/2076), [#2438](https://github.com/operator-framework/operator-sdk/pull/2438))
- Added [`bundle validate`](./doc/cli/operator-sdk_bundle_validate.md) which validates [operator bundle images](https://github.com/openshift/enhancements/blob/ec2cf96/enhancements/olm/operator-registry.md). ([#2411](https://github.com/operator-framework/operator-sdk/pull/2411))
- Added `blacklist` field to the `watches.yaml` for Ansible based operators. Blacklisted secondary resources will not be watched or cached.([#2374](https://github.com/operator-framework/operator-sdk/pull/2374))

### Changed

- Changed error wrapping according to Go version 1.13+ [error handling](https://blog.golang.org/go1.13-errors). ([#2355](https://github.com/operator-framework/operator-sdk/pull/2355))
- Added retry logic to the cleanup function from the e2e test framework in order to allow it to be achieved in the scenarios where temporary network issues are faced. ([#2277](https://github.com/operator-framework/operator-sdk/pull/2277))
- **Breaking Change:** Moved `olm-catalog gen-csv` to the `generate csv` subcommand. ([#2439](https://github.com/operator-framework/operator-sdk/pull/2439))
- **Breaking Change:** `run ansible/helm` are now the hidden commands `exec-entrypoint ansible/helm`. All functionality of each subcommand is the same. ([#2441](https://github.com/operator-framework/operator-sdk/pull/2441))
- **Breaking Change:** `up local` is now [`run --local`](./doc/cli/operator-sdk_run.md). All functionality of this command is the same. ([#2441](https://github.com/operator-framework/operator-sdk/pull/2441))
- **Breaking Change:** Moved the `olm` subcommand from `alpha` to its own subcommand. All functionality of this command is the same. ([#2447](https://github.com/operator-framework/operator-sdk/pull/2447))

### Deprecated

### Removed

### Bug Fixes

- Fixed a regression in the helm-operator that caused all releases to be deployed in the same namespace that the operator was deployed in, regardless of which namespace the CR was created in. Now release resources are created in the same namespace as the CR. ([#2414](https://github.com/operator-framework/operator-sdk/pull/2414))
- Fix issue when the test-framework would attempt to create a namespace exceeding 63 characters. `pkg/test/NewCtx()` now creates a unique id instead of using the test name. `TestCtx.GetNamespace()` uses this unique id to create a namespace that avoids this scenario. ([#2335](https://github.com/operator-framework/operator-sdk/pull/2335))

## v0.14.1

### Bug Fixes

- Fixed a regression in the helm-operator that caused all releases to be deployed in the same namespace that the operator was deployed in, regardless of which namespace the CR was created in. Now release resources are created in the same namespace as the CR. ([#2414](https://github.com/operator-framework/operator-sdk/pull/2414))

## v0.14.0

### Added

- Added new `--bundle` flag to the `operator-sdk scorecard` command to support bundle validation testing using the validation API (https://github.com/operator-framework/api). ([#1916](https://github.com/operator-framework/operator-sdk/pull/1916)
- Added new `log` field to the `operator-sdk scorecard` v1alpha2 output to support tests that produce logging. ([#1916](https://github.com/operator-framework/operator-sdk/pull/1916)
- Added new `bundle validation` test to the `operator-sdk scorecard` OLM tests. ([#1916](https://github.com/operator-framework/operator-sdk/pull/1916)
- Added scorecard test short names to each scorecard test to allow users to run a specific scorecard test using the selector flag. ([#1916](https://github.com/operator-framework/operator-sdk/pull/1916)
- Improve Ansible logs in the Operator container for Ansible-based Operators. ([#2321](https://github.com/operator-framework/operator-sdk/pull/2321))
- Added support for override values with environment variable expansion in the `watches.yaml` file for Helm-based operators. ([#2325](https://github.com/operator-framework/operator-sdk/pull/2325))

### Changed
- Replace usage of `github.com/operator-framework/operator-sdk/pkg/restmapper.DynamicRESTMapper` with `sigs.k8s.io/controller-runtime/pkg/client/apiutil.DynamicRESTMapper`. ([#2309](https://github.com/operator-framework/operator-sdk/pull/2309))
- Upgraded Helm operator packages and base image from Helm v2 to Helm v3. Cluster state for pre-existing CRs using Helm v2-based operators will be automatically migrated to Helm v3's new release storage format, and existing releases may be upgraded due to changes in Helm v3's label injection. ([#2080](https://github.com/operator-framework/operator-sdk/pull/2080))
- Fail `operator-sdk olm-catalog gen-csv` if it is not run from a project's root, which the command already assumes is the case. ([#2322](https://github.com/operator-framework/operator-sdk/pull/2322))
- **Breaking Change:** Extract custom Ansible module `k8s_status`, which is now provided by the `operator_sdk.util` Ansible collection. See [developer_guide](https://github.com/operator-framework/operator-sdk/blob/master/doc/ansible/dev/developer_guide.md#custom-resource-status-management) for new usage. ([#2310](https://github.com/operator-framework/operator-sdk/pull/2310))
- Upgrade minimal Ansible version in the init projects from `2.6` to `2.9` for collections support. ([#2310](https://github.com/operator-framework/operator-sdk/pull/2310))
- Improve skip metrics logs when running the operator locally in order to make clear the information. ([#2190](https://github.com/operator-framework/operator-sdk/pull/2190))
- Upgrade [`controller-tools`](https://github.com/kubernetes-sigs/controller-tools) version from `v0.2.2` to [`v0.2.4`](https://github.com/kubernetes-sigs/controller-tools/releases/tag/v0.2.4). ([#2368](https://github.com/operator-framework/operator-sdk/pull/2368))

### Deprecated

- Deprecated `github.com/operator-framework/operator-sdk/pkg/restmapper` in favor of the `DynamicRESTMapper` implementation in [controller-runtime](https://godoc.org/github.com/kubernetes-sigs/controller-runtime/pkg/client/apiutil#NewDiscoveryRESTMapper). ([#2309](https://github.com/operator-framework/operator-sdk/pull/2309))

### Bug Fixes

- Fix `operator-sdk build`'s `--image-build-args` to support spaces within quotes like `--label some.name="First Last"`. ([#2312](https://github.com/operator-framework/operator-sdk/pull/2312))
- Fix misleading Helm operator "release not found" errors during CR deletion. ([#2359](https://github.com/operator-framework/operator-sdk/pull/2359))
- Fix Ansible based image in order to re-trigger reconcile when playbooks are runner with error. ([#2375](https://github.com/operator-framework/operator-sdk/pull/2375))

## v0.13.0

### Added

- Support for vars in top level ansible watches. ([#2147](https://github.com/operator-framework/operator-sdk/pull/2147))
- Support for `"ansible.operator-sdk/verbosity"` annotation on Custom Resources watched by Ansible based operators to override verbosity on an individual resource. ([#2102](https://github.com/operator-framework/operator-sdk/pull/2102))
- Support for relative helm chart paths in the Helm operator's watches.yaml file. ([#2287](https://github.com/operator-framework/operator-sdk/pull/2287))
- New `operator-sdk generate crds` subcommand, which generates CRDs from Go types. ([#2276](https://github.com/operator-framework/operator-sdk/pull/2276))
- Go API code can now be [annotated](https://github.com/operator-framework/operator-sdk/blob/d147bb3/doc/user/olm-catalog/csv-annotations.md) to populate a CSV's `spec.customresourcedefinitions.owned` field on invoking [`olm-catalog gen-csv`](https://github.com/operator-framework/operator-sdk/blob/d147bb3/doc/cli/operator-sdk_olm-catalog_gen-csv.md). ([#1162](https://github.com/operator-framework/operator-sdk/pull/1162))

### Changed

- Upgrade minimal Ansible version in the init projects from `2.4` to `2.6`. ([#2107](https://github.com/operator-framework/operator-sdk/pull/2107))
- Upgrade Kubernetes version from `kubernetes-1.15.4` to `kubernetes-1.16.2`. ([#2145](https://github.com/operator-framework/operator-sdk/pull/2145))
- Upgrade Helm version from `v2.15.0` to `v2.16.1`. ([#2145](https://github.com/operator-framework/operator-sdk/pull/2145))
- Upgrade [`controller-runtime`](https://github.com/kubernetes-sigs/controller-runtime) version from `v0.3.0` to [`v0.4.0`](https://github.com/kubernetes-sigs/controller-runtime/releases/tag/v0.4.0). ([#2145](https://github.com/operator-framework/operator-sdk/pull/2145))
- Updated `pkg/test/e2eutil.WaitForDeployment()` and `pkg/test/e2eutil.WaitForOperatorDeployment()` to successfully complete waiting when the available replica count is _at least_ (rather than exactly) the minimum replica count required. ([#2248](https://github.com/operator-framework/operator-sdk/pull/2248))
- Replace in the Ansible based operators module tests `k8s_info` for `k8s_facts` which is deprecated. ([#2168](https://github.com/operator-framework/operator-sdk/issues/2168))
- Upgrade the Ansible version from `2.8` to `2.9` on the Ansible based operators image. ([#2168](https://github.com/operator-framework/operator-sdk/issues/2168))
- Updated CRD generation for non-Go operators to use valid structural schema. ([#2275](https://github.com/operator-framework/operator-sdk/issues/2275))
- Replace Role verb `"*"` with list of verb strings in generated files so the Role is compatible with OpenShift and Kubernetes. ([#2175](https://github.com/operator-framework/operator-sdk/pull/2175))
- **Breaking change:** An existing CSV's `spec.customresourcedefinitions.owned` is now always overwritten except for each `name`, `version`, and `kind` on invoking [`olm-catalog gen-csv`](https://github.com/operator-framework/operator-sdk/blob/d147bb3/doc/cli/operator-sdk_olm-catalog_gen-csv.md) when Go API code [annotations](https://github.com/operator-framework/operator-sdk/blob/d147bb3/doc/user/olm-catalog/csv-annotations.md) are present. ([#1162](https://github.com/operator-framework/operator-sdk/pull/1162))
- Ansible and Helm operator reconcilers use a cached client for reads instead of the default unstructured client. ([#1047](https://github.com/operator-framework/operator-sdk/pull/1047))

### Deprecated

- Deprecated the `operator-sdk generate openapi` command. CRD generation is still supported with `operator-sdk generate crds`. It is now recommended to use [openapi-gen](https://github.com/kubernetes/kube-openapi/tree/master/cmd/openapi-gen) directly for OpenAPI code generation. The `generate openapi` subcommand will be removed in a future release. ([#2276](https://github.com/operator-framework/operator-sdk/pull/2276))

### Bug Fixes

- Fixed log formatting issue that occurred while loading the configuration for Ansible-based operators. ([#2246](https://github.com/operator-framework/operator-sdk/pull/2246))
- Fix issue faced in the Ansible based operators when `jmespath` queries are used because it was not installed. ([#2252](https://github.com/operator-framework/operator-sdk/pull/2252))
- Updates `operator-sdk build` for go operators to compile the operator binary based on Go's built-in GOARCH detection. This fixes an issue that caused an `amd64` binary to be built into non-`amd64` base images when using operator-sdk on non-`amd64` architectures. ([#2268](https://github.com/operator-framework/operator-sdk/pull/2268))
- Fix scorecard behavior such that a CSV file is read correctly when `olm-deployed` is set to `true`. ([#2274](https://github.com/operator-framework/operator-sdk/pull/2274))
- A CSV config's `operator-name` field will be used if `--operator-name` is not set. ([#2297](https://github.com/operator-framework/operator-sdk/pull/2297))
- Populates a CSV's `spec.install` strategy if either name or strategy body are missing with a deployment-type strategy. ([#2298](https://github.com/operator-framework/operator-sdk/pull/2298))
- When the current leader pod has been hard evicted but not deleted, another pod is able to delete the evicted pod, triggering garbage collection and allowing leader election to continue. ([#2210](https://github.com/operator-framework/operator-sdk/pull/2210))

## v0.12.0

### Added

- Added `Operator Version: X.Y.Z` information in the operator logs.([#1953](https://github.com/operator-framework/operator-sdk/pull/1953))
- Make Ansible verbosity configurable via the `ansible-verbosity` flag. ([#2087](https://github.com/operator-framework/operator-sdk/pull/2087))
- Autogenerate CLI documentation via `make cli-doc` ([#2099](https://github.com/operator-framework/operator-sdk/pull/2099))

### Changed

- **Breaking change:** Changed required Go version from `1.12` to `1.13`. This change applies to the SDK project itself and Go projects scaffolded by the SDK. Projects that import this version of the SDK require Go 1.13 to compile. ([#1949](https://github.com/operator-framework/operator-sdk/pull/1949))
- Upgrade Kubernetes version from `kubernetes-1.14.1` to `kubernetes-1.15.4`. ([#2083](https://github.com/operator-framework/operator-sdk/pull/2083))
- Upgrade Helm version from `v2.14.1` to `v2.15.0`. ([#2083](https://github.com/operator-framework/operator-sdk/pull/2083))
- Upgrade [`controller-runtime`](https://github.com/kubernetes-sigs/controller-runtime) version from `v0.2.0` to [`v0.3.0`](https://github.com/kubernetes-sigs/controller-runtime/releases/tag/v0.3.0). ([#2083](https://github.com/operator-framework/operator-sdk/pull/2083))
- Upgrade [`controller-tools`](https://github.com/kubernetes-sigs/controller-tools) version from `v0.2.1+git` to [`v0.2.2`](https://github.com/kubernetes-sigs/controller-tools/releases/tag/v0.2.2). ([#2083](https://github.com/operator-framework/operator-sdk/pull/2083))

### Removed

- Removed `--dep-manager` flag and support for `dep`-based projects. Projects will be scaffolded to use Go modules. ([#1949](https://github.com/operator-framework/operator-sdk/pull/1949))

### Bug Fixes

- OLM internal manager is not returning errors in the initialization. ([#1976](https://github.com/operator-framework/operator-sdk/pull/1976))
- Added missing default role permission for `deployments`, which is required to create the metrics service for the operator. ([#2090](https://github.com/operator-framework/operator-sdk/pull/2090))
- Handle invalid maxArtifacts annotation on CRs for Ansible based operators. ([2093](https://github.com/operator-framework/operator-sdk/pull/2093))
- When validating package manifests, only return an error if default channel is not set and more than one channel is available. ([#2116](https://github.com/operator-framework/operator-sdk/pull/2116))

## v0.11.0

### Added

- Added support for event filtering for ansible operator. ([#1968](https://github.com/operator-framework/operator-sdk/issues/1968))
- Added new `--skip-generation` flag to the `operator-sdk add api` command to support skipping generation of deepcopy and OpenAPI code and OpenAPI CRD specs. ([#1890](https://github.com/operator-framework/operator-sdk/pull/1890))
- The `operator-sdk olm-catalog gen-csv` command now produces indented JSON for the `alm-examples` annotation. ([#1793](https://github.com/operator-framework/operator-sdk/pull/1793))
- Added flag `--dep-manager` to command [`operator-sdk print-deps`](https://github.com/operator-framework/operator-sdk/blob/master/doc/sdk-cli-reference.md#print-deps) to specify the type of dependency manager file to print. The choice of dependency manager is inferred from top-level dependency manager files present if `--dep-manager` is not set. ([#1819](https://github.com/operator-framework/operator-sdk/pull/1819))
- Ansible based operators now gather and serve metrics about each custom resource on port 8686 of the metrics service. ([#1723](https://github.com/operator-framework/operator-sdk/pull/1723))
- Added the Go version, OS, and architecture to the output of `operator-sdk version` ([#1863](https://github.com/operator-framework/operator-sdk/pull/1863))
- Added support for `ppc64le-linux` for the `operator-sdk` binary and the Helm operator base image. ([#1533](https://github.com/operator-framework/operator-sdk/pull/1533))
- Added new `--version` flag to the `operator-sdk scorecard` command to support a new output format for the scorecard. ([#1916](https://github.com/operator-framework/operator-sdk/pull/1916)
- Added new `--selector` flag to the `operator-sdk scorecard` command to support filtering scorecard tests based on labels added to each test. ([#1916](https://github.com/operator-framework/operator-sdk/pull/1916)
- Added new `--list` flag to the `operator-sdk scorecard` command to support listing scorecard tests that would be executed based on selector filters. ([#1916](https://github.com/operator-framework/operator-sdk/pull/1916)
- For scorecard version v1alpha2 only, return code logic was added to return 1 if any of the selected scorecard tests fail.  A return code of 0 is returned if all selected tests pass. ([#1916](https://github.com/operator-framework/operator-sdk/pull/1916)

### Changed

- The Helm operator now uses the CR name for the release name for newly created CRs. Existing CRs will continue to use their existing UID-based release name. When a release name collision occurs (when CRs of different types share the same name), the second CR will fail to install with an error about a duplicate name. ([#1818](https://github.com/operator-framework/operator-sdk/pull/1818))
- Commands [`olm uninstall`](https://github.com/operator-framework/operator-sdk/blob/master/doc/sdk-cli-reference.md#uninstall) and [`olm status`](https://github.com/operator-framework/operator-sdk/blob/master/doc/sdk-cli-reference.md#status) no longer use a `--version` flag to specify OLM version. This information is now retrieved from the running cluster. ([#1634](https://github.com/operator-framework/operator-sdk/pull/1634))
- The Helm operator no longer prints manifest diffs in the operator log at verbosity levels lower than INFO ([#1857](https://github.com/operator-framework/operator-sdk/pull/1857))
- CRD manifest `spec.version` is still supported, but users will see a warning message if `spec.versions` is not present and an error if `spec.versions` is populated but the version in `spec.version` is not in `spec.versions`. ([#1876](https://github.com/operator-framework/operator-sdk/pull/1876))
- Upgrade base image for Go, Helm, and scorecard proxy from `registry.access.redhat.com/ubi7/ubi-minimal:latest` to `registry.access.redhat.com/ubi8/ubi-minimal:latest`. ([#1952](https://github.com/operator-framework/operator-sdk/pull/1952))
- Upgrade base image for Ansible from `registry.access.redhat.com/ubi7/ubi:latest` to `registry.access.redhat.com/ubi8/ubi:latest`. ([#1990](https://github.com/operator-framework/operator-sdk/pull/1990) and [#2004](https://github.com/operator-framework/operator-sdk/pull/2004))
- Updated kube-state-metrics dependency from `v1.6.0` to `v1.7.2`. ([#1943](https://github.com/operator-framework/operator-sdk/pull/1943))

### Breaking changes

- Upgrade Kubernetes version from `kubernetes-1.13.4` to `kubernetes-1.14.1` ([#1876](https://github.com/operator-framework/operator-sdk/pull/1876))
- Upgrade `github.com/operator-framework/operator-lifecycle-manager` version from `b8a4faf68e36feb6d99a6aec623b405e587b17b1` to `0.10.1` ([#1876](https://github.com/operator-framework/operator-sdk/pull/1876))
- Upgrade [`controller-runtime`](https://github.com/kubernetes-sigs/controller-runtime) version from `v0.1.12` to `v0.2.0` ([#1876](https://github.com/operator-framework/operator-sdk/pull/1876))
  - The package `sigs.k8s.io/controller-runtime/pkg/runtime/scheme` is deprecated, and contains no code. Replace this import with `sigs.k8s.io/controller-runtime/pkg/scheme` where relevant.
  - The package `sigs.k8s.io/controller-runtime/pkg/runtime/log` is deprecated. Replace this import with `sigs.k8s.io/controller-runtime/pkg/log` where relevant.
  - The package `sigs.k8s.io/controller-runtime/pkg/runtime/signals` is deprecated. Replace this import with `sigs.k8s.io/controller-runtime/pkg/manager/signals` where relevant.
  - All methods on [`sigs.k8s.io/controller-runtime/pkg/client.Client`](https://github.com/kubernetes-sigs/controller-runtime/blob/v0.2.0/pkg/client/interfaces.go#L104) (except for `Get()`) have been updated. Instead of each using a `struct`-typed or variadic functional option parameter, or having no option parameter, each now uses a variadic interface option parameter typed for each method. See `List()` below for an example.
  - [`sigs.k8s.io/controller-runtime/pkg/client.Client`](https://github.com/kubernetes-sigs/controller-runtime/blob/v0.2.0/pkg/client/interfaces.go#L104)'s `List()` method signature has been updated: `List(ctx context.Context, opts *client.ListOptions, list runtime.Object) error` is now [`List(ctx context.Context, list runtime.Object, opts ...client.ListOption) error`](https://github.com/kubernetes-sigs/controller-runtime/blob/v0.2.0/pkg/client/interfaces.go#L61). To migrate:
      ```go
      import (
        "context"

        "sigs.k8s.io/controller-runtime/pkg/client"
      )

      ...

      // Old
      listOpts := &client.ListOptions{}
      listOpts.InNamespace("namespace")
      err = r.client.List(context.TODO(), listOps, podList)
      // New
      listOpts := []client.ListOption{
        client.InNamespace("namespace"),
      }
      err = r.client.List(context.TODO(), podList, listOpts...)
      ```
- [`pkg/test.FrameworkClient`](https://github.com/operator-framework/operator-sdk/blob/master/pkg/test/client.go#L33) methods `List()` and `Delete()` have new signatures corresponding to the homonymous methods of `sigs.k8s.io/controller-runtime/pkg/client.Client`. ([#1876](https://github.com/operator-framework/operator-sdk/pull/1876))
- CRD file names were previously of the form `<group>_<version>_<kind>_crd.yaml`. Now that CRD manifest `spec.version` is deprecated in favor of `spec.versions`, i.e. multiple versions can be specified in one CRD, CRD file names have the form `<full group>_<resource>_crd.yaml`. `<full group>` is the full group name of your CRD while `<group>` is the last subdomain of `<full group>`, ex. `foo.bar.com` vs `foo`. `<resource>` is the plural lower-case CRD Kind found at `spec.names.plural`. ([#1876](https://github.com/operator-framework/operator-sdk/pull/1876))
- Upgrade Python version from `2.7` to `3.6`, Ansible version from `2.8.0` to `~=2.8` and ansible-runner from `1.2` to `1.3.4` in the Ansible based images. ([#1947](https://github.com/operator-framework/operator-sdk/pull/1947))
- Made the default scorecard version `v1alpha2` which is new for this release and could break users that were parsing the older scorecard output (`v1alpha1`).  Users can still specify version `v1alpha1` on the scorecard configuration to use the older style for some period of time until `v1alpha1` is removed.
- Replaced `pkg/kube-metrics.NewCollectors()` with `pkg/kube-metrics.NewMetricsStores()` and changed exported function signature for `pkg/kube-metrics.ServeMetrics()` due to a [breaking change in kube-state-metrics](https://github.com/kubernetes/kube-state-metrics/pull/786). ([#1943](https://github.com/operator-framework/operator-sdk/pull/1943))

### Deprecated

### Removed

- Removed flag `--as-file` from command [`operator-sdk print-deps`](https://github.com/operator-framework/operator-sdk/blob/master/doc/sdk-cli-reference.md#print-deps), which now only prints packages and versions in dependency manager file format. The choice of dependency manager type is set by `--dep-manager` or inferred from top-level dependency manager files present if `--dep-manager` is not set. ([#1819](https://github.com/operator-framework/operator-sdk/pull/1819))

### Bug Fixes

- Configure the repo path correctly in `operator-sdk add crd` and prevent the command from running outside of an operator project. ([#1660](https://github.com/operator-framework/operator-sdk/pull/1660))
- In the Helm operator, skip owner reference injection for cluster-scoped resources in release manifests. The Helm operator only supports namespace-scoped CRs, and namespaced resources cannot own cluster-scoped resources. ([#1817](https://github.com/operator-framework/operator-sdk/pull/1817))
- Package manifests generated with [`gen-csv`](https://github.com/operator-framework/operator-sdk/blob/master/doc/sdk-cli-reference.md#gen-csv) respect the `--operator-name` flag, channel names are checked for duplicates before (re-)generation. ([#1693](https://github.com/operator-framework/operator-sdk/pull/1693))
- Generated inventory for Ansible-based Operators now sets the localhost's `ansible_python_interpreter` to `{{ ansible_playbook_python }}`, to properly match the [implicit localhost](https://docs.ansible.com/ansible/latest/inventory/implicit_localhost.html). ([#1952](https://github.com/operator-framework/operator-sdk/pull/1952))
- Fixed an issue in `operator-sdk olm-catalog gen-csv` where the generated CSV is missing the expected set of owned CRDs. ([#2017](https://github.com/operator-framework/operator-sdk/pull/2017))
- The command `operator-sdk olm-catalog gen-csv --csv-version=<version> --update-crds` would fail to copy over CRD manifests into `deploy/olm-catalog` for manifests whose name didn't end with a `_crd.yaml` suffix. This has been fixed so `gen-csv` now copies all CRD manifests specified by `deploy/olm-catalog/csv_config.yaml` by checking the type of the manifest rather than the filename suffix. ([#2015](https://github.com/operator-framework/operator-sdk/pull/2015))
- Added missing `jmespath` dependency to Ansible-based Operator .travis.yml file template. ([#2027](https://github.com/operator-framework/operator-sdk/pull/2027))
- Fixed invalid usage of `logr.Logger.Info()` in the Ansible-based operator implementation, which caused unnecessary operator panics. ([#2031](https://github.com/operator-framework/operator-sdk/pull/2031))

## v0.10.0

### Added

- Document new compile-time dependency `mercurial` in user-facing documentation. ([#1683](https://github.com/operator-framework/operator-sdk/pull/1683))
- Adds new flag `--zap-time-encoding` to the flagset provided by `pkg/log/zap`. This flag configures the timestamp format produced by the zap logger. See the [logging doc](https://github.com/operator-framework/operator-sdk/blob/master/doc/user/logging.md) for more information. ([#1529](https://github.com/operator-framework/operator-sdk/pull/1529))

### Changed

- **Breaking Change:** New configuration format for the `operator-sdk scorecard` using config files. See [`doc/test-framework/scorecard`](doc/test-framework/scorecard.md) for more info ([#1641](https://github.com/operator-framework/operator-sdk/pull/1641))
- **Breaking change:** CSV config field `role-path` is now `role-paths` and takes a list of strings. Users can now specify multiple `Role` and `ClusterRole` manifests using `role-paths`. ([#1704](https://github.com/operator-framework/operator-sdk/pull/1704))
- Make `ready` package idempotent. Now, a user can call `Set()` or `Unset()` to set the operator's readiness without knowing the current state. ([#1761](https://github.com/operator-framework/operator-sdk/pull/1761))

### Bug Fixes

- Check if `metadata.annotations['alm-examples']` is non-empty before creating contained CR manifests in the scorecard. ([#1789](https://github.com/operator-framework/operator-sdk/pull/1789))

## v0.9.0

### Added

- Adds support for building OCI images with [podman](https://podman.io/), e.g. `operator-sdk build --image-builder=podman`. ([#1488](https://github.com/operator-framework/operator-sdk/pull/1488))
- New option for [`operator-sdk up local --enable-delve`](https://github.com/operator-framework/operator-sdk/blob/master/doc/sdk-cli-reference.md#up), which can be used to start the operator in remote debug mode with the [delve](https://github.com/go-delve/delve) debugger listening on port 2345. ([#1422](https://github.com/operator-framework/operator-sdk/pull/1422))
- Enables controller-runtime metrics in Helm operator projects. ([#1482](https://github.com/operator-framework/operator-sdk/pull/1482))
- New flags `--vendor` and `--skip-validation` for [`operator-sdk new`](https://github.com/operator-framework/operator-sdk/blob/master/doc/sdk-cli-reference.md#new) that direct the SDK to initialize a new project with a `vendor/` directory, and without validating project dependencies. `vendor/` is not written by default. ([#1519](https://github.com/operator-framework/operator-sdk/pull/1519))
- Generating and serving info metrics about each custom resource. By default these metrics are exposed on port 8686. ([#1277](https://github.com/operator-framework/operator-sdk/pull/1277))
- Scaffold a `pkg/apis/<group>/group.go` package file to avoid `go/build` errors when running Kubernetes code generators. ([#1401](https://github.com/operator-framework/operator-sdk/pull/1401))
- Adds a new extra variable containing the unmodified CR spec for ansible based operators. [#1563](https://github.com/operator-framework/operator-sdk/pull/1563)
- New flag `--repo` for subcommands [`new`](https://github.com/operator-framework/operator-sdk/blob/master/doc/sdk-cli-reference.md#new) and [`migrate`](https://github.com/operator-framework/operator-sdk/blob/master/doc/sdk-cli-reference.md#migrate) specifies the repository path to be used in Go source files generated by the SDK. This flag can only be used with [Go modules](https://github.com/golang/go/wiki/Modules). ([#1475](https://github.com/operator-framework/operator-sdk/pull/1475))
- Adds `--go-build-args` flag to `operator-sdk build` for providing additional Go build arguments. ([#1582](https://github.com/operator-framework/operator-sdk/pull/1582))
- New flags `--csv-channel` and `--default-channel` for subcommand [`gen-csv`](https://github.com/operator-framework/operator-sdk/blob/master/doc/sdk-cli-reference.md#gen-csv) that add channels to and update the [package manifest](https://github.com/operator-framework/operator-registry/#manifest-format) in `deploy/olm-catalog/<operator-name>` when generating a new CSV or updating an existing one. ([#1364](https://github.com/operator-framework/operator-sdk/pull/1364))
- Adds `go.mod` and `go.sum` to switch from `dep` to [Go modules](https://github.com/golang/go/wiki/Modules) to manage dependencies for the SDK project itself. ([#1566](https://github.com/operator-framework/operator-sdk/pull/1566))
- New flag `--operator-name` for [`operator-sdk olm-catalog gen-csv`](https://github.com/operator-framework/operator-sdk/blob/master/doc/sdk-cli-reference.md#gen-csv) to specify the operator name, ex. `memcached-operator`, to use in CSV generation. The project's name is used (old behavior) if `--operator-name` is not set. ([#1571](https://github.com/operator-framework/operator-sdk/pull/1571))
- New flag `--local-operator-flags` for `operator-sdk test local --up-local` to specify flags to run a local operator with during a test. ([#1509](https://github.com/operator-framework/operator-sdk/pull/1509))

### Changed

- Upgrade the version of the dependency [controller-runtime](https://github.com/kubernetes-sigs/controller-runtime) from `v0.1.10` to `v0.1.12`. ([#1612](https://github.com/operator-framework/operator-sdk/pull/1612))
- Remove TypeMeta declaration from the implementation of the objects ([#1462](https://github.com/operator-framework/operator-sdk/pull/1462/))
- Relaxed API version format check when parsing `pkg/apis` in code generators. API dir structures can now be of the format `pkg/apis/<group>/<anything>`, where `<anything>` was previously required to be in the Kubernetes version format, ex. `v1alpha1`. ([#1525](https://github.com/operator-framework/operator-sdk/pull/1525))
- The SDK and operator projects will work outside of `$GOPATH/src` when using [Go modules](https://github.com/golang/go/wiki/Modules). ([#1475](https://github.com/operator-framework/operator-sdk/pull/1475))
-  `CreateMetricsService()` function from the metrics package accepts a REST config (\*rest.Config) and an array of ServicePort objects ([]v1.ServicePort) as input to create Service metrics. `CRPortName` constant is added to describe the string of custom resource port name. ([#1560](https://github.com/operator-framework/operator-sdk/pull/1560) and [#1626](https://github.com/operator-framework/operator-sdk/pull/1626))
- Changed the flag `--skip-git-init` to [`--git-init`](https://github.com/operator-framework/operator-sdk/blob/master/doc/sdk-cli-reference.md#new). This changes the default behavior of `operator-sdk new` to not initialize the new project directory as a git repository with `git init`. This behavior is now opt-in with `--git-init`. ([#1588](https://github.com/operator-framework/operator-sdk/pull/1588))
- `operator-sdk new` will no longer create the initial commit for a new project, even with `--git-init=true`. ([#1588](https://github.com/operator-framework/operator-sdk/pull/1588))
- When errors occur setting up the Kubernetes client for RBAC role generation, `operator-sdk new --type=helm` now falls back to a default RBAC role instead of failing. ([#1627](https://github.com/operator-framework/operator-sdk/pull/1627))

### Removed

- The SDK no longer depends on a `vendor/` directory to manage dependencies *only if* using [Go modules](https://github.com/golang/go/wiki/Modules). The SDK and operator projects will only use vendoring if using `dep`, or modules and a `vendor/` dir is present. ([#1519](https://github.com/operator-framework/operator-sdk/pull/1519))
- **Breaking change:** `ExposeMetricsPort` is removed and replaced with `CreateMetricsService()` function. `PrometheusPortName` constant is replaced with `OperatorPortName`. ([#1560](https://github.com/operator-framework/operator-sdk/pull/1560))
- Removes `Gopkg.toml` and `Gopkg.lock` to drop the use of `dep` in favor of [Go modules](https://github.com/golang/go/wiki/Modules) to manage dependencies for the SDK project itself. ([#1566](https://github.com/operator-framework/operator-sdk/pull/1566))

## v0.8.2

### Bug Fixes

- Fixes header file content validation when the content contains empty lines or centered text. ([#1544](https://github.com/operator-framework/operator-sdk/pull/1544))
- Generated CSV's that include a deployment install strategy will be checked for a reference to `metadata.annotations['olm.targetNamespaces']`, and if one is not found a reference will be added to the `WATCH_NAMESPACE` env var for all containers in the deployment. This is a bug because any other value that references the CSV's namespace is incorrect. ([#1396](https://github.com/operator-framework/operator-sdk/pull/1396))
- Build `-trimpath` was not being respected. `$GOPATH` was not expanding because `exec.Cmd{}` is not executed in a shell environment. ([#1535](https://github.com/operator-framework/operator-sdk/pull/1535))
- Running the [scorecard](https://github.com/operator-framework/operator-sdk/blob/master/doc/sdk-cli-reference.md#up) with `--olm-deployed` will now only use the first CR set in either the `cr-manifest` config option or the CSV's `metadata.annotations['alm-examples']` as was intended, and access manifests correctly from the config. ([#1565](https://github.com/operator-framework/operator-sdk/pull/1565))
- Use the correct domain names when generating CRD's instead that of the first CRD to be parsed. ([#1636](https://github.com/operator-framework/operator-sdk/pull/1636))

## v0.8.1

### Bug Fixes

- Fixes a regression that causes Helm RBAC generation to contain an empty custom ruleset when the chart's default manifest contains only namespaced resources. ([#1456](https://github.com/operator-framework/operator-sdk/pull/1456))
- Fixes an issue that causes Helm RBAC generation to fail when creating new operators with a Kubernetes context configured to connect to an OpenShift cluster. ([#1461](https://github.com/operator-framework/operator-sdk/pull/1461))

## v0.8.0

### Added

- New option for [`operator-sdk build --image-builder`](https://github.com/operator-framework/operator-sdk/blob/master/doc/sdk-cli-reference.md#build), which can be used to specify which image builder to use. Adds support for [buildah](https://github.com/containers/buildah/). ([#1311](https://github.com/operator-framework/operator-sdk/pull/1311))
- Manager is now configured with a new `DynamicRESTMapper`, which accounts for the fact that the default `RESTMapper`, which only checks resource types at startup, can't handle the case of first creating a CRD and then an instance of that CRD. ([#1329](https://github.com/operator-framework/operator-sdk/pull/1329))
- Unify CLI debug logging under a global `--verbose` flag ([#1361](https://github.com/operator-framework/operator-sdk/pull/1361))
- [Go module](https://github.com/golang/go/wiki/Modules) support by default for new Go operators and during Ansible and Helm operator migration. The dependency manager used for a new operator can be explicitly specified for new operators through the `--dep-manager` flag, available in [`operator-sdk new`](https://github.com/operator-framework/operator-sdk/blob/master/doc/sdk-cli-reference.md#new) and [`operator-sdk migrate`](https://github.com/operator-framework/operator-sdk/blob/master/doc/sdk-cli-reference.md#migrate). `dep` is still available through `--dep-manager=dep`. ([#1001](https://github.com/operator-framework/operator-sdk/pull/1001))
- New optional flag `--custom-api-import` for [`operator-sdk add controller`](https://github.com/operator-framework/operator-sdk/blob/master/doc/sdk-cli-reference.md#controller) to specify that the new controller reconciles a built-in or external Kubernetes API, and what import path and identifier it should have. ([#1344](https://github.com/operator-framework/operator-sdk/pull/1344))
- Operator Scorecard plugin support ([#1379](https://github.com/operator-framework/operator-sdk/pull/1379)). Documentation for scorecard plugins can be found in the main scorecard doc: [doc/test-framework/scorecard.md](./doc/test-framework/scorecard.md)

### Changed

- When Helm operator projects are created, the SDK now generates RBAC rules in `deploy/role.yaml` based on the chart's default manifest. ([#1188](https://github.com/operator-framework/operator-sdk/pull/1188))
- When debug level is 3 or higher, we will set the klog verbosity to that level. ([#1322](https://github.com/operator-framework/operator-sdk/pull/1322))
- Relaxed requirements for groups in new project API's. Groups passed to [`operator-sdk add api`](https://github.com/operator-framework/operator-sdk/blob/master/doc/sdk-cli-reference.md#api)'s `--api-version` flag can now have no subdomains, ex `core/v1`. See ([#1191](https://github.com/operator-framework/operator-sdk/issues/1191)) for discussion. ([#1313](https://github.com/operator-framework/operator-sdk/pull/1313))
- Renamed `--docker-build-args` option to `--image-build-args` option for `build` subcommand, because this option can now be shared with other image build tools than docker when `--image-builder` option is specified. ([#1311](https://github.com/operator-framework/operator-sdk/pull/1311))
- Reduces Helm release information in CR status to only the release name and manifest and moves it from `status.conditions` to a new top-level `deployedRelease` field. ([#1309](https://github.com/operator-framework/operator-sdk/pull/1309))
  - **WARNING**: Users with active CRs and releases who are upgrading their helm-based operator should upgrade to one based on v0.7.0 before upgrading further. Helm operators based on v0.8.0+ will not seamlessly transition release state to the persistent backend, and will instead uninstall and reinstall all managed releases.
- Go operator CRDs are overwritten when being regenerated by [`operator-sdk generate openapi`](https://github.com/operator-framework/operator-sdk/blob/master/doc/sdk-cli-reference.md#openapi). Users can now rely on `+kubebuilder` annotations in their API code, which provide access to most OpenAPIv3 [validation properties](https://github.com/OAI/OpenAPI-Specification/blob/master/versions/3.0.0.md#schema-object) (the full set will be supported in the near future, see [this PR](https://github.com/kubernetes-sigs/controller-tools/pull/190)) and [other CRD fields](https://book-v1.book.kubebuilder.io/beyond_basics/generating_crd.html). ([#1278](https://github.com/operator-framework/operator-sdk/pull/1278))
- Use `registry.access.redhat.com/ubi7/ubi-minimal:latest` base image for the Go and Helm operators and scorecard proxy ([#1376](https://github.com/operator-framework/operator-sdk/pull/1376))
- Allow "Owned CRDs Have Resources Listed" scorecard test to pass if the resources section exists

### Removed

- The SDK will no longer run `defaulter-gen` on running `operator-sdk generate k8s`. Defaulting for CRDs should be handled with mutating admission webhooks. ([#1288](https://github.com/operator-framework/operator-sdk/pull/1288))
- The `--version` flag was removed. Users should use the `operator-sdk version` command. ([#1444](https://github.com/operator-framework/operator-sdk/pull/1444))
- **Breaking Change**: The `test cluster` subcommand and the corresponding `--enable-tests` flag for the `build` subcommand have been removed ([#1414](https://github.com/operator-framework/operator-sdk/pull/1414))
- **Breaking Change**: The `--cluster-scoped` flag for `operator-sdk new` has been removed so it won't scaffold a cluster-scoped operator. Read the [operator scope](https://github.com/operator-framework/operator-sdk/blob/master/doc/operator-scope.md) documentation on the changes needed to run a cluster-scoped operator. ([#1434](https://github.com/operator-framework/operator-sdk/pull/1434))

### Bug Fixes

- [`operator-sdk generate openapi`](https://github.com/operator-framework/operator-sdk/blob/master/doc/sdk-cli-reference.md#openapi) no longer overwrites CRD values derived from `+kubebuilder` annotations in Go API code. See issues ([#1212](https://github.com/operator-framework/operator-sdk/issues/1212)) and ([#1323](https://github.com/operator-framework/operator-sdk/issues/1323)) for discussion. ([#1278](https://github.com/operator-framework/operator-sdk/pull/1278))
- Running [`operator-sdk gen-csv`](https://github.com/operator-framework/operator-sdk/blob/master/doc/sdk-cli-reference.md#gen-csv) on operators that do not have a CRDs directory, ex. `deploy/crds`, or do not have any [owned CRDs](https://github.com/operator-framework/operator-lifecycle-manager/blob/master/doc/design/building-your-csv.md#your-custom-resource-definitions), will not generate a "deploy/crds not found" error.

## v0.7.1

### Bug Fixes

- Pin dependency versions in Ansible build and test framework Dockerfiles to fix broken build and test framework images. ([#1348](https://github.com/operator-framework/operator-sdk/pull/1348))
- In Helm-based operators, when a custom resource with a failing release is reverted back to a working state, the `ReleaseFailed` condition is now correctly removed. ([#1321](https://github.com/operator-framework/operator-sdk/pull/1321))

## v0.7.0

### Added

- New optional flag `--header-file` for commands [`operator-sdk generate k8s`](https://github.com/operator-framework/operator-sdk/blob/master/doc/sdk-cli-reference.md#k8s) and [`operator-sdk add api`](https://github.com/operator-framework/operator-sdk/blob/master/doc/sdk-cli-reference.md#api) to supply a boilerplate header file for generated code. ([#1239](https://github.com/operator-framework/operator-sdk/pull/1239))
- JSON output support for `operator-sdk scorecard` subcommand ([#1228](https://github.com/operator-framework/operator-sdk/pull/1228))

### Changed

- Updated the helm-operator to store release state in kubernetes secrets in the same namespace of the custom resource that defines the release. ([#1102](https://github.com/operator-framework/operator-sdk/pull/1102))
  - **WARNING**: Users with active CRs and releases who are upgrading their helm-based operator should not skip this version. Future versions will not seamlessly transition release state to the persistent backend, and will instead uninstall and reinstall all managed releases.
- Change `namespace-manifest` flag in scorecard subcommand to `namespaced-manifest` to match other subcommands
- Subcommands of [`operator-sdk generate`](https://github.com/operator-framework/operator-sdk/blob/master/doc/sdk-cli-reference.md#generate) are now verbose by default. ([#1271](https://github.com/operator-framework/operator-sdk/pull/1271))
- [`operator-sdk olm-catalog gen-csv`](https://github.com/operator-framework/operator-sdk/blob/master/doc/sdk-cli-reference.md#gen-csv) parses Custom Resource manifests from `deploy/crds` or a custom path specified in `csv-config.yaml`, encodes them in a JSON array, and sets the CSV's [`metadata.annotations.alm-examples`](https://github.com/operator-framework/operator-lifecycle-manager/blob/master/doc/design/building-your-csv.md#crd-templates) field to that JSON. ([#1116](https://github.com/operator-framework/operator-sdk/pull/1116))

### Bug Fixes

- Fixed an issue that caused `operator-sdk new --type=helm` to fail for charts that have template files in nested template directories. ([#1235](https://github.com/operator-framework/operator-sdk/pull/1235))
- Fix bug in the YAML scanner used by `operator-sdk test` and `operator-sdk scorecard` that could result in a panic if a manifest file started with `---` ([#1258](https://github.com/operator-framework/operator-sdk/pull/1258))

## v0.6.0

### Added

- New flags for [`operator-sdk new --type=helm`](https://github.com/operator-framework/operator-sdk/blob/master/doc/sdk-cli-reference.md#new), which can be used to populate the project with an existing chart. ([#949](https://github.com/operator-framework/operator-sdk/pull/949))
- Command [`operator-sdk olm-catalog`](https://github.com/operator-framework/operator-sdk/blob/master/doc/sdk-cli-reference.md#olm-catalog) flag `--update-crds` optionally copies CRD's from `deploy/crds` when creating a new CSV or updating an existing CSV, and `--from-version` uses another versioned CSV manifest as a base for a new CSV version. ([#1016](https://github.com/operator-framework/operator-sdk/pull/1016))
- New flag `--olm-deployed` to direct the [`scorecard`](https://github.com/operator-framework/operator-sdk/blob/master/doc/sdk-cli-reference.md#scorecard) command to only use the CSV at `--csv-path` for manifest data, except for those provided to `--cr-manifest`. ([#1044](https://github.com/operator-framework/operator-sdk/pull/1044))
- Command [`version`](https://github.com/operator-framework/operator-sdk/pull/1171) prints the version of operator-sdk. ([#1171](https://github.com/operator-framework/operator-sdk/pull/1171))

### Changed

- Changed the Go, Helm, and Scorecard base images to `registry.access.redhat.com/ubi7-dev-preview/ubi-minimal:7.6` ([#1142](https://github.com/operator-framework/operator-sdk/pull/1142))
- CSV manifest are now versioned according to the `operator-registry` [manifest format](https://github.com/operator-framework/operator-registry#manifest-format). See issue [#900](https://github.com/operator-framework/operator-sdk/issues/900) for more details. ([#1016](https://github.com/operator-framework/operator-sdk/pull/1016))
- Unexported `CleanupNoT` function from `pkg/test`, as it is only intended to be used internally ([#1167](https://github.com/operator-framework/operator-sdk/pull/1167))

### Bug Fixes

- Fix issue where running `operator-sdk test local --up-local` would sometimes leave a running process in the background after exit ([#1089](https://github.com/operator-framework/operator-sdk/pull/1020))

## v0.5.0

### Added

- Updated the Kubernetes dependencies to `1.13.1` ([#1020](https://github.com/operator-framework/operator-sdk/pull/1020))
- Updated the controller-runtime version to `v0.1.10`. See the [controller-runtime `v0.1.10` release notes](https://github.com/kubernetes-sigs/controller-runtime/releases/tag/v0.1.10) for new features and bug fixes. ([#1020](https://github.com/operator-framework/operator-sdk/pull/1020))
- By default the controller-runtime metrics are exposed on port 8383. This is done as part of the scaffold in the main.go file, the port can be adjusted by modifying the `metricsPort` variable. [#786](https://github.com/operator-framework/operator-sdk/pull/786)
- A new command [`operator-sdk olm-catalog`](https://github.com/operator-framework/operator-sdk/blob/master/doc/sdk-cli-reference.md#olm-catalog) to be used as a parent for SDK subcommands generating code related to Operator Lifecycle Manager (OLM) Catalog integration, and subcommand [`operator-sdk olm-catalog gen-csv`](https://github.com/operator-framework/operator-sdk/blob/master/doc/sdk-cli-reference.md#gen-csv) which generates a Cluster Service Version for an operator so the OLM can deploy the operator in a cluster. ([#673](https://github.com/operator-framework/operator-sdk/pull/673))
- Helm-based operators have leader election turned on by default. When upgrading, add environment variable `POD_NAME` to your operator's Deployment using the Kubernetes downward API. To see an example, run `operator-sdk new --type=helm ...` and see file `deploy/operator.yaml`. [#1000](https://github.com/operator-framework/operator-sdk/pull/1000)
- A new command [`operator-sdk generate openapi`](https://github.com/operator-framework/operator-sdk/blob/master/doc/sdk-cli-reference.md#openapi) which generates OpenAPIv3 validation specs in Go and in CRD manifests as YAML. ([#869](https://github.com/operator-framework/operator-sdk/pull/869))
- The `operator-sdk add api` command now generates OpenAPIv3 validation specs in Go for that API, and in all CRD manifests as YAML.

### Changed

- In new Helm operator projects, the scaffolded CR `spec` field now contains the default values.yaml from the generated chart. ([#967](https://github.com/operator-framework/operator-sdk/pull/967))

### Deprecated

### Removed

### Bug Fixes

## v0.4.1

### Bug Fixes

- Make `up local` subcommand respect `KUBECONFIG` env var ([#996](https://github.com/operator-framework/operator-sdk/pull/996))
- Make `up local` subcommand use default namespace set in kubeconfig instead of hardcoded `default` and also add ability to watch all namespaces for ansible and helm type operators ([#996](https://github.com/operator-framework/operator-sdk/pull/996))
- Added k8s_status modules back to generation ([#972](https://github.com/operator-framework/operator-sdk/pull/972))
- Update checks for gvk registration to cover all cases for ansible ([#973](https://github.com/operator-framework/operator-sdk/pull/973) & [#1019](https://github.com/operator-framework/operator-sdk/pull/1019))
- Update reconciler for ansible and helm to use the cache rather than the API client. ([#1022](https://github.com/operator-framework/operator-sdk/pull/1022) & [#1048](https://github.com/operator-framework/operator-sdk/pull/1048) & [#1054](https://github.com/operator-framework/operator-sdk/pull/1054))
- Update reconciler to will update the status everytime for ansible ([#1066](https://github.com/operator-framework/operator-sdk/pull/1066))
- Update ansible proxy to recover dependent watches when pod is killed ([#1067](https://github.com/operator-framework/operator-sdk/pull/1067))
- Update ansible proxy to handle watching cluster scoped dependent watches ([#1031](https://github.com/operator-framework/operator-sdk/pull/1031))

## v0.4.0

### Added

- A new command [`operator-sdk migrate`](https://github.com/operator-framework/operator-sdk/blob/master/doc/sdk-cli-reference.md#migrate) which adds a main.go source file and any associated source files for an operator that is not of the "go" type. ([#887](https://github.com/operator-framework/operator-sdk/pull/887) and [#897](https://github.com/operator-framework/operator-sdk/pull/897))
- New commands [`operator-sdk run ansible`](https://github.com/operator-framework/operator-sdk/blob/master/doc/sdk-cli-reference.md#ansible) and [`operator-sdk run helm`](https://github.com/operator-framework/operator-sdk/blob/master/doc/sdk-cli-reference.md#helm) which run the SDK as ansible  and helm operator processes, respectively. These are intended to be used when running in a Pod inside a cluster. Developers wanting to run their operator locally should continue to use `up local`. ([#887](https://github.com/operator-framework/operator-sdk/pull/887) and [#897](https://github.com/operator-framework/operator-sdk/pull/897))
- Ansible operator proxy added the cache handler which allows the get requests to use the operators cache. [#760](https://github.com/operator-framework/operator-sdk/pull/760)
- Ansible operator proxy added ability to dynamically watch dependent resource that were created by ansible operator. [#857](https://github.com/operator-framework/operator-sdk/pull/857)
- Ansible-based operators have leader election turned on by default. When upgrading, add environment variable `POD_NAME` to your operator's Deployment using the Kubernetes downward API. To see an example, run `operator-sdk new --type=ansible ...` and see file `deploy/operator.yaml`.
- A new command [`operator-sdk scorecard`](https://github.com/operator-framework/operator-sdk/blob/master/doc/sdk-cli-reference.md#scorecard) which runs a series of generic tests on operators to ensure that an operator follows best practices. For more information, see the [`Scorecard Documentation`](doc/test-framework/scorecard.md)

### Changed

- The official images for the Ansible and Helm operators have moved! Travis now builds, tags, and pushes operator base images during CI ([#832](https://github.com/operator-framework/operator-sdk/pull/832)).
  - [quay.io/operator-framework/ansible-operator](https://quay.io/repository/operator-framework/ansible-operator)
  - [quay.io/operator-framework/helm-operator](https://quay.io/repository/operator-framework/helm-operator)

### Bug Fixes

- Fixes deadlocks during operator deployment rollouts, which were caused by operator pods requiring a leader election lock to become ready ([#932](https://github.com/operator-framework/operator-sdk/pull/932))

## v0.3.0

### Added

- Helm type operator generation support ([#776](https://github.com/operator-framework/operator-sdk/pull/776))

### Changed

- The SDK's Kubernetes Golang dependency versions/revisions have been updated from `v1.11.2` to `v1.12.3`. ([#807](https://github.com/operator-framework/operator-sdk/pull/807))
- The controller-runtime version has been updated from `v0.1.4` to `v0.1.8`. See the `v0.1.8` [release notes](https://github.com/kubernetes-sigs/controller-runtime/releases/tag/v0.1.8) for details.
- The SDK now generates the CRD with the status subresource enabled by default. See the [client doc](https://github.com/operator-framework/operator-sdk/blob/master/doc/user/client.md#updating-status-subresource) on how to update the status subresource. ([#787](https://github.com/operator-framework/operator-sdk/pull/787))

### Deprecated

### Removed

### Bug Fixes

## v0.2.1

### Bug Fixes

- Pin controller-runtime version to v0.1.4 to fix dependency issues and pin ansible idna package to version 2.7 ([#831](https://github.com/operator-framework/operator-sdk/pull/831))

## v0.2.0

### Changed

- The SDK now uses logr as the default logger to unify the logging output with the controller-runtime logs. Users can still use a logger of their own choice. See the [logging doc](https://github.com/operator-framework/operator-sdk/blob/master/doc/user/logging.md) on how the SDK initializes and uses logr.
- Ansible Operator CR status better aligns with [conventions](https://github.com/kubernetes/community/blob/master/contributors/devel/sig-architecture/api-conventions.md#typical-status-properties). ([#639](https://github.com/operator-framework/operator-sdk/pull/639))

### Added

- A new command [`operator-sdk print-deps`](https://github.com/operator-framework/operator-sdk/blob/master/doc/sdk-cli-reference.md#print-deps) which prints Golang packages and versions expected by the current Operator SDK version. Supplying `--as-file` prints packages and versions in Gopkg.toml format. ([#772](https://github.com/operator-framework/operator-sdk/pull/772))
- Add [`cluster-scoped`](https://github.com/operator-framework/operator-sdk/blob/master/doc/user-guide.md#operator-scope) flag to `operator-sdk new` command ([#747](https://github.com/operator-framework/operator-sdk/pull/747))
- Add [`up-local`](https://github.com/operator-framework/operator-sdk/blob/master/doc/sdk-cli-reference.md#flags-9) flag to `test local` subcommand ([#781](https://github.com/operator-framework/operator-sdk/pull/781))
- Add [`no-setup`](https://github.com/operator-framework/operator-sdk/blob/master/doc/sdk-cli-reference.md#flags-9) flag to `test local` subcommand ([#770](https://github.com/operator-framework/operator-sdk/pull/770))
- Add [`image`](https://github.com/operator-framework/operator-sdk/blob/master/doc/sdk-cli-reference.md#flags-9) flag to `test local` subcommand ([#768](https://github.com/operator-framework/operator-sdk/pull/768))
- Ansible Operator log output includes much more information for troubleshooting ansible errors. ([#713](https://github.com/operator-framework/operator-sdk/pull/713))
- Ansible Operator periodic reconciliation can be disabled ([#739](https://github.com/operator-framework/operator-sdk/pull/739))

### Bug fixes

- Make operator-sdk command work with composed GOPATH ([#676](https://github.com/operator-framework/operator-sdk/pull/676))
- Ansible Operator "--kubeconfig" command line option fixed ([#705](https://github.com/operator-framework/operator-sdk/pull/705))

## v0.1.1

### Bug fixes
- Fix hardcoded CRD version in crd scaffold ([#690](https://github.com/operator-framework/operator-sdk/pull/690))

## v0.1.0

### Changed

- Use [controller runtime](https://github.com/kubernetes-sigs/controller-runtime) library for controller and client APIs
- See [migration guide](https://github.com/operator-framework/operator-sdk/blob/master/doc/migration/v0.1.0-migration-guide.md) to migrate your project to `v0.1.0`

## v0.0.7

### Added

- Service account generation ([#454](https://github.com/operator-framework/operator-sdk/pull/454))
- Leader election ([#530](https://github.com/operator-framework/operator-sdk/pull/530))
- Incluster test support for test framework ([#469](https://github.com/operator-framework/operator-sdk/pull/469))
- Ansible type operator generation support ([#486](https://github.com/operator-framework/operator-sdk/pull/486), [#559](https://github.com/operator-framework/operator-sdk/pull/559))

### Changed

- Moved the rendering of `deploy/operator.yaml` to the `operator-sdk new` command instead of `operator-sdk build`

## v0.0.6

### Added

- Added `operator-sdk up` command to help deploy an operator. Currently supports running an operator locally against an existing cluster e.g `operator-sdk up local --kubeconfig=<path-to-kubeconfig> --namespace=<operator-namespace>`. See `operator-sdk up -h` for help. [#219](https://github.com/operator-framework/operator-sdk/pull/219) [#274](https://github.com/operator-framework/operator-sdk/pull/274)
- Added initial default metrics to be captured and exposed by Prometheus. [#323](https://github.com/operator-framework/operator-sdk/pull/323) exposes the metrics port and [#349](https://github.com/operator-framework/operator-sdk/pull/323) adds the initial default metrics.
- Added initial test framework for operators [#377](https://github.com/operator-framework/operator-sdk/pull/377), [#392](https://github.com/operator-framework/operator-sdk/pull/392), [#393](https://github.com/operator-framework/operator-sdk/pull/393)

### Changed

- All the modules in [`pkg/sdk`](https://github.com/operator-framework/operator-sdk/tree/4a9d5a5b0901b24679d36dced0a186c525e1bffd/pkg/sdk) have been combined into a single package. `action`, `handler`, `informer` `types` and `query` pkgs have been consolidated into `pkg/sdk`. [#242](https://github.com/operator-framework/operator-sdk/pull/242)
- The SDK exposes the Kubernetes clientset via `k8sclient.GetKubeClient()` #295
- The SDK now vendors the k8s code-generators for an operator instead of using the prebuilt image `gcr.io/coreos-k8s-scale-testing/codegen:1.9.3` [#319](https://github.com/operator-framework/operator-sdk/pull/242)
- The SDK exposes the Kubernetes rest config via `k8sclient.GetKubeConfig()` #338
- Use `time.Duration` instead of `int` for `sdk.Watch` [#427](https://github.com/operator-framework/operator-sdk/pull/427)

### Fixed

- The cache of available clients is being reset every minute for discovery of newely added resources to a cluster. [#280](https://github.com/operator-framework/operator-sdk/pull/280)<|MERGE_RESOLUTION|>--- conflicted
+++ resolved
@@ -48,11 +48,8 @@
 - Fixed a regression in the `operator-sdk run` command that caused `--local` flags to be ignored ([#2478](https://github.com/operator-framework/operator-sdk/issues/2478))
 - Fix command `operator-sdk run --local` which was not working on Windows. ([#2481](https://github.com/operator-framework/operator-sdk/pull/2481))
 - Fix `ServiceMonitor` creation when the operator is cluster-scoped and the environment variable `WATCH_NAMESPACE` has a different value than the namespace where the operator is deployed. ([#2601](https://github.com/operator-framework/operator-sdk/pull/2601))
-<<<<<<< HEAD
 - Fix error faced when the `ansible.operator-sdk/verbosity` annotation for Ansible based-operators is 0 or less. ([#2651](https://github.com/operator-framework/operator-sdk/pull/2651))
-=======
 - Fix missing error status when the error faced in the Ansible do not return an event status. ([#2661](https://github.com/operator-framework/operator-sdk/pull/2661))
->>>>>>> 38e96f2c
 
 ## v0.15.2
 
