--- conflicted
+++ resolved
@@ -25,11 +25,8 @@
 ### Bug Fixes
 - Fix issue faced in the Ansible based operators when `jmespath` queries are used because it was not installed. ([#2252](https://github.com/operator-framework/operator-sdk/pull/2252))
 - Fix scorecard behavior such that a CSV file is read correctly when `olm-deployed` is set to `true`. ([#2274](https://github.com/operator-framework/operator-sdk/pull/2274))
-<<<<<<< HEAD
+- A CSV config's `operator-name` field will be used if `--operator-name` is not set. ([#2297](https://github.com/operator-framework/operator-sdk/pull/2297))
 - Populates a CSV's `spec.install` strategy if either name or strategy body are missing with a deployment-type strategy. ([#2298](https://github.com/operator-framework/operator-sdk/pull/2298))
-=======
-- A CSV config's `operator-name` field will be used if `--operator-name` is not set. ([#2297](https://github.com/operator-framework/operator-sdk/pull/2297))
->>>>>>> 3637f464
 
 ## v0.12.0
 
