## Unreleased

### Added
- Support for vars in top level ansible watches. ([#2147](https://github.com/operator-framework/operator-sdk/pull/2147))
- Support for `"ansible.operator-sdk/verbosity"` annotation on Custom Resources watched by Ansible based operators to override verbosity on an individual resource. ([#2102](https://github.com/operator-framework/operator-sdk/pull/2102))

### Changed
- Upgrade minimal Ansible version in the init projects from `2.4` to `2.6`. ([#2107](https://github.com/operator-framework/operator-sdk/pull/2107))
- Upgrade Kubernetes version from `kubernetes-1.15.4` to `kubernetes-1.16.2`. ([#2145](https://github.com/operator-framework/operator-sdk/pull/2145))
- Upgrade Helm version from `v2.15.0` to `v2.16.1`. ([#2145](https://github.com/operator-framework/operator-sdk/pull/2145))
- Upgrade [`controller-runtime`](https://github.com/kubernetes-sigs/controller-runtime) version from `v0.3.0` to [`v0.4.0`](https://github.com/kubernetes-sigs/controller-runtime/releases/tag/v0.4.0). ([#2145](https://github.com/operator-framework/operator-sdk/pull/2145))

### Deprecated

### Removed

### Bug Fixes
<<<<<<< HEAD
- Changed watches.go to fix log.Info to modify message,and maxWorkers logic ([#2246](https://github.com/operator-framework/operator-sdk/pull/2246/files))
=======
- Fix issue faced in the Ansible based operators when `jmespath` queries are used because it was not installed. ([#2252](https://github.com/operator-framework/operator-sdk/pull/2252))
>>>>>>> 64cbb448

## v0.12.0

### Added

- Added `Operator Version: X.Y.Z` information in the operator logs.([#1953](https://github.com/operator-framework/operator-sdk/pull/1953))
- Make Ansible verbosity configurable via the `ansible-verbosity` flag. ([#2087](https://github.com/operator-framework/operator-sdk/pull/2087))
- Autogenerate CLI documentation via `make cli-doc` ([#2099](https://github.com/operator-framework/operator-sdk/pull/2099))

### Changed

- **Breaking change:** Changed required Go version from `1.12` to `1.13`. This change applies to the SDK project itself and Go projects scaffolded by the SDK. Projects that import this version of the SDK require Go 1.13 to compile. ([#1949](https://github.com/operator-framework/operator-sdk/pull/1949))
- Upgrade Kubernetes version from `kubernetes-1.14.1` to `kubernetes-1.15.4`. ([#2083](https://github.com/operator-framework/operator-sdk/pull/2083))
- Upgrade Helm version from `v2.14.1` to `v2.15.0`. ([#2083](https://github.com/operator-framework/operator-sdk/pull/2083))
- Upgrade [`controller-runtime`](https://github.com/kubernetes-sigs/controller-runtime) version from `v0.2.0` to [`v0.3.0`](https://github.com/kubernetes-sigs/controller-runtime/releases/tag/v0.3.0). ([#2083](https://github.com/operator-framework/operator-sdk/pull/2083))
- Upgrade [`controller-tools`](https://github.com/kubernetes-sigs/controller-tools) version from `v0.2.1+git` to [`v0.2.2`](https://github.com/kubernetes-sigs/controller-tools/releases/tag/v0.2.2). ([#2083](https://github.com/operator-framework/operator-sdk/pull/2083))

### Removed

- Removed `--dep-manager` flag and support for `dep`-based projects. Projects will be scaffolded to use Go modules. ([#1949](https://github.com/operator-framework/operator-sdk/pull/1949))

### Bug Fixes

- OLM internal manager is not returning errors in the initialization. ([#1976](https://github.com/operator-framework/operator-sdk/pull/1976))
- Added missing default role permission for `deployments`, which is required to create the metrics service for the operator. ([#2090](https://github.com/operator-framework/operator-sdk/pull/2090))
- Handle invalid maxArtifacts annotation on CRs for Ansible based operators. ([2093](https://github.com/operator-framework/operator-sdk/pull/2093))
- When validating package manifests, only return an error if default channel is not set and more than one channel is available. ([#2116](https://github.com/operator-framework/operator-sdk/pull/2116))

## v0.11.0

### Added

- Added support for event filtering for ansible operator. ([#1968](https://github.com/operator-framework/operator-sdk/issues/1968))
- Added new `--skip-generation` flag to the `operator-sdk add api` command to support skipping generation of deepcopy and OpenAPI code and OpenAPI CRD specs. ([#1890](https://github.com/operator-framework/operator-sdk/pull/1890))
- The `operator-sdk olm-catalog gen-csv` command now produces indented JSON for the `alm-examples` annotation. ([#1793](https://github.com/operator-framework/operator-sdk/pull/1793))
- Added flag `--dep-manager` to command [`operator-sdk print-deps`](https://github.com/operator-framework/operator-sdk/blob/master/doc/sdk-cli-reference.md#print-deps) to specify the type of dependency manager file to print. The choice of dependency manager is inferred from top-level dependency manager files present if `--dep-manager` is not set. ([#1819](https://github.com/operator-framework/operator-sdk/pull/1819))
- Ansible based operators now gather and serve metrics about each custom resource on port 8686 of the metrics service. ([#1723](https://github.com/operator-framework/operator-sdk/pull/1723))
- Added the Go version, OS, and architecture to the output of `operator-sdk version` ([#1863](https://github.com/operator-framework/operator-sdk/pull/1863))
- Added support for `ppc64le-linux` for the `operator-sdk` binary and the Helm operator base image. ([#1533](https://github.com/operator-framework/operator-sdk/pull/1533))
- Added new `--version` flag to the `operator-sdk scorecard` command to support a new output format for the scorecard. ([#1916](https://github.com/operator-framework/operator-sdk/pull/1916)
- Added new `--selector` flag to the `operator-sdk scorecard` command to support filtering scorecard tests based on labels added to each test. ([#1916](https://github.com/operator-framework/operator-sdk/pull/1916)
- Added new `--list` flag to the `operator-sdk scorecard` command to support listing scorecard tests that would be executed based on selector filters. ([#1916](https://github.com/operator-framework/operator-sdk/pull/1916)
- For scorecard version v1alpha2 only, return code logic was added to return 1 if any of the selected scorecard tests fail.  A return code of 0 is returned if all selected tests pass. ([#1916](https://github.com/operator-framework/operator-sdk/pull/1916)

### Changed

- The Helm operator now uses the CR name for the release name for newly created CRs. Existing CRs will continue to use their existing UID-based release name. When a release name collision occurs (when CRs of different types share the same name), the second CR will fail to install with an error about a duplicate name. ([#1818](https://github.com/operator-framework/operator-sdk/pull/1818))
- Commands [`olm uninstall`](https://github.com/operator-framework/operator-sdk/blob/master/doc/sdk-cli-reference.md#uninstall) and [`olm status`](https://github.com/operator-framework/operator-sdk/blob/master/doc/sdk-cli-reference.md#status) no longer use a `--version` flag to specify OLM version. This information is now retrieved from the running cluster. ([#1634](https://github.com/operator-framework/operator-sdk/pull/1634))
- The Helm operator no longer prints manifest diffs in the operator log at verbosity levels lower than INFO ([#1857](https://github.com/operator-framework/operator-sdk/pull/1857))
- CRD manifest `spec.version` is still supported, but users will see a warning message if `spec.versions` is not present and an error if `spec.versions` is populated but the version in `spec.version` is not in `spec.versions`. ([#1876](https://github.com/operator-framework/operator-sdk/pull/1876))
- Upgrade base image for Go, Helm, and scorecard proxy from `registry.access.redhat.com/ubi7/ubi-minimal:latest` to `registry.access.redhat.com/ubi8/ubi-minimal:latest`. ([#1952](https://github.com/operator-framework/operator-sdk/pull/1952))
- Upgrade base image for Ansible from `registry.access.redhat.com/ubi7/ubi:latest` to `registry.access.redhat.com/ubi8/ubi:latest`. ([#1990](https://github.com/operator-framework/operator-sdk/pull/1990) and [#2004](https://github.com/operator-framework/operator-sdk/pull/2004))
- Updated kube-state-metrics dependency from `v1.6.0` to `v1.7.2`. ([#1943](https://github.com/operator-framework/operator-sdk/pull/1943))

### Breaking changes

- Upgrade Kubernetes version from `kubernetes-1.13.4` to `kubernetes-1.14.1` ([#1876](https://github.com/operator-framework/operator-sdk/pull/1876))
- Upgrade `github.com/operator-framework/operator-lifecycle-manager` version from `b8a4faf68e36feb6d99a6aec623b405e587b17b1` to `0.10.1` ([#1876](https://github.com/operator-framework/operator-sdk/pull/1876))
- Upgrade [`controller-runtime`](https://github.com/kubernetes-sigs/controller-runtime) version from `v0.1.12` to `v0.2.0` ([#1876](https://github.com/operator-framework/operator-sdk/pull/1876))
  - The package `sigs.k8s.io/controller-runtime/pkg/runtime/scheme` is deprecated, and contains no code. Replace this import with `sigs.k8s.io/controller-runtime/pkg/scheme` where relevant.
  - The package `sigs.k8s.io/controller-runtime/pkg/runtime/log` is deprecated. Replace this import with `sigs.k8s.io/controller-runtime/pkg/log` where relevant.
  - The package `sigs.k8s.io/controller-runtime/pkg/runtime/signals` is deprecated. Replace this import with `sigs.k8s.io/controller-runtime/pkg/manager/signals` where relevant.
  - All methods on [`sigs.k8s.io/controller-runtime/pkg/client.Client`](https://github.com/kubernetes-sigs/controller-runtime/blob/v0.2.0/pkg/client/interfaces.go#L104) (except for `Get()`) have been updated. Instead of each using a `struct`-typed or variadic functional option parameter, or having no option parameter, each now uses a variadic interface option parameter typed for each method. See `List()` below for an example.
  - [`sigs.k8s.io/controller-runtime/pkg/client.Client`](https://github.com/kubernetes-sigs/controller-runtime/blob/v0.2.0/pkg/client/interfaces.go#L104)'s `List()` method signature has been updated: `List(ctx context.Context, opts *client.ListOptions, list runtime.Object) error` is now [`List(ctx context.Context, list runtime.Object, opts ...client.ListOption) error`](https://github.com/kubernetes-sigs/controller-runtime/blob/v0.2.0/pkg/client/interfaces.go#L61). To migrate:
      ```go
      import (
        "context"

        "sigs.k8s.io/controller-runtime/pkg/client"
      )

      ...

      // Old
      listOpts := &client.ListOptions{}
      listOpts.InNamespace("namespace")
      err = r.client.List(context.TODO(), listOps, podList)
      // New
      listOpts := []client.ListOption{
        client.InNamespace("namespace"),
      }
      err = r.client.List(context.TODO(), podList, listOpts...)
      ```
- [`pkg/test.FrameworkClient`](https://github.com/operator-framework/operator-sdk/blob/master/pkg/test/client.go#L33) methods `List()` and `Delete()` have new signatures corresponding to the homonymous methods of `sigs.k8s.io/controller-runtime/pkg/client.Client`. ([#1876](https://github.com/operator-framework/operator-sdk/pull/1876))
- CRD file names were previously of the form `<group>_<version>_<kind>_crd.yaml`. Now that CRD manifest `spec.version` is deprecated in favor of `spec.versions`, i.e. multiple versions can be specified in one CRD, CRD file names have the form `<full group>_<resource>_crd.yaml`. `<full group>` is the full group name of your CRD while `<group>` is the last subdomain of `<full group>`, ex. `foo.bar.com` vs `foo`. `<resource>` is the plural lower-case CRD Kind found at `spec.names.plural`. ([#1876](https://github.com/operator-framework/operator-sdk/pull/1876))
- Upgrade Python version from `2.7` to `3.6`, Ansible version from `2.8.0` to `~=2.8` and ansible-runner from `1.2` to `1.3.4` in the Ansible based images. ([#1947](https://github.com/operator-framework/operator-sdk/pull/1947))
- Made the default scorecard version `v1alpha2` which is new for this release and could break users that were parsing the older scorecard output (`v1alpha1`).  Users can still specify version `v1alpha1` on the scorecard configuration to use the older style for some period of time until `v1alpha1` is removed.
- Replaced `pkg/kube-metrics.NewCollectors()` with `pkg/kube-metrics.NewMetricsStores()` and changed exported function signature for `pkg/kube-metrics.ServeMetrics()` due to a [breaking change in kube-state-metrics](https://github.com/kubernetes/kube-state-metrics/pull/786). ([#1943](https://github.com/operator-framework/operator-sdk/pull/1943))

### Deprecated

### Removed

- Removed flag `--as-file` from command [`operator-sdk print-deps`](https://github.com/operator-framework/operator-sdk/blob/master/doc/sdk-cli-reference.md#print-deps), which now only prints packages and versions in dependency manager file format. The choice of dependency manager type is set by `--dep-manager` or inferred from top-level dependency manager files present if `--dep-manager` is not set. ([#1819](https://github.com/operator-framework/operator-sdk/pull/1819))

### Bug Fixes

- Configure the repo path correctly in `operator-sdk add crd` and prevent the command from running outside of an operator project. ([#1660](https://github.com/operator-framework/operator-sdk/pull/1660))
- In the Helm operator, skip owner reference injection for cluster-scoped resources in release manifests. The Helm operator only supports namespace-scoped CRs, and namespaced resources cannot own cluster-scoped resources. ([#1817](https://github.com/operator-framework/operator-sdk/pull/1817))
- Package manifests generated with [`gen-csv`](https://github.com/operator-framework/operator-sdk/blob/master/doc/sdk-cli-reference.md#gen-csv) respect the `--operator-name` flag, channel names are checked for duplicates before (re-)generation. ([#1693](https://github.com/operator-framework/operator-sdk/pull/1693))
- Generated inventory for Ansible-based Operators now sets the localhost's `ansible_python_interpreter` to `{{ ansible_playbook_python }}`, to properly match the [implicit localhost](https://docs.ansible.com/ansible/latest/inventory/implicit_localhost.html). ([#1952](https://github.com/operator-framework/operator-sdk/pull/1952))
- Fixed an issue in `operator-sdk olm-catalog gen-csv` where the generated CSV is missing the expected set of owned CRDs. ([#2017](https://github.com/operator-framework/operator-sdk/pull/2017))
- The command `operator-sdk olm-catalog gen-csv --csv-version=<version> --update-crds` would fail to copy over CRD manifests into `deploy/olm-catalog` for manifests whose name didn't end with a `_crd.yaml` suffix. This has been fixed so `gen-csv` now copies all CRD manifests specified by `deploy/olm-catalog/csv_config.yaml` by checking the type of the manifest rather than the filename suffix. ([#2015](https://github.com/operator-framework/operator-sdk/pull/2015))
- Added missing `jmespath` dependency to Ansible-based Operator .travis.yml file template. ([#2027](https://github.com/operator-framework/operator-sdk/pull/2027))
- Fixed invalid usage of `logr.Logger.Info()` in the Ansible-based operator implementation, which caused unnecessary operator panics. ([#2031](https://github.com/operator-framework/operator-sdk/pull/2031))

## v0.10.0

### Added

- Document new compile-time dependency `mercurial` in user-facing documentation. ([#1683](https://github.com/operator-framework/operator-sdk/pull/1683))
- Adds new flag `--zap-time-encoding` to the flagset provided by `pkg/log/zap`. This flag configures the timestamp format produced by the zap logger. See the [logging doc](https://github.com/operator-framework/operator-sdk/blob/master/doc/user/logging.md) for more information. ([#1529](https://github.com/operator-framework/operator-sdk/pull/1529))

### Changed

- **Breaking Change:** New configuration format for the `operator-sdk scorecard` using config files. See [`doc/test-framework/scorecard`](doc/test-framework/scorecard.md) for more info ([#1641](https://github.com/operator-framework/operator-sdk/pull/1641))
- **Breaking change:** CSV config field `role-path` is now `role-paths` and takes a list of strings. Users can now specify multiple `Role` and `ClusterRole` manifests using `role-paths`. ([#1704](https://github.com/operator-framework/operator-sdk/pull/1704))
- Make `ready` package idempotent. Now, a user can call `Set()` or `Unset()` to set the operator's readiness without knowing the current state. ([#1761](https://github.com/operator-framework/operator-sdk/pull/1761))

### Bug Fixes

- Check if `metadata.annotations['alm-examples']` is non-empty before creating contained CR manifests in the scorecard. ([#1789](https://github.com/operator-framework/operator-sdk/pull/1789))

## v0.9.0

### Added

- Adds support for building OCI images with [podman](https://podman.io/), e.g. `operator-sdk build --image-builder=podman`. ([#1488](https://github.com/operator-framework/operator-sdk/pull/1488))
- New option for [`operator-sdk up local --enable-delve`](https://github.com/operator-framework/operator-sdk/blob/master/doc/sdk-cli-reference.md#up), which can be used to start the operator in remote debug mode with the [delve](https://github.com/go-delve/delve) debugger listening on port 2345. ([#1422](https://github.com/operator-framework/operator-sdk/pull/1422))
- Enables controller-runtime metrics in Helm operator projects. ([#1482](https://github.com/operator-framework/operator-sdk/pull/1482))
- New flags `--vendor` and `--skip-validation` for [`operator-sdk new`](https://github.com/operator-framework/operator-sdk/blob/master/doc/sdk-cli-reference.md#new) that direct the SDK to initialize a new project with a `vendor/` directory, and without validating project dependencies. `vendor/` is not written by default. ([#1519](https://github.com/operator-framework/operator-sdk/pull/1519))
- Generating and serving info metrics about each custom resource. By default these metrics are exposed on port 8686. ([#1277](https://github.com/operator-framework/operator-sdk/pull/1277))
- Scaffold a `pkg/apis/<group>/group.go` package file to avoid `go/build` errors when running Kubernetes code generators. ([#1401](https://github.com/operator-framework/operator-sdk/pull/1401))
- Adds a new extra variable containing the unmodified CR spec for ansible based operators. [#1563](https://github.com/operator-framework/operator-sdk/pull/1563)
- New flag `--repo` for subcommands [`new`](https://github.com/operator-framework/operator-sdk/blob/master/doc/sdk-cli-reference.md#new) and [`migrate`](https://github.com/operator-framework/operator-sdk/blob/master/doc/sdk-cli-reference.md#migrate) specifies the repository path to be used in Go source files generated by the SDK. This flag can only be used with [Go modules](https://github.com/golang/go/wiki/Modules). ([#1475](https://github.com/operator-framework/operator-sdk/pull/1475))
- Adds `--go-build-args` flag to `operator-sdk build` for providing additional Go build arguments. ([#1582](https://github.com/operator-framework/operator-sdk/pull/1582))
- New flags `--csv-channel` and `--default-channel` for subcommand [`gen-csv`](https://github.com/operator-framework/operator-sdk/blob/master/doc/sdk-cli-reference.md#gen-csv) that add channels to and update the [package manifest](https://github.com/operator-framework/operator-registry/#manifest-format) in `deploy/olm-catalog/<operator-name>` when generating a new CSV or updating an existing one. ([#1364](https://github.com/operator-framework/operator-sdk/pull/1364))
- Adds `go.mod` and `go.sum` to switch from `dep` to [Go modules](https://github.com/golang/go/wiki/Modules) to manage dependencies for the SDK project itself. ([#1566](https://github.com/operator-framework/operator-sdk/pull/1566))
- New flag `--operator-name` for [`operator-sdk olm-catalog gen-csv`](https://github.com/operator-framework/operator-sdk/blob/master/doc/sdk-cli-reference.md#gen-csv) to specify the operator name, ex. `memcached-operator`, to use in CSV generation. The project's name is used (old behavior) if `--operator-name` is not set. ([#1571](https://github.com/operator-framework/operator-sdk/pull/1571))
- New flag `--local-operator-flags` for `operator-sdk test local --up-local` to specify flags to run a local operator with during a test. ([#1509](https://github.com/operator-framework/operator-sdk/pull/1509))

### Changed

- Upgrade the version of the dependency [controller-runtime](https://github.com/kubernetes-sigs/controller-runtime) from `v0.1.10` to `v0.1.12`. ([#1612](https://github.com/operator-framework/operator-sdk/pull/1612))
- Remove TypeMeta declaration from the implementation of the objects ([#1462](https://github.com/operator-framework/operator-sdk/pull/1462/))
- Relaxed API version format check when parsing `pkg/apis` in code generators. API dir structures can now be of the format `pkg/apis/<group>/<anything>`, where `<anything>` was previously required to be in the Kubernetes version format, ex. `v1alpha1`. ([#1525](https://github.com/operator-framework/operator-sdk/pull/1525))
- The SDK and operator projects will work outside of `$GOPATH/src` when using [Go modules](https://github.com/golang/go/wiki/Modules). ([#1475](https://github.com/operator-framework/operator-sdk/pull/1475))
-  `CreateMetricsService()` function from the metrics package accepts a REST config (\*rest.Config) and an array of ServicePort objects ([]v1.ServicePort) as input to create Service metrics. `CRPortName` constant is added to describe the string of custom resource port name. ([#1560](https://github.com/operator-framework/operator-sdk/pull/1560) and [#1626](https://github.com/operator-framework/operator-sdk/pull/1626))
- Changed the flag `--skip-git-init` to [`--git-init`](https://github.com/operator-framework/operator-sdk/blob/master/doc/sdk-cli-reference.md#new). This changes the default behavior of `operator-sdk new` to not initialize the new project directory as a git repository with `git init`. This behavior is now opt-in with `--git-init`. ([#1588](https://github.com/operator-framework/operator-sdk/pull/1588))
- `operator-sdk new` will no longer create the initial commit for a new project, even with `--git-init=true`. ([#1588](https://github.com/operator-framework/operator-sdk/pull/1588))
- When errors occur setting up the Kubernetes client for RBAC role generation, `operator-sdk new --type=helm` now falls back to a default RBAC role instead of failing. ([#1627](https://github.com/operator-framework/operator-sdk/pull/1627))

### Removed

- The SDK no longer depends on a `vendor/` directory to manage dependencies *only if* using [Go modules](https://github.com/golang/go/wiki/Modules). The SDK and operator projects will only use vendoring if using `dep`, or modules and a `vendor/` dir is present. ([#1519](https://github.com/operator-framework/operator-sdk/pull/1519))
- **Breaking change:** `ExposeMetricsPort` is removed and replaced with `CreateMetricsService()` function. `PrometheusPortName` constant is replaced with `OperatorPortName`. ([#1560](https://github.com/operator-framework/operator-sdk/pull/1560))
- Removes `Gopkg.toml` and `Gopkg.lock` to drop the use of `dep` in favor of [Go modules](https://github.com/golang/go/wiki/Modules) to manage dependencies for the SDK project itself. ([#1566](https://github.com/operator-framework/operator-sdk/pull/1566))

## v0.8.2

### Bug Fixes

- Fixes header file content validation when the content contains empty lines or centered text. ([#1544](https://github.com/operator-framework/operator-sdk/pull/1544))
- Generated CSV's that include a deployment install strategy will be checked for a reference to `metadata.annotations['olm.targetNamespaces']`, and if one is not found a reference will be added to the `WATCH_NAMESPACE` env var for all containers in the deployment. This is a bug because any other value that references the CSV's namespace is incorrect. ([#1396](https://github.com/operator-framework/operator-sdk/pull/1396))
- Build `-trimpath` was not being respected. `$GOPATH` was not expanding because `exec.Cmd{}` is not executed in a shell environment. ([#1535](https://github.com/operator-framework/operator-sdk/pull/1535))
- Running the [scorecard](https://github.com/operator-framework/operator-sdk/blob/master/doc/sdk-cli-reference.md#up) with `--olm-deployed` will now only use the first CR set in either the `cr-manifest` config option or the CSV's `metadata.annotations['alm-examples']` as was intended, and access manifests correctly from the config. ([#1565](https://github.com/operator-framework/operator-sdk/pull/1565))
- Use the correct domain names when generating CRD's instead that of the first CRD to be parsed. ([#1636](https://github.com/operator-framework/operator-sdk/pull/1636))

## v0.8.1

### Bug Fixes

- Fixes a regression that causes Helm RBAC generation to contain an empty custom ruleset when the chart's default manifest contains only namespaced resources. ([#1456](https://github.com/operator-framework/operator-sdk/pull/1456))
- Fixes an issue that causes Helm RBAC generation to fail when creating new operators with a Kubernetes context configured to connect to an OpenShift cluster. ([#1461](https://github.com/operator-framework/operator-sdk/pull/1461))

## v0.8.0

### Added

- New option for [`operator-sdk build --image-builder`](https://github.com/operator-framework/operator-sdk/blob/master/doc/sdk-cli-reference.md#build), which can be used to specify which image builder to use. Adds support for [buildah](https://github.com/containers/buildah/). ([#1311](https://github.com/operator-framework/operator-sdk/pull/1311))
- Manager is now configured with a new `DynamicRESTMapper`, which accounts for the fact that the default `RESTMapper`, which only checks resource types at startup, can't handle the case of first creating a CRD and then an instance of that CRD. ([#1329](https://github.com/operator-framework/operator-sdk/pull/1329))
- Unify CLI debug logging under a global `--verbose` flag ([#1361](https://github.com/operator-framework/operator-sdk/pull/1361))
- [Go module](https://github.com/golang/go/wiki/Modules) support by default for new Go operators and during Ansible and Helm operator migration. The dependency manager used for a new operator can be explicitly specified for new operators through the `--dep-manager` flag, available in [`operator-sdk new`](https://github.com/operator-framework/operator-sdk/blob/master/doc/sdk-cli-reference.md#new) and [`operator-sdk migrate`](https://github.com/operator-framework/operator-sdk/blob/master/doc/sdk-cli-reference.md#migrate). `dep` is still available through `--dep-manager=dep`. ([#1001](https://github.com/operator-framework/operator-sdk/pull/1001))
- New optional flag `--custom-api-import` for [`operator-sdk add controller`](https://github.com/operator-framework/operator-sdk/blob/master/doc/sdk-cli-reference.md#controller) to specify that the new controller reconciles a built-in or external Kubernetes API, and what import path and identifier it should have. ([#1344](https://github.com/operator-framework/operator-sdk/pull/1344))
- Operator Scorecard plugin support ([#1379](https://github.com/operator-framework/operator-sdk/pull/1379)). Documentation for scorecard plugins can be found in the main scorecard doc: [doc/test-framework/scorecard.md](./doc/test-framework/scorecard.md)

### Changed

- When Helm operator projects are created, the SDK now generates RBAC rules in `deploy/role.yaml` based on the chart's default manifest. ([#1188](https://github.com/operator-framework/operator-sdk/pull/1188))
- When debug level is 3 or higher, we will set the klog verbosity to that level. ([#1322](https://github.com/operator-framework/operator-sdk/pull/1322))
- Relaxed requirements for groups in new project API's. Groups passed to [`operator-sdk add api`](https://github.com/operator-framework/operator-sdk/blob/master/doc/sdk-cli-reference.md#api)'s `--api-version` flag can now have no subdomains, ex `core/v1`. See ([#1191](https://github.com/operator-framework/operator-sdk/issues/1191)) for discussion. ([#1313](https://github.com/operator-framework/operator-sdk/pull/1313))
- Renamed `--docker-build-args` option to `--image-build-args` option for `build` subcommand, because this option can now be shared with other image build tools than docker when `--image-builder` option is specified. ([#1311](https://github.com/operator-framework/operator-sdk/pull/1311))
- Reduces Helm release information in CR status to only the release name and manifest and moves it from `status.conditions` to a new top-level `deployedRelease` field. ([#1309](https://github.com/operator-framework/operator-sdk/pull/1309))
  - **WARNING**: Users with active CRs and releases who are upgrading their helm-based operator should upgrade to one based on v0.7.0 before upgrading further. Helm operators based on v0.8.0+ will not seamlessly transition release state to the persistent backend, and will instead uninstall and reinstall all managed releases.
- Go operator CRDs are overwritten when being regenerated by [`operator-sdk generate openapi`](https://github.com/operator-framework/operator-sdk/blob/master/doc/sdk-cli-reference.md#openapi). Users can now rely on `+kubebuilder` annotations in their API code, which provide access to most OpenAPIv3 [validation properties](https://github.com/OAI/OpenAPI-Specification/blob/master/versions/3.0.0.md#schema-object) (the full set will be supported in the near future, see [this PR](https://github.com/kubernetes-sigs/controller-tools/pull/190)) and [other CRD fields](https://book-v1.book.kubebuilder.io/beyond_basics/generating_crd.html). ([#1278](https://github.com/operator-framework/operator-sdk/pull/1278))
- Use `registry.access.redhat.com/ubi7/ubi-minimal:latest` base image for the Go and Helm operators and scorecard proxy ([#1376](https://github.com/operator-framework/operator-sdk/pull/1376))
- Allow "Owned CRDs Have Resources Listed" scorecard test to pass if the resources section exists

### Removed

- The SDK will no longer run `defaulter-gen` on running `operator-sdk generate k8s`. Defaulting for CRDs should be handled with mutating admission webhooks. ([#1288](https://github.com/operator-framework/operator-sdk/pull/1288))
- The `--version` flag was removed. Users should use the `operator-sdk version` command. ([#1444](https://github.com/operator-framework/operator-sdk/pull/1444))
- **Breaking Change**: The `test cluster` subcommand and the corresponding `--enable-tests` flag for the `build` subcommand have been removed ([#1414](https://github.com/operator-framework/operator-sdk/pull/1414))
- **Breaking Change**: The `--cluster-scoped` flag for `operator-sdk new` has been removed so it won't scaffold a cluster-scoped operator. Read the [operator scope](https://github.com/operator-framework/operator-sdk/blob/master/doc/operator-scope.md) documentation on the changes needed to run a cluster-scoped operator. ([#1434](https://github.com/operator-framework/operator-sdk/pull/1434))

### Bug Fixes

- [`operator-sdk generate openapi`](https://github.com/operator-framework/operator-sdk/blob/master/doc/sdk-cli-reference.md#openapi) no longer overwrites CRD values derived from `+kubebuilder` annotations in Go API code. See issues ([#1212](https://github.com/operator-framework/operator-sdk/issues/1212)) and ([#1323](https://github.com/operator-framework/operator-sdk/issues/1323)) for discussion. ([#1278](https://github.com/operator-framework/operator-sdk/pull/1278))
- Running [`operator-sdk gen-csv`](https://github.com/operator-framework/operator-sdk/blob/master/doc/sdk-cli-reference.md#gen-csv) on operators that do not have a CRDs directory, ex. `deploy/crds`, or do not have any [owned CRDs](https://github.com/operator-framework/operator-lifecycle-manager/blob/master/doc/design/building-your-csv.md#your-custom-resource-definitions), will not generate a "deploy/crds not found" error.

## v0.7.1

### Bug Fixes

- Pin dependency versions in Ansible build and test framework Dockerfiles to fix broken build and test framework images. ([#1348](https://github.com/operator-framework/operator-sdk/pull/1348))
- In Helm-based operators, when a custom resource with a failing release is reverted back to a working state, the `ReleaseFailed` condition is now correctly removed. ([#1321](https://github.com/operator-framework/operator-sdk/pull/1321))

## v0.7.0

### Added

- New optional flag `--header-file` for commands [`operator-sdk generate k8s`](https://github.com/operator-framework/operator-sdk/blob/master/doc/sdk-cli-reference.md#k8s) and [`operator-sdk add api`](https://github.com/operator-framework/operator-sdk/blob/master/doc/sdk-cli-reference.md#api) to supply a boilerplate header file for generated code. ([#1239](https://github.com/operator-framework/operator-sdk/pull/1239))
- JSON output support for `operator-sdk scorecard` subcommand ([#1228](https://github.com/operator-framework/operator-sdk/pull/1228))

### Changed

- Updated the helm-operator to store release state in kubernetes secrets in the same namespace of the custom resource that defines the release. ([#1102](https://github.com/operator-framework/operator-sdk/pull/1102))
  - **WARNING**: Users with active CRs and releases who are upgrading their helm-based operator should not skip this version. Future versions will not seamlessly transition release state to the persistent backend, and will instead uninstall and reinstall all managed releases.
- Change `namespace-manifest` flag in scorecard subcommand to `namespaced-manifest` to match other subcommands
- Subcommands of [`operator-sdk generate`](https://github.com/operator-framework/operator-sdk/blob/master/doc/sdk-cli-reference.md#generate) are now verbose by default. ([#1271](https://github.com/operator-framework/operator-sdk/pull/1271))
- [`operator-sdk olm-catalog gen-csv`](https://github.com/operator-framework/operator-sdk/blob/master/doc/sdk-cli-reference.md#gen-csv) parses Custom Resource manifests from `deploy/crds` or a custom path specified in `csv-config.yaml`, encodes them in a JSON array, and sets the CSV's [`metadata.annotations.alm-examples`](https://github.com/operator-framework/operator-lifecycle-manager/blob/master/doc/design/building-your-csv.md#crd-templates) field to that JSON. ([#1116](https://github.com/operator-framework/operator-sdk/pull/1116))

### Bug Fixes

- Fixed an issue that caused `operator-sdk new --type=helm` to fail for charts that have template files in nested template directories. ([#1235](https://github.com/operator-framework/operator-sdk/pull/1235))
- Fix bug in the YAML scanner used by `operator-sdk test` and `operator-sdk scorecard` that could result in a panic if a manifest file started with `---` ([#1258](https://github.com/operator-framework/operator-sdk/pull/1258))

## v0.6.0

### Added

- New flags for [`operator-sdk new --type=helm`](https://github.com/operator-framework/operator-sdk/blob/master/doc/sdk-cli-reference.md#new), which can be used to populate the project with an existing chart. ([#949](https://github.com/operator-framework/operator-sdk/pull/949))
- Command [`operator-sdk olm-catalog`](https://github.com/operator-framework/operator-sdk/blob/master/doc/sdk-cli-reference.md#olm-catalog) flag `--update-crds` optionally copies CRD's from `deploy/crds` when creating a new CSV or updating an existing CSV, and `--from-version` uses another versioned CSV manifest as a base for a new CSV version. ([#1016](https://github.com/operator-framework/operator-sdk/pull/1016))
- New flag `--olm-deployed` to direct the [`scorecard`](https://github.com/operator-framework/operator-sdk/blob/master/doc/sdk-cli-reference.md#scorecard) command to only use the CSV at `--csv-path` for manifest data, except for those provided to `--cr-manifest`. ([#1044](https://github.com/operator-framework/operator-sdk/pull/1044))
- Command [`version`](https://github.com/operator-framework/operator-sdk/pull/1171) prints the version of operator-sdk. ([#1171](https://github.com/operator-framework/operator-sdk/pull/1171))

### Changed

- Changed the Go, Helm, and Scorecard base images to `registry.access.redhat.com/ubi7-dev-preview/ubi-minimal:7.6` ([#1142](https://github.com/operator-framework/operator-sdk/pull/1142))
- CSV manifest are now versioned according to the `operator-registry` [manifest format](https://github.com/operator-framework/operator-registry#manifest-format). See issue [#900](https://github.com/operator-framework/operator-sdk/issues/900) for more details. ([#1016](https://github.com/operator-framework/operator-sdk/pull/1016))
- Unexported `CleanupNoT` function from `pkg/test`, as it is only intended to be used internally ([#1167](https://github.com/operator-framework/operator-sdk/pull/1167))

### Bug Fixes

- Fix issue where running `operator-sdk test local --up-local` would sometimes leave a running process in the background after exit ([#1089](https://github.com/operator-framework/operator-sdk/pull/1020))

## v0.5.0

### Added

- Updated the Kubernetes dependencies to `1.13.1` ([#1020](https://github.com/operator-framework/operator-sdk/pull/1020))
- Updated the controller-runtime version to `v0.1.10`. See the [controller-runtime `v0.1.10` release notes](https://github.com/kubernetes-sigs/controller-runtime/releases/tag/v0.1.10) for new features and bug fixes. ([#1020](https://github.com/operator-framework/operator-sdk/pull/1020))
- By default the controller-runtime metrics are exposed on port 8383. This is done as part of the scaffold in the main.go file, the port can be adjusted by modifying the `metricsPort` variable. [#786](https://github.com/operator-framework/operator-sdk/pull/786)
- A new command [`operator-sdk olm-catalog`](https://github.com/operator-framework/operator-sdk/blob/master/doc/sdk-cli-reference.md#olm-catalog) to be used as a parent for SDK subcommands generating code related to Operator Lifecycle Manager (OLM) Catalog integration, and subcommand [`operator-sdk olm-catalog gen-csv`](https://github.com/operator-framework/operator-sdk/blob/master/doc/sdk-cli-reference.md#gen-csv) which generates a Cluster Service Version for an operator so the OLM can deploy the operator in a cluster. ([#673](https://github.com/operator-framework/operator-sdk/pull/673))
- Helm-based operators have leader election turned on by default. When upgrading, add environment variable `POD_NAME` to your operator's Deployment using the Kubernetes downward API. To see an example, run `operator-sdk new --type=helm ...` and see file `deploy/operator.yaml`. [#1000](https://github.com/operator-framework/operator-sdk/pull/1000)
- A new command [`operator-sdk generate openapi`](https://github.com/operator-framework/operator-sdk/blob/master/doc/sdk-cli-reference.md#openapi) which generates OpenAPIv3 validation specs in Go and in CRD manifests as YAML. ([#869](https://github.com/operator-framework/operator-sdk/pull/869))
- The `operator-sdk add api` command now generates OpenAPIv3 validation specs in Go for that API, and in all CRD manifests as YAML.

### Changed

- In new Helm operator projects, the scaffolded CR `spec` field now contains the default values.yaml from the generated chart. ([#967](https://github.com/operator-framework/operator-sdk/pull/967))

### Deprecated

### Removed

### Bug Fixes

## v0.4.1

### Bug Fixes

- Make `up local` subcommand respect `KUBECONFIG` env var ([#996](https://github.com/operator-framework/operator-sdk/pull/996))
- Make `up local` subcommand use default namespace set in kubeconfig instead of hardcoded `default` and also add ability to watch all namespaces for ansible and helm type operators ([#996](https://github.com/operator-framework/operator-sdk/pull/996))
- Added k8s_status modules back to generation ([#972](https://github.com/operator-framework/operator-sdk/pull/972))
- Update checks for gvk registration to cover all cases for ansible ([#973](https://github.com/operator-framework/operator-sdk/pull/973) & [#1019](https://github.com/operator-framework/operator-sdk/pull/1019))
- Update reconciler for ansible and helm to use the cache rather than the API client. ([#1022](https://github.com/operator-framework/operator-sdk/pull/1022) & [#1048](https://github.com/operator-framework/operator-sdk/pull/1048) & [#1054](https://github.com/operator-framework/operator-sdk/pull/1054))
- Update reconciler to will update the status everytime for ansible ([#1066](https://github.com/operator-framework/operator-sdk/pull/1066))
- Update ansible proxy to recover dependent watches when pod is killed ([#1067](https://github.com/operator-framework/operator-sdk/pull/1067))
- Update ansible proxy to handle watching cluster scoped dependent watches ([#1031](https://github.com/operator-framework/operator-sdk/pull/1031))

## v0.4.0

### Added

- A new command [`operator-sdk migrate`](https://github.com/operator-framework/operator-sdk/blob/master/doc/sdk-cli-reference.md#migrate) which adds a main.go source file and any associated source files for an operator that is not of the "go" type. ([#887](https://github.com/operator-framework/operator-sdk/pull/887) and [#897](https://github.com/operator-framework/operator-sdk/pull/897))
- New commands [`operator-sdk run ansible`](https://github.com/operator-framework/operator-sdk/blob/master/doc/sdk-cli-reference.md#ansible) and [`operator-sdk run helm`](https://github.com/operator-framework/operator-sdk/blob/master/doc/sdk-cli-reference.md#helm) which run the SDK as ansible  and helm operator processes, respectively. These are intended to be used when running in a Pod inside a cluster. Developers wanting to run their operator locally should continue to use `up local`. ([#887](https://github.com/operator-framework/operator-sdk/pull/887) and [#897](https://github.com/operator-framework/operator-sdk/pull/897))
- Ansible operator proxy added the cache handler which allows the get requests to use the operators cache. [#760](https://github.com/operator-framework/operator-sdk/pull/760)
- Ansible operator proxy added ability to dynamically watch dependent resource that were created by ansible operator. [#857](https://github.com/operator-framework/operator-sdk/pull/857)
- Ansible-based operators have leader election turned on by default. When upgrading, add environment variable `POD_NAME` to your operator's Deployment using the Kubernetes downward API. To see an example, run `operator-sdk new --type=ansible ...` and see file `deploy/operator.yaml`.
- A new command [`operator-sdk scorecard`](https://github.com/operator-framework/operator-sdk/blob/master/doc/sdk-cli-reference.md#scorecard) which runs a series of generic tests on operators to ensure that an operator follows best practices. For more information, see the [`Scorecard Documentation`](doc/test-framework/scorecard.md)

### Changed

- The official images for the Ansible and Helm operators have moved! Travis now builds, tags, and pushes operator base images during CI ([#832](https://github.com/operator-framework/operator-sdk/pull/832)).
  - [quay.io/operator-framework/ansible-operator](https://quay.io/repository/operator-framework/ansible-operator)
  - [quay.io/operator-framework/helm-operator](https://quay.io/repository/operator-framework/helm-operator)

### Bug Fixes

- Fixes deadlocks during operator deployment rollouts, which were caused by operator pods requiring a leader election lock to become ready ([#932](https://github.com/operator-framework/operator-sdk/pull/932))

## v0.3.0

### Added

- Helm type operator generation support ([#776](https://github.com/operator-framework/operator-sdk/pull/776))

### Changed

- The SDK's Kubernetes Golang dependency versions/revisions have been updated from `v1.11.2` to `v1.12.3`. ([#807](https://github.com/operator-framework/operator-sdk/pull/807))
- The controller-runtime version has been updated from `v0.1.4` to `v0.1.8`. See the `v0.1.8` [release notes](https://github.com/kubernetes-sigs/controller-runtime/releases/tag/v0.1.8) for details.
- The SDK now generates the CRD with the status subresource enabled by default. See the [client doc](https://github.com/operator-framework/operator-sdk/blob/master/doc/user/client.md#updating-status-subresource) on how to update the status subresource. ([#787](https://github.com/operator-framework/operator-sdk/pull/787))

### Deprecated

### Removed

### Bug Fixes

## v0.2.1

### Bug Fixes

- Pin controller-runtime version to v0.1.4 to fix dependency issues and pin ansible idna package to version 2.7 ([#831](https://github.com/operator-framework/operator-sdk/pull/831))

## v0.2.0

### Changed

- The SDK now uses logr as the default logger to unify the logging output with the controller-runtime logs. Users can still use a logger of their own choice. See the [logging doc](https://github.com/operator-framework/operator-sdk/blob/master/doc/user/logging.md) on how the SDK initializes and uses logr.
- Ansible Operator CR status better aligns with [conventions](https://github.com/kubernetes/community/blob/master/contributors/devel/sig-architecture/api-conventions.md#typical-status-properties). ([#639](https://github.com/operator-framework/operator-sdk/pull/639))

### Added

- A new command [`operator-sdk print-deps`](https://github.com/operator-framework/operator-sdk/blob/master/doc/sdk-cli-reference.md#print-deps) which prints Golang packages and versions expected by the current Operator SDK version. Supplying `--as-file` prints packages and versions in Gopkg.toml format. ([#772](https://github.com/operator-framework/operator-sdk/pull/772))
- Add [`cluster-scoped`](https://github.com/operator-framework/operator-sdk/blob/master/doc/user-guide.md#operator-scope) flag to `operator-sdk new` command ([#747](https://github.com/operator-framework/operator-sdk/pull/747))
- Add [`up-local`](https://github.com/operator-framework/operator-sdk/blob/master/doc/sdk-cli-reference.md#flags-9) flag to `test local` subcommand ([#781](https://github.com/operator-framework/operator-sdk/pull/781))
- Add [`no-setup`](https://github.com/operator-framework/operator-sdk/blob/master/doc/sdk-cli-reference.md#flags-9) flag to `test local` subcommand ([#770](https://github.com/operator-framework/operator-sdk/pull/770))
- Add [`image`](https://github.com/operator-framework/operator-sdk/blob/master/doc/sdk-cli-reference.md#flags-9) flag to `test local` subcommand ([#768](https://github.com/operator-framework/operator-sdk/pull/768))
- Ansible Operator log output includes much more information for troubleshooting ansible errors. ([#713](https://github.com/operator-framework/operator-sdk/pull/713))
- Ansible Operator periodic reconciliation can be disabled ([#739](https://github.com/operator-framework/operator-sdk/pull/739))

### Bug fixes

- Make operator-sdk command work with composed GOPATH ([#676](https://github.com/operator-framework/operator-sdk/pull/676))
- Ansible Operator "--kubeconfig" command line option fixed ([#705](https://github.com/operator-framework/operator-sdk/pull/705))

## v0.1.1

### Bug fixes
- Fix hardcoded CRD version in crd scaffold ([#690](https://github.com/operator-framework/operator-sdk/pull/690))

## v0.1.0

### Changed

- Use [controller runtime](https://github.com/kubernetes-sigs/controller-runtime) library for controller and client APIs
- See [migration guide](https://github.com/operator-framework/operator-sdk/blob/master/doc/migration/v0.1.0-migration-guide.md) to migrate your project to `v0.1.0`

## v0.0.7

### Added

- Service account generation ([#454](https://github.com/operator-framework/operator-sdk/pull/454))
- Leader election ([#530](https://github.com/operator-framework/operator-sdk/pull/530))
- Incluster test support for test framework ([#469](https://github.com/operator-framework/operator-sdk/pull/469))
- Ansible type operator generation support ([#486](https://github.com/operator-framework/operator-sdk/pull/486), [#559](https://github.com/operator-framework/operator-sdk/pull/559))

### Changed

- Moved the rendering of `deploy/operator.yaml` to the `operator-sdk new` command instead of `operator-sdk build`

## v0.0.6

### Added

- Added `operator-sdk up` command to help deploy an operator. Currently supports running an operator locally against an existing cluster e.g `operator-sdk up local --kubeconfig=<path-to-kubeconfig> --namespace=<operator-namespace>`. See `operator-sdk up -h` for help. [#219](https://github.com/operator-framework/operator-sdk/pull/219) [#274](https://github.com/operator-framework/operator-sdk/pull/274)
- Added initial default metrics to be captured and exposed by Prometheus. [#323](https://github.com/operator-framework/operator-sdk/pull/323) exposes the metrics port and [#349](https://github.com/operator-framework/operator-sdk/pull/323) adds the initial default metrics.
- Added initial test framework for operators [#377](https://github.com/operator-framework/operator-sdk/pull/377), [#392](https://github.com/operator-framework/operator-sdk/pull/392), [#393](https://github.com/operator-framework/operator-sdk/pull/393)

### Changed

- All the modules in [`pkg/sdk`](https://github.com/operator-framework/operator-sdk/tree/4a9d5a5b0901b24679d36dced0a186c525e1bffd/pkg/sdk) have been combined into a single package. `action`, `handler`, `informer` `types` and `query` pkgs have been consolidated into `pkg/sdk`. [#242](https://github.com/operator-framework/operator-sdk/pull/242)
- The SDK exposes the Kubernetes clientset via `k8sclient.GetKubeClient()` #295
- The SDK now vendors the k8s code-generators for an operator instead of using the prebuilt image `gcr.io/coreos-k8s-scale-testing/codegen:1.9.3` [#319](https://github.com/operator-framework/operator-sdk/pull/242)
- The SDK exposes the Kubernetes rest config via `k8sclient.GetKubeConfig()` #338
- Use `time.Duration` instead of `int` for `sdk.Watch` [#427](https://github.com/operator-framework/operator-sdk/pull/427)

### Fixed

- The cache of available clients is being reset every minute for discovery of newely added resources to a cluster. [#280](https://github.com/operator-framework/operator-sdk/pull/280)<|MERGE_RESOLUTION|>--- conflicted
+++ resolved
@@ -15,11 +15,8 @@
 ### Removed
 
 ### Bug Fixes
-<<<<<<< HEAD
 - Changed watches.go to fix log.Info to modify message,and maxWorkers logic ([#2246](https://github.com/operator-framework/operator-sdk/pull/2246/files))
-=======
 - Fix issue faced in the Ansible based operators when `jmespath` queries are used because it was not installed. ([#2252](https://github.com/operator-framework/operator-sdk/pull/2252))
->>>>>>> 64cbb448
 
 ## v0.12.0
 
