--- conflicted
+++ resolved
@@ -7,14 +7,11 @@
 ### Changed
 
 - When Helm operator projects are created, the SDK now generates RBAC rules in `deploy/role.yaml` based on the chart's default manifest. ([#1188](https://github.com/operator-framework/operator-sdk/pull/1188))
-<<<<<<< HEAD
-- Reduces Helm release information in CR status to only the release name and manifest and moves it from `status.conditions` to a new top-level `deployedRelease` field. ([#1309](https://github.com/operator-framework/operator-sdk/pull/1309))
-  - **WARNING**: Users with active CRs and releases who are upgrading their helm-based operator should upgrade to one based on v0.7.0 before upgrading further. Helm operators based on v0.8.0+ will not seamlessly transition release state to the persistent backend, and will instead uninstall and reinstall all managed releases.
-=======
 - When debug level is 3 or higher, we will set the klog verbosity to that level. ([#1322](https://github.com/operator-framework/operator-sdk/pull/1322))
 - Relaxed requirements for groups in new project API's. Groups passed to [`operator-sdk add api`](https://github.com/operator-framework/operator-sdk/blob/master/doc/sdk-cli-reference.md#api)'s `--api-version` flag can now have no subdomains, ex `core/v1`. See ([#1191](https://github.com/operator-framework/operator-sdk/issues/1191)) for discussion. ([#1313](https://github.com/operator-framework/operator-sdk/pull/1313))
 - Renamed `--docker-build-args` option to `--image-build-args` option for `build` subcommand, because this option can now be shared with other image build tools than docker when `--image-builder` option is specified. ([#1311](https://github.com/operator-framework/operator-sdk/pull/1311))
->>>>>>> 3f9650c8
+- Reduces Helm release information in CR status to only the release name and manifest and moves it from `status.conditions` to a new top-level `deployedRelease` field. ([#1309](https://github.com/operator-framework/operator-sdk/pull/1309))
+  - **WARNING**: Users with active CRs and releases who are upgrading their helm-based operator should upgrade to one based on v0.7.0 before upgrading further. Helm operators based on v0.8.0+ will not seamlessly transition release state to the persistent backend, and will instead uninstall and reinstall all managed releases.
 
 ### Deprecated
 
