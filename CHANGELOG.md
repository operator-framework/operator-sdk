--- conflicted
+++ resolved
@@ -52,11 +52,8 @@
 - [`pkg/test.FrameworkClient`](https://github.com/operator-framework/operator-sdk/blob/master/pkg/test/client.go#L33) methods `List()` and `Delete()` have new signatures corresponding to the homonymous methods of `sigs.k8s.io/controller-runtime/pkg/client.Client`. ([#1876](https://github.com/operator-framework/operator-sdk/pull/1876))
 - CRD file names were previously of the form `<group>_<version>_<kind>_crd.yaml`. Now that CRD manifest `spec.version` is deprecated in favor of `spec.versions`, i.e. multiple versions can be specified in one CRD, CRD file names have the form `<full group>_<resource>_crd.yaml`. `<full group>` is the full group name of your CRD while `<group>` is the last subdomain of `<full group>`, ex. `foo.bar.com` vs `foo`. `<resource>` is the plural lower-case CRD Kind found at `spec.names.plural`. ([#1876](https://github.com/operator-framework/operator-sdk/pull/1876))
 - Upgrade Python version from `2.7` to `3.6`, Ansible version from `2.8.0` to `~=2.8` and ansible-runner from `1.2` to `1.3.4` in the Ansible based images. ([#1947](https://github.com/operator-framework/operator-sdk/pull/1947)) 
-<<<<<<< HEAD
 - Made the default scorecard version v1alpha2 which is new for this release and could break users that were parsing the older scorecard output (v1alpha1).  Users can still specify version v1alpha1 on the scorecard configuration to use the older style for some period of time till v1alpha1 is removed.
-=======
 - Replaced `pkg/kube-metrics.NewCollectors()` with `pkg/kube-metrics.NewMetricsStores()` and changed exported function signature for `pkg/kube-metrics.ServeMetrics()` due to a [breaking change in kube-state-metrics](https://github.com/kubernetes/kube-state-metrics/pull/786). ([#1943](https://github.com/operator-framework/operator-sdk/pull/1943))
->>>>>>> dc713e4d
 
 ### Deprecated
 
