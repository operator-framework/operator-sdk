## Unreleased

### Added

- The `operator-sdk olm-catalog gen-csv` command now produces indented JSON for the `alm-examples` annotation. ([#1793](https://github.com/operator-framework/operator-sdk/pull/1793))
- Added flag `--dep-manager` to command [`operator-sdk print-deps`](https://github.com/operator-framework/operator-sdk/blob/master/doc/sdk-cli-reference.md#print-deps) to specify the type of dependency manager file to print. The choice of dependency manager is inferred from top-level dependency manager files present if `--dep-manager` is not set. ([#1819](https://github.com/operator-framework/operator-sdk/pull/1819))

### Changed

<<<<<<< HEAD
### Breaking changes

- CSV config field `role-path` is now `role-paths` and takes a list of strings. Users can now specify multiple `Role` and `ClusterRole` manifests using `role-paths`. ([#1704](https://github.com/operator-framework/operator-sdk/pull/1704))
- Upgrade Kubernetes version from `kubernetes-1.13.4` to `kubernetes-1.14.1`
- Upgrade `github.com/operator-framework/operator-lifecycle-manager` version from `b8a4faf68e36feb6d99a6aec623b405e587b17b1` to `0.10.1`
- Upgrade [`controller-runtime`](https://github.com/kubernetes-sigs/controller-runtime) version from `v0.1.12` to `v0.2.0-beta.3`
  - The package `sigs.k8s.io/controller-runtime/pkg/runtime/scheme` is deprecated, and contains no code. Replace this import with `sigs.k8s.io/controller-runtime/pkg/scheme` where relevant.
  - The package `sigs.k8s.io/controller-runtime/pkg/runtime/log` is deprecated. Replace this import with `sigs.k8s.io/controller-runtime/pkg/log` where relevant.
  - The package `sigs.k8s.io/controller-runtime/pkg/runtime/signals` is deprecated. Replace this import with `sigs.k8s.io/controller-runtime/pkg/manager/signals` where relevant.
  - [`sigs.k8s.io/controller-runtime/pkg/client.Client`](https://github.com/kubernetes-sigs/controller-runtime/blob/aaddbd9d9a89d8ff329a084aece23be0406e6467/pkg/client/interfaces.go#L101)'s `List()` method signature has been updated: `List(ctx context.Context, opts *client.ListOptions, list runtime.Object) error` is now [`List(ctx context.Context, list runtime.Object, opts ...client.ListOptionFunc) error`](https://github.com/kubernetes-sigs/controller-runtime/blob/aaddbd9d9a89d8ff329a084aece23be0406e6467/pkg/client/interfaces.go#L61). To migrate:
      ```go
      import (
        "context"

        "sigs.k8s.io/controller-runtime/pkg/client"
      )

      ...

      listOpts := &client.ListOptions{}
      // Old
      err = r.client.List(context.TODO(), listOps, podList)
      // New
      err = r.client.List(context.TODO(), podList, client.UseListOptions(listOps))
      ```
- CRD file names were previously of the form `<group>_<version>_<kind>_crd.yaml`. Now that CRD manifest `spec.version` is deprecated in favor of `spec.versions`, i.e. multiple versions can be specified in one CRD, CRD file names have the form `<full group>_<resource>_crd.yaml`. `<full group>` is the full group name of your CRD while `<group>` is the last subdomain of `<full group>`, ex. `foo.bar.com` vs `foo`. `<resource>` is the plural lower-case CRD Kind found at `spec.names.plural`.
=======
- The Helm operator now uses the CR name for the release name for newly created CRs. Existing CRs will continue to use their existing UID-based release name. When a release name collision occurs (when CRs of different types share the same name), the second CR will fail to install with an error about a duplicate name. ([#1818](https://github.com/operator-framework/operator-sdk/pull/1818))
- Commands [`olm uninstall`](https://github.com/operator-framework/operator-sdk/blob/master/doc/sdk-cli-reference.md#uninstall) and [`olm status`](https://github.com/operator-framework/operator-sdk/blob/master/doc/sdk-cli-reference.md#status) no longer use a `--version` flag to specify OLM version. This information is now retrieved from the running cluster. ([#1634](https://github.com/operator-framework/operator-sdk/pull/1634))
>>>>>>> 9058b02c

### Deprecated

### Removed

- Removed flag `--as-file` from command [`operator-sdk print-deps`](https://github.com/operator-framework/operator-sdk/blob/master/doc/sdk-cli-reference.md#print-deps), which now only prints packages and versions in dependency manager file format. The choice of dependency manager type is set by `--dep-manager` or inferred from top-level dependency manager files present if `--dep-manager` is not set. ([#1819](https://github.com/operator-framework/operator-sdk/pull/1819))

### Bug Fixes

- Configure the repo path correctly in `operator-sdk add crd` and prevent the command from running outside of an operator project. ([#1660](https://github.com/operator-framework/operator-sdk/pull/1660))
- In the Helm operator, skip owner reference injection for cluster-scoped resources in release manifests. The Helm operator only supports namespace-scoped CRs, and namespaced resources cannot own cluster-scoped resources. ([#1817](https://github.com/operator-framework/operator-sdk/pull/1817))
- Package manifests generated with [`gen-csv`](https://github.com/operator-framework/operator-sdk/blob/master/doc/sdk-cli-reference.md#gen-csv) respect the `--operator-name` flag, channel names are checked for duplicates before (re-)generation. ([#1693](https://github.com/operator-framework/operator-sdk/pull/1693))

## v0.10.0

### Added

- Document new compile-time dependency `mercurial` in user-facing documentation. ([#1683](https://github.com/operator-framework/operator-sdk/pull/1683))
- Adds new flag `--zap-time-encoding` to the flagset provided by `pkg/log/zap`. This flag configures the timestamp format produced by the zap logger. See the [logging doc](https://github.com/operator-framework/operator-sdk/blob/master/doc/user/logging.md) for more information. ([#1529](https://github.com/operator-framework/operator-sdk/pull/1529))

### Changed

- Make `ready` package idempotent. Now, a user can call `Set()` or `Unset()` to set the operator's readiness without knowing the current state. ([#1761](https://github.com/operator-framework/operator-sdk/pull/1761))

### Bug Fixes

- Check if `metadata.annotations['alm-examples']` is non-empty before creating contained CR manifests in the scorecard. ([#1789](https://github.com/operator-framework/operator-sdk/pull/1789))

## v0.9.0

### Added

- Adds support for building OCI images with [podman](https://podman.io/), e.g. `operator-sdk build --image-builder=podman`. ([#1488](https://github.com/operator-framework/operator-sdk/pull/1488))
- New option for [`operator-sdk up local --enable-delve`](https://github.com/operator-framework/operator-sdk/blob/master/doc/sdk-cli-reference.md#up), which can be used to start the operator in remote debug mode with the [delve](https://github.com/go-delve/delve) debugger listening on port 2345. ([#1422](https://github.com/operator-framework/operator-sdk/pull/1422))
- Enables controller-runtime metrics in Helm operator projects. ([#1482](https://github.com/operator-framework/operator-sdk/pull/1482))
- New flags `--vendor` and `--skip-validation` for [`operator-sdk new`](https://github.com/operator-framework/operator-sdk/blob/master/doc/sdk-cli-reference.md#new) that direct the SDK to initialize a new project with a `vendor/` directory, and without validating project dependencies. `vendor/` is not written by default. ([#1519](https://github.com/operator-framework/operator-sdk/pull/1519))
- Generating and serving info metrics about each custom resource. By default these metrics are exposed on port 8686. ([#1277](https://github.com/operator-framework/operator-sdk/pull/1277))
- Scaffold a `pkg/apis/<group>/group.go` package file to avoid `go/build` errors when running Kubernetes code generators. ([#1401](https://github.com/operator-framework/operator-sdk/pull/1401))
- Adds a new extra variable containing the unmodified CR spec for ansible based operators. [#1563](https://github.com/operator-framework/operator-sdk/pull/1563)
- New flag `--repo` for subcommands [`new`](https://github.com/operator-framework/operator-sdk/blob/master/doc/sdk-cli-reference.md#new) and [`migrate`](https://github.com/operator-framework/operator-sdk/blob/master/doc/sdk-cli-reference.md#migrate) specifies the repository path to be used in Go source files generated by the SDK. This flag can only be used with [Go modules](https://github.com/golang/go/wiki/Modules). ([#1475](https://github.com/operator-framework/operator-sdk/pull/1475))
- Adds `--go-build-args` flag to `operator-sdk build` for providing additional Go build arguments. ([#1582](https://github.com/operator-framework/operator-sdk/pull/1582))
- New flags `--csv-channel` and `--default-channel` for subcommand [`gen-csv`](https://github.com/operator-framework/operator-sdk/blob/master/doc/sdk-cli-reference.md#gen-csv) that add channels to and update the [package manifest](https://github.com/operator-framework/operator-registry/#manifest-format) in `deploy/olm-catalog/<operator-name>` when generating a new CSV or updating an existing one. ([#1364](https://github.com/operator-framework/operator-sdk/pull/1364))
- Adds `go.mod` and `go.sum` to switch from `dep` to [Go modules](https://github.com/golang/go/wiki/Modules) to manage dependencies for the SDK project itself. ([#1566](https://github.com/operator-framework/operator-sdk/pull/1566))
- New flag `--operator-name` for [`operator-sdk olm-catalog gen-csv`](https://github.com/operator-framework/operator-sdk/blob/master/doc/sdk-cli-reference.md#gen-csv) to specify the operator name, ex. `memcached-operator`, to use in CSV generation. The project's name is used (old behavior) if `--operator-name` is not set. ([#1571](https://github.com/operator-framework/operator-sdk/pull/1571))
- New flag `--local-operator-flags` for `operator-sdk test local --up-local` to specify flags to run a local operator with during a test. ([#1509](https://github.com/operator-framework/operator-sdk/pull/1509))

### Changed

- Upgrade the version of the dependency [controller-runtime](https://github.com/kubernetes-sigs/controller-runtime) from `v0.1.10` to `v0.1.12`. ([#1612](https://github.com/operator-framework/operator-sdk/pull/1612))
- Remove TypeMeta declaration from the implementation of the objects ([#1462](https://github.com/operator-framework/operator-sdk/pull/1462/))
- Relaxed API version format check when parsing `pkg/apis` in code generators. API dir structures can now be of the format `pkg/apis/<group>/<anything>`, where `<anything>` was previously required to be in the Kubernetes version format, ex. `v1alpha1`. ([#1525](https://github.com/operator-framework/operator-sdk/pull/1525))
- The SDK and operator projects will work outside of `$GOPATH/src` when using [Go modules](https://github.com/golang/go/wiki/Modules). ([#1475](https://github.com/operator-framework/operator-sdk/pull/1475))
-  `CreateMetricsService()` function from the metrics package accepts a REST config (\*rest.Config) and an array of ServicePort objects ([]v1.ServicePort) as input to create Service metrics. `CRPortName` constant is added to describe the string of custom resource port name. ([#1560](https://github.com/operator-framework/operator-sdk/pull/1560) and [#1626](https://github.com/operator-framework/operator-sdk/pull/1626))
- Changed the flag `--skip-git-init` to [`--git-init`](https://github.com/operator-framework/operator-sdk/blob/master/doc/sdk-cli-reference.md#new). This changes the default behavior of `operator-sdk new` to not initialize the new project directory as a git repository with `git init`. This behavior is now opt-in with `--git-init`. ([#1588](https://github.com/operator-framework/operator-sdk/pull/1588))
- `operator-sdk new` will no longer create the initial commit for a new project, even with `--git-init=true`. ([#1588](https://github.com/operator-framework/operator-sdk/pull/1588))
- When errors occur setting up the Kubernetes client for RBAC role generation, `operator-sdk new --type=helm` now falls back to a default RBAC role instead of failing. ([#1627](https://github.com/operator-framework/operator-sdk/pull/1627))

### Removed

- The SDK no longer depends on a `vendor/` directory to manage dependencies *only if* using [Go modules](https://github.com/golang/go/wiki/Modules). The SDK and operator projects will only use vendoring if using `dep`, or modules and a `vendor/` dir is present. ([#1519](https://github.com/operator-framework/operator-sdk/pull/1519))
- **Breaking change:** `ExposeMetricsPort` is removed and replaced with `CreateMetricsService()` function. `PrometheusPortName` constant is replaced with `OperatorPortName`. ([#1560](https://github.com/operator-framework/operator-sdk/pull/1560))
- Removes `Gopkg.toml` and `Gopkg.lock` to drop the use of `dep` in favor of [Go modules](https://github.com/golang/go/wiki/Modules) to manage dependencies for the SDK project itself. ([#1566](https://github.com/operator-framework/operator-sdk/pull/1566))

## v0.8.2

### Bug Fixes

- Fixes header file content validation when the content contains empty lines or centered text. ([#1544](https://github.com/operator-framework/operator-sdk/pull/1544))
- Generated CSV's that include a deployment install strategy will be checked for a reference to `metadata.annotations['olm.targetNamespaces']`, and if one is not found a reference will be added to the `WATCH_NAMESPACE` env var for all containers in the deployment. This is a bug because any other value that references the CSV's namespace is incorrect. ([#1396](https://github.com/operator-framework/operator-sdk/pull/1396))
- Build `-trimpath` was not being respected. `$GOPATH` was not expanding because `exec.Cmd{}` is not executed in a shell environment. ([#1535](https://github.com/operator-framework/operator-sdk/pull/1535))
- Running the [scorecard](https://github.com/operator-framework/operator-sdk/blob/master/doc/sdk-cli-reference.md#up) with `--olm-deployed` will now only use the first CR set in either the `cr-manifest` config option or the CSV's `metadata.annotations['alm-examples']` as was intended, and access manifests correctly from the config. ([#1565](https://github.com/operator-framework/operator-sdk/pull/1565))
- Use the correct domain names when generating CRD's instead that of the first CRD to be parsed. ([#1636](https://github.com/operator-framework/operator-sdk/pull/1636))

## v0.8.1

### Bug Fixes

- Fixes a regression that causes Helm RBAC generation to contain an empty custom ruleset when the chart's default manifest contains only namespaced resources. ([#1456](https://github.com/operator-framework/operator-sdk/pull/1456))
- Fixes an issue that causes Helm RBAC generation to fail when creating new operators with a Kubernetes context configured to connect to an OpenShift cluster. ([#1461](https://github.com/operator-framework/operator-sdk/pull/1461))

## v0.8.0

### Added

- New option for [`operator-sdk build --image-builder`](https://github.com/operator-framework/operator-sdk/blob/master/doc/sdk-cli-reference.md#build), which can be used to specify which image builder to use. Adds support for [buildah](https://github.com/containers/buildah/). ([#1311](https://github.com/operator-framework/operator-sdk/pull/1311))
- Manager is now configured with a new `DynamicRESTMapper`, which accounts for the fact that the default `RESTMapper`, which only checks resource types at startup, can't handle the case of first creating a CRD and then an instance of that CRD. ([#1329](https://github.com/operator-framework/operator-sdk/pull/1329))
- Unify CLI debug logging under a global `--verbose` flag ([#1361](https://github.com/operator-framework/operator-sdk/pull/1361))
- [Go module](https://github.com/golang/go/wiki/Modules) support by default for new Go operators and during Ansible and Helm operator migration. The dependency manager used for a new operator can be explicitly specified for new operators through the `--dep-manager` flag, available in [`operator-sdk new`](https://github.com/operator-framework/operator-sdk/blob/master/doc/sdk-cli-reference.md#new) and [`operator-sdk migrate`](https://github.com/operator-framework/operator-sdk/blob/master/doc/sdk-cli-reference.md#migrate). `dep` is still available through `--dep-manager=dep`. ([#1001](https://github.com/operator-framework/operator-sdk/pull/1001))
- New optional flag `--custom-api-import` for [`operator-sdk add controller`](https://github.com/operator-framework/operator-sdk/blob/master/doc/sdk-cli-reference.md#controller) to specify that the new controller reconciles a built-in or external Kubernetes API, and what import path and identifier it should have. ([#1344](https://github.com/operator-framework/operator-sdk/pull/1344))
- Operator Scorecard plugin support ([#1379](https://github.com/operator-framework/operator-sdk/pull/1379)). Documentation for scorecard plugins can be found in the main scorecard doc: [doc/test-framework/scorecard.md](./doc/test-framework/scorecard.md)

### Changed

- When Helm operator projects are created, the SDK now generates RBAC rules in `deploy/role.yaml` based on the chart's default manifest. ([#1188](https://github.com/operator-framework/operator-sdk/pull/1188))
- When debug level is 3 or higher, we will set the klog verbosity to that level. ([#1322](https://github.com/operator-framework/operator-sdk/pull/1322))
- Relaxed requirements for groups in new project API's. Groups passed to [`operator-sdk add api`](https://github.com/operator-framework/operator-sdk/blob/master/doc/sdk-cli-reference.md#api)'s `--api-version` flag can now have no subdomains, ex `core/v1`. See ([#1191](https://github.com/operator-framework/operator-sdk/issues/1191)) for discussion. ([#1313](https://github.com/operator-framework/operator-sdk/pull/1313))
- Renamed `--docker-build-args` option to `--image-build-args` option for `build` subcommand, because this option can now be shared with other image build tools than docker when `--image-builder` option is specified. ([#1311](https://github.com/operator-framework/operator-sdk/pull/1311))
- Reduces Helm release information in CR status to only the release name and manifest and moves it from `status.conditions` to a new top-level `deployedRelease` field. ([#1309](https://github.com/operator-framework/operator-sdk/pull/1309))
  - **WARNING**: Users with active CRs and releases who are upgrading their helm-based operator should upgrade to one based on v0.7.0 before upgrading further. Helm operators based on v0.8.0+ will not seamlessly transition release state to the persistent backend, and will instead uninstall and reinstall all managed releases.
- Go operator CRDs are overwritten when being regenerated by [`operator-sdk generate openapi`](https://github.com/operator-framework/operator-sdk/blob/master/doc/sdk-cli-reference.md#openapi). Users can now rely on `+kubebuilder` annotations in their API code, which provide access to most OpenAPIv3 [validation properties](https://github.com/OAI/OpenAPI-Specification/blob/master/versions/3.0.0.md#schema-object) (the full set will be supported in the near future, see [this PR](https://github.com/kubernetes-sigs/controller-tools/pull/190)) and [other CRD fields](https://book.kubebuilder.io/beyond_basics/generating_crd.html). ([#1278](https://github.com/operator-framework/operator-sdk/pull/1278))
- Use `registry.access.redhat.com/ubi7/ubi-minimal:latest` base image for the Go and Helm operators and scorecard proxy ([#1376](https://github.com/operator-framework/operator-sdk/pull/1376))
- Allow "Owned CRDs Have Resources Listed" scorecard test to pass if the resources section exists

### Removed

- The SDK will no longer run `defaulter-gen` on running `operator-sdk generate k8s`. Defaulting for CRDs should be handled with mutating admission webhooks. ([#1288](https://github.com/operator-framework/operator-sdk/pull/1288))
- The `--version` flag was removed. Users should use the `operator-sdk version` command. ([#1444](https://github.com/operator-framework/operator-sdk/pull/1444))
- **Breaking Change**: The `test cluster` subcommand and the corresponding `--enable-tests` flag for the `build` subcommand have been removed ([#1414](https://github.com/operator-framework/operator-sdk/pull/1414))
- **Breaking Change**: The `--cluster-scoped` flag for `operator-sdk new` has been removed so it won't scaffold a cluster-scoped operator. Read the [operator scope](https://github.com/operator-framework/operator-sdk/blob/master/doc/operator-scope.md) documentation on the changes needed to run a cluster-scoped operator. ([#1434](https://github.com/operator-framework/operator-sdk/pull/1434))

### Bug Fixes

- [`operator-sdk generate openapi`](https://github.com/operator-framework/operator-sdk/blob/master/doc/sdk-cli-reference.md#openapi) no longer overwrites CRD values derived from `+kubebuilder` annotations in Go API code. See issues ([#1212](https://github.com/operator-framework/operator-sdk/issues/1212)) and ([#1323](https://github.com/operator-framework/operator-sdk/issues/1323)) for discussion. ([#1278](https://github.com/operator-framework/operator-sdk/pull/1278))
- Running [`operator-sdk gen-csv`](https://github.com/operator-framework/operator-sdk/blob/master/doc/sdk-cli-reference.md#gen-csv) on operators that do not have a CRDs directory, ex. `deploy/crds`, or do not have any [owned CRDs](https://github.com/operator-framework/operator-lifecycle-manager/blob/master/Documentation/design/building-your-csv.md#your-custom-resource-definitions), will not generate a "deploy/crds not found" error.

## v0.7.1

### Bug Fixes

- Pin dependency versions in Ansible build and test framework Dockerfiles to fix broken build and test framework images. ([#1348](https://github.com/operator-framework/operator-sdk/pull/1348))
- In Helm-based operators, when a custom resource with a failing release is reverted back to a working state, the `ReleaseFailed` condition is now correctly removed. ([#1321](https://github.com/operator-framework/operator-sdk/pull/1321))

## v0.7.0

### Added

- New optional flag `--header-file` for commands [`operator-sdk generate k8s`](https://github.com/operator-framework/operator-sdk/blob/master/doc/sdk-cli-reference.md#k8s) and [`operator-sdk add api`](https://github.com/operator-framework/operator-sdk/blob/master/doc/sdk-cli-reference.md#api) to supply a boilerplate header file for generated code. ([#1239](https://github.com/operator-framework/operator-sdk/pull/1239))
- JSON output support for `operator-sdk scorecard` subcommand ([#1228](https://github.com/operator-framework/operator-sdk/pull/1228))

### Changed

- Updated the helm-operator to store release state in kubernetes secrets in the same namespace of the custom resource that defines the release. ([#1102](https://github.com/operator-framework/operator-sdk/pull/1102))
  - **WARNING**: Users with active CRs and releases who are upgrading their helm-based operator should not skip this version. Future versions will not seamlessly transition release state to the persistent backend, and will instead uninstall and reinstall all managed releases.
- Change `namespace-manifest` flag in scorecard subcommand to `namespaced-manifest` to match other subcommands
- Subcommands of [`operator-sdk generate`](https://github.com/operator-framework/operator-sdk/blob/master/doc/sdk-cli-reference.md#generate) are now verbose by default. ([#1271](https://github.com/operator-framework/operator-sdk/pull/1271))
- [`operator-sdk olm-catalog gen-csv`](https://github.com/operator-framework/operator-sdk/blob/master/doc/sdk-cli-reference.md#gen-csv) parses Custom Resource manifests from `deploy/crds` or a custom path specified in `csv-config.yaml`, encodes them in a JSON array, and sets the CSV's [`metadata.annotations.alm-examples`](https://github.com/operator-framework/operator-lifecycle-manager/blob/master/Documentation/design/building-your-csv.md#crd-templates) field to that JSON. ([#1116](https://github.com/operator-framework/operator-sdk/pull/1116))

### Bug Fixes

- Fixed an issue that caused `operator-sdk new --type=helm` to fail for charts that have template files in nested template directories. ([#1235](https://github.com/operator-framework/operator-sdk/pull/1235))
- Fix bug in the YAML scanner used by `operator-sdk test` and `operator-sdk scorecard` that could result in a panic if a manifest file started with `---` ([#1258](https://github.com/operator-framework/operator-sdk/pull/1258))

## v0.6.0

### Added

- New flags for [`operator-sdk new --type=helm`](https://github.com/operator-framework/operator-sdk/blob/master/doc/sdk-cli-reference.md#new), which can be used to populate the project with an existing chart. ([#949](https://github.com/operator-framework/operator-sdk/pull/949))
- Command [`operator-sdk olm-catalog`](https://github.com/operator-framework/operator-sdk/blob/master/doc/sdk-cli-reference.md#olm-catalog) flag `--update-crds` optionally copies CRD's from `deploy/crds` when creating a new CSV or updating an existing CSV, and `--from-version` uses another versioned CSV manifest as a base for a new CSV version. ([#1016](https://github.com/operator-framework/operator-sdk/pull/1016))
- New flag `--olm-deployed` to direct the [`scorecard`](https://github.com/operator-framework/operator-sdk/blob/master/doc/sdk-cli-reference.md#scorecard) command to only use the CSV at `--csv-path` for manifest data, except for those provided to `--cr-manifest`. ([#1044](https://github.com/operator-framework/operator-sdk/pull/1044))
- Command [`version`](https://github.com/operator-framework/operator-sdk/pull/1171) prints the version of operator-sdk. ([#1171](https://github.com/operator-framework/operator-sdk/pull/1171))

### Changed

- Changed the Go, Helm, and Scorecard base images to `registry.access.redhat.com/ubi7-dev-preview/ubi-minimal:7.6` ([#1142](https://github.com/operator-framework/operator-sdk/pull/1142))
- CSV manifest are now versioned according to the `operator-registry` [manifest format](https://github.com/operator-framework/operator-registry#manifest-format). See issue [#900](https://github.com/operator-framework/operator-sdk/issues/900) for more details. ([#1016](https://github.com/operator-framework/operator-sdk/pull/1016))
- Unexported `CleanupNoT` function from `pkg/test`, as it is only intended to be used internally ([#1167](https://github.com/operator-framework/operator-sdk/pull/1167))

### Bug Fixes

- Fix issue where running `operator-sdk test local --up-local` would sometimes leave a running process in the background after exit ([#1089](https://github.com/operator-framework/operator-sdk/pull/1020))

## v0.5.0

### Added

- Updated the Kubernetes dependencies to `1.13.1` ([#1020](https://github.com/operator-framework/operator-sdk/pull/1020))
- Updated the controller-runtime version to `v0.1.10`. See the [controller-runtime `v0.1.10` release notes](https://github.com/kubernetes-sigs/controller-runtime/releases/tag/v0.1.10) for new features and bug fixes. ([#1020](https://github.com/operator-framework/operator-sdk/pull/1020))
- By default the controller-runtime metrics are exposed on port 8383. This is done as part of the scaffold in the main.go file, the port can be adjusted by modifying the `metricsPort` variable. [#786](https://github.com/operator-framework/operator-sdk/pull/786)
- A new command [`operator-sdk olm-catalog`](https://github.com/operator-framework/operator-sdk/blob/master/doc/sdk-cli-reference.md#olm-catalog) to be used as a parent for SDK subcommands generating code related to Operator Lifecycle Manager (OLM) Catalog integration, and subcommand [`operator-sdk olm-catalog gen-csv`](https://github.com/operator-framework/operator-sdk/blob/master/doc/sdk-cli-reference.md#gen-csv) which generates a Cluster Service Version for an operator so the OLM can deploy the operator in a cluster. ([#673](https://github.com/operator-framework/operator-sdk/pull/673))
- Helm-based operators have leader election turned on by default. When upgrading, add environment variable `POD_NAME` to your operator's Deployment using the Kubernetes downward API. To see an example, run `operator-sdk new --type=helm ...` and see file `deploy/operator.yaml`. [#1000](https://github.com/operator-framework/operator-sdk/pull/1000)
- A new command [`operator-sdk generate openapi`](https://github.com/operator-framework/operator-sdk/blob/master/doc/sdk-cli-reference.md#openapi) which generates OpenAPIv3 validation specs in Go and in CRD manifests as YAML. ([#869](https://github.com/operator-framework/operator-sdk/pull/869))
- The `operator-sdk add api` command now generates OpenAPIv3 validation specs in Go for that API, and in all CRD manifests as YAML.

### Changed

- In new Helm operator projects, the scaffolded CR `spec` field now contains the default values.yaml from the generated chart. ([#967](https://github.com/operator-framework/operator-sdk/pull/967))

### Deprecated

### Removed

### Bug Fixes

## v0.4.1

### Bug Fixes

- Make `up local` subcommand respect `KUBECONFIG` env var ([#996](https://github.com/operator-framework/operator-sdk/pull/996))
- Make `up local` subcommand use default namespace set in kubeconfig instead of hardcoded `default` and also add ability to watch all namespaces for ansible and helm type operators ([#996](https://github.com/operator-framework/operator-sdk/pull/996))
- Added k8s_status modules back to generation ([#972](https://github.com/operator-framework/operator-sdk/pull/972))
- Update checks for gvk registration to cover all cases for ansible ([#973](https://github.com/operator-framework/operator-sdk/pull/973) & [#1019](https://github.com/operator-framework/operator-sdk/pull/1019))
- Update reconciler for ansible and helm to use the cache rather than the API client. ([#1022](https://github.com/operator-framework/operator-sdk/pull/1022) & [#1048](https://github.com/operator-framework/operator-sdk/pull/1048) & [#1054](https://github.com/operator-framework/operator-sdk/pull/1054))
- Update reconciler to will update the status everytime for ansible ([#1066](https://github.com/operator-framework/operator-sdk/pull/1066))
- Update ansible proxy to recover dependent watches when pod is killed ([#1067](https://github.com/operator-framework/operator-sdk/pull/1067))
- Update ansible proxy to handle watching cluster scoped dependent watches ([#1031](https://github.com/operator-framework/operator-sdk/pull/1031))

## v0.4.0

### Added

- A new command [`operator-sdk migrate`](https://github.com/operator-framework/operator-sdk/blob/master/doc/sdk-cli-reference.md#migrate) which adds a main.go source file and any associated source files for an operator that is not of the "go" type. ([#887](https://github.com/operator-framework/operator-sdk/pull/887) and [#897](https://github.com/operator-framework/operator-sdk/pull/897))
- New commands [`operator-sdk run ansible`](https://github.com/operator-framework/operator-sdk/blob/master/doc/sdk-cli-reference.md#ansible) and [`operator-sdk run helm`](https://github.com/operator-framework/operator-sdk/blob/master/doc/sdk-cli-reference.md#helm) which run the SDK as ansible  and helm operator processes, respectively. These are intended to be used when running in a Pod inside a cluster. Developers wanting to run their operator locally should continue to use `up local`. ([#887](https://github.com/operator-framework/operator-sdk/pull/887) and [#897](https://github.com/operator-framework/operator-sdk/pull/897))
- Ansible operator proxy added the cache handler which allows the get requests to use the operators cache. [#760](https://github.com/operator-framework/operator-sdk/pull/760)
- Ansible operator proxy added ability to dynamically watch dependent resource that were created by ansible operator. [#857](https://github.com/operator-framework/operator-sdk/pull/857)
- Ansible-based operators have leader election turned on by default. When upgrading, add environment variable `POD_NAME` to your operator's Deployment using the Kubernetes downward API. To see an example, run `operator-sdk new --type=ansible ...` and see file `deploy/operator.yaml`.
- A new command [`operator-sdk scorecard`](https://github.com/operator-framework/operator-sdk/blob/master/doc/sdk-cli-reference.md#scorecard) which runs a series of generic tests on operators to ensure that an operator follows best practices. For more information, see the [`Scorecard Documentation`](doc/test-framework/scorecard.md)

### Changed

- The official images for the Ansible and Helm operators have moved! Travis now builds, tags, and pushes operator base images during CI ([#832](https://github.com/operator-framework/operator-sdk/pull/832)).
  - [quay.io/operator-framework/ansible-operator](https://quay.io/repository/operator-framework/ansible-operator)
  - [quay.io/operator-framework/helm-operator](https://quay.io/repository/operator-framework/helm-operator)

### Bug Fixes

- Fixes deadlocks during operator deployment rollouts, which were caused by operator pods requiring a leader election lock to become ready ([#932](https://github.com/operator-framework/operator-sdk/pull/932))

## v0.3.0

### Added

- Helm type operator generation support ([#776](https://github.com/operator-framework/operator-sdk/pull/776))

### Changed

- The SDK's Kubernetes Golang dependency versions/revisions have been updated from `v1.11.2` to `v1.12.3`. ([#807](https://github.com/operator-framework/operator-sdk/pull/807))
- The controller-runtime version has been updated from `v0.1.4` to `v0.1.8`. See the `v0.1.8` [release notes](https://github.com/kubernetes-sigs/controller-runtime/releases/tag/v0.1.8) for details.
- The SDK now generates the CRD with the status subresource enabled by default. See the [client doc](https://github.com/operator-framework/operator-sdk/blob/master/doc/user/client.md#updating-status-subresource) on how to update the status subresource. ([#787](https://github.com/operator-framework/operator-sdk/pull/787))

### Deprecated

### Removed

### Bug Fixes

## v0.2.1

### Bug Fixes

- Pin controller-runtime version to v0.1.4 to fix dependency issues and pin ansible idna package to version 2.7 ([#831](https://github.com/operator-framework/operator-sdk/pull/831))

## v0.2.0

### Changed

- The SDK now uses logr as the default logger to unify the logging output with the controller-runtime logs. Users can still use a logger of their own choice. See the [logging doc](https://github.com/operator-framework/operator-sdk/blob/master/doc/user/logging.md) on how the SDK initializes and uses logr.
- Ansible Operator CR status better aligns with [conventions](https://github.com/kubernetes/community/blob/master/contributors/devel/api-conventions.md#typical-status-properties). ([#639](https://github.com/operator-framework/operator-sdk/pull/639))

### Added

- A new command [`operator-sdk print-deps`](https://github.com/operator-framework/operator-sdk/blob/master/doc/sdk-cli-reference.md#print-deps) which prints Golang packages and versions expected by the current Operator SDK version. Supplying `--as-file` prints packages and versions in Gopkg.toml format. ([#772](https://github.com/operator-framework/operator-sdk/pull/772))
- Add [`cluster-scoped`](https://github.com/operator-framework/operator-sdk/blob/master/doc/user-guide.md#operator-scope) flag to `operator-sdk new` command ([#747](https://github.com/operator-framework/operator-sdk/pull/747))
- Add [`up-local`](https://github.com/operator-framework/operator-sdk/blob/master/doc/sdk-cli-reference.md#flags-9) flag to `test local` subcommand ([#781](https://github.com/operator-framework/operator-sdk/pull/781))
- Add [`no-setup`](https://github.com/operator-framework/operator-sdk/blob/master/doc/sdk-cli-reference.md#flags-9) flag to `test local` subcommand ([#770](https://github.com/operator-framework/operator-sdk/pull/770))
- Add [`image`](https://github.com/operator-framework/operator-sdk/blob/master/doc/sdk-cli-reference.md#flags-9) flag to `test local` subcommand ([#768](https://github.com/operator-framework/operator-sdk/pull/768))
- Ansible Operator log output includes much more information for troubleshooting ansible errors. ([#713](https://github.com/operator-framework/operator-sdk/pull/713))
- Ansible Operator periodic reconciliation can be disabled ([#739](https://github.com/operator-framework/operator-sdk/pull/739))

### Bug fixes

- Make operator-sdk command work with composed GOPATH ([#676](https://github.com/operator-framework/operator-sdk/pull/676))
- Ansible Operator "--kubeconfig" command line option fixed ([#705](https://github.com/operator-framework/operator-sdk/pull/705))

## v0.1.1

### Bug fixes
- Fix hardcoded CRD version in crd scaffold ([#690](https://github.com/operator-framework/operator-sdk/pull/690))

## v0.1.0

### Changed

- Use [controller runtime](https://github.com/kubernetes-sigs/controller-runtime) library for controller and client APIs
- See [migration guide](https://github.com/operator-framework/operator-sdk/blob/master/doc/migration/v0.1.0-migration-guide.md) to migrate your project to `v0.1.0`

## v0.0.7

### Added

- Service account generation ([#454](https://github.com/operator-framework/operator-sdk/pull/454))
- Leader election ([#530](https://github.com/operator-framework/operator-sdk/pull/530))
- Incluster test support for test framework ([#469](https://github.com/operator-framework/operator-sdk/pull/469))
- Ansible type operator generation support ([#486](https://github.com/operator-framework/operator-sdk/pull/486), [#559](https://github.com/operator-framework/operator-sdk/pull/559))

### Changed

- Moved the rendering of `deploy/operator.yaml` to the `operator-sdk new` command instead of `operator-sdk build`

## v0.0.6

### Added

- Added `operator-sdk up` command to help deploy an operator. Currently supports running an operator locally against an existing cluster e.g `operator-sdk up local --kubeconfig=<path-to-kubeconfig> --namespace=<operator-namespace>`. See `operator-sdk up -h` for help. [#219](https://github.com/operator-framework/operator-sdk/pull/219) [#274](https://github.com/operator-framework/operator-sdk/pull/274)
- Added initial default metrics to be captured and exposed by Prometheus. [#323](https://github.com/operator-framework/operator-sdk/pull/323) exposes the metrics port and [#349](https://github.com/operator-framework/operator-sdk/pull/323) adds the initial default metrics.
- Added initial test framework for operators [#377](https://github.com/operator-framework/operator-sdk/pull/377), [#392](https://github.com/operator-framework/operator-sdk/pull/392), [#393](https://github.com/operator-framework/operator-sdk/pull/393)

### Changed

- All the modules in [`pkg/sdk`](https://github.com/operator-framework/operator-sdk/tree/4a9d5a5b0901b24679d36dced0a186c525e1bffd/pkg/sdk) have been combined into a single package. `action`, `handler`, `informer` `types` and `query` pkgs have been consolidated into `pkg/sdk`. [#242](https://github.com/operator-framework/operator-sdk/pull/242)
- The SDK exposes the Kubernetes clientset via `k8sclient.GetKubeClient()` #295
- The SDK now vendors the k8s code-generators for an operator instead of using the prebuilt image `gcr.io/coreos-k8s-scale-testing/codegen:1.9.3` [#319](https://github.com/operator-framework/operator-sdk/pull/242)
- The SDK exposes the Kubernetes rest config via `k8sclient.GetKubeConfig()` #338
- Use `time.Duration` instead of `int` for `sdk.Watch` [#427](https://github.com/operator-framework/operator-sdk/pull/427)

### Fixed

- The cache of available clients is being reset every minute for discovery of newely added resources to a cluster. [#280](https://github.com/operator-framework/operator-sdk/pull/280)<|MERGE_RESOLUTION|>--- conflicted
+++ resolved
@@ -7,7 +7,9 @@
 
 ### Changed
 
-<<<<<<< HEAD
+- The Helm operator now uses the CR name for the release name for newly created CRs. Existing CRs will continue to use their existing UID-based release name. When a release name collision occurs (when CRs of different types share the same name), the second CR will fail to install with an error about a duplicate name. ([#1818](https://github.com/operator-framework/operator-sdk/pull/1818))
+- Commands [`olm uninstall`](https://github.com/operator-framework/operator-sdk/blob/master/doc/sdk-cli-reference.md#uninstall) and [`olm status`](https://github.com/operator-framework/operator-sdk/blob/master/doc/sdk-cli-reference.md#status) no longer use a `--version` flag to specify OLM version. This information is now retrieved from the running cluster. ([#1634](https://github.com/operator-framework/operator-sdk/pull/1634))
+
 ### Breaking changes
 
 - CSV config field `role-path` is now `role-paths` and takes a list of strings. Users can now specify multiple `Role` and `ClusterRole` manifests using `role-paths`. ([#1704](https://github.com/operator-framework/operator-sdk/pull/1704))
@@ -34,10 +36,6 @@
       err = r.client.List(context.TODO(), podList, client.UseListOptions(listOps))
       ```
 - CRD file names were previously of the form `<group>_<version>_<kind>_crd.yaml`. Now that CRD manifest `spec.version` is deprecated in favor of `spec.versions`, i.e. multiple versions can be specified in one CRD, CRD file names have the form `<full group>_<resource>_crd.yaml`. `<full group>` is the full group name of your CRD while `<group>` is the last subdomain of `<full group>`, ex. `foo.bar.com` vs `foo`. `<resource>` is the plural lower-case CRD Kind found at `spec.names.plural`.
-=======
-- The Helm operator now uses the CR name for the release name for newly created CRs. Existing CRs will continue to use their existing UID-based release name. When a release name collision occurs (when CRs of different types share the same name), the second CR will fail to install with an error about a duplicate name. ([#1818](https://github.com/operator-framework/operator-sdk/pull/1818))
-- Commands [`olm uninstall`](https://github.com/operator-framework/operator-sdk/blob/master/doc/sdk-cli-reference.md#uninstall) and [`olm status`](https://github.com/operator-framework/operator-sdk/blob/master/doc/sdk-cli-reference.md#status) no longer use a `--version` flag to specify OLM version. This information is now retrieved from the running cluster. ([#1634](https://github.com/operator-framework/operator-sdk/pull/1634))
->>>>>>> 9058b02c
 
 ### Deprecated
 
