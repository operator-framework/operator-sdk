--- conflicted
+++ resolved
@@ -6,11 +6,8 @@
 - New commands [`operator-sdk run ansible`](https://github.com/operator-framework/operator-sdk/blob/master/doc/sdk-cli-reference.md#ansible) and [`operator-sdk run helm`](https://github.com/operator-framework/operator-sdk/blob/master/doc/sdk-cli-reference.md#helm) which run the SDK as ansible  and helm operator processes, respectively. These are intended to be used when running in a Pod inside a cluster. Developers wanting to run their operator locally should continue to use `up local`. ([#887](https://github.com/operator-framework/operator-sdk/pull/887) and [#897](https://github.com/operator-framework/operator-sdk/pull/897))
 - Ansible operator proxy added the cache handler which allows the get requests to use the operators cache. [#760](https://github.com/operator-framework/operator-sdk/pull/760)
 - Ansible operator proxy added ability to dynamically watch dependent resource that were created by ansible operator. [#857](https://github.com/operator-framework/operator-sdk/pull/857)
-<<<<<<< HEAD
+- Ansible-based operators have leader election turned on by default. When upgrading, add environment variable `POD_NAME` to your operator's Deployment using the Kubernetes downward API. To see an example, run `operator-sdk new --type=ansible ...` and see file `deploy/operator.yaml`.
 - A new command [`operator-sdk scorecard`](https://github.com/operator-framework/operator-sdk/blob/master/doc/sdk-cli-reference.md#scorecard) which runs a series of generic tests on operators to ensure that an operator follows best practices. For more information, see the [`Scorecard Documentation`](doc/test-framework/scorecard.md)
-=======
-- Ansible-based operators have leader election turned on by default. When upgrading, add environment variable `POD_NAME` to your operator's Deployment using the Kubernetes downward API. To see an example, run `operator-sdk new --type=ansible ...` and see file `deploy/operator.yaml`.
->>>>>>> b9401aea
 
 ### Changed
 
