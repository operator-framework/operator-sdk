--- conflicted
+++ resolved
@@ -7,7 +7,8 @@
 
 ### Changed
 
-<<<<<<< HEAD
+- Make `ready` package idempotent. Now, a user can call `Set()` or `Unset()` to set the operator's readiness without knowing the current state. ([#1761](https://github.com/operator-framework/operator-sdk/pull/1761))
+
 ### Breaking changes
 
 - CSV config field `role-path` is now `role-paths` and takes a list of strings. Users can now specify multiple `Role` and `ClusterRole` manifests using `role-paths`. ([#1704](https://github.com/operator-framework/operator-sdk/pull/1704))
@@ -33,10 +34,6 @@
       // New
       err = r.client.List(context.TODO(), podList, client.UseListOptions(listOps))
       ```
-=======
-- **Breaking change:** CSV config field `role-path` is now `role-paths` and takes a list of strings. Users can now specify multiple `Role` and `ClusterRole` manifests using `role-paths`. ([#1704](https://github.com/operator-framework/operator-sdk/pull/1704))
-- Make `ready` package idempotent. Now, a user can call `Set()` or `Unset()` to set the operator's readiness without knowing the current state. ([#1761](https://github.com/operator-framework/operator-sdk/pull/1761))
->>>>>>> ae7fab6f
 
 ### Deprecated
 
