--- conflicted
+++ resolved
@@ -21,11 +21,8 @@
 
 ### Bug Fixes
 
-<<<<<<< HEAD
 - Resources that use '-' in the APIGroup name can now be directly accessed by Ansible. ([#2712](https://github.com/operator-framework/operator-sdk/pull/2712))
-=======
 - Fixed issue in CSV generation that caused an incorrect path to be generated for descriptors on types that are fields in array elements. ([#2721](https://github.com/operator-framework/operator-sdk/pull/2721))
->>>>>>> b64896cf
 
 ## v0.16.0
 
