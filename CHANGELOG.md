## Unreleased

### Added

- Added [`run`](./doc/cli/operator-sdk_alpha_run.md) and [`cleanup`](./doc/cli/operator-sdk_alpha_cleanup.md) subcommands (under the `alpha` subcommand) to manage deployment/deletion of operators. These commands currently interact with OLM via an in-cluster registry-server created using an operator's on-disk manifests and managed by `operator-sdk`. ([#2402](ttps://github.com/operator-framework/operator-sdk/pull/2402))

### Changed

### Deprecated

### Removed

### Bug Fixes

## v0.14.0

### Added

- Added new `--bundle` flag to the `operator-sdk scorecard` command to support bundle validation testing using the validation API (https://github.com/operator-framework/api). ([#1916](https://github.com/operator-framework/operator-sdk/pull/1916)
- Added new `log` field to the `operator-sdk scorecard` v1alpha2 output to support tests that produce logging. ([#1916](https://github.com/operator-framework/operator-sdk/pull/1916)
- Added new `bundle validation` test to the `operator-sdk scorecard` OLM tests. ([#1916](https://github.com/operator-framework/operator-sdk/pull/1916)
- Added scorecard test short names to each scorecard test to allow users to run a specific scorecard test using the selector flag. ([#1916](https://github.com/operator-framework/operator-sdk/pull/1916)
- Improve Ansible logs in the Operator container for Ansible-based Operators. ([#2321](https://github.com/operator-framework/operator-sdk/pull/2321))
- Added support for override values with environment variable expansion in the `watches.yaml` file for Helm-based operators. ([#2325](https://github.com/operator-framework/operator-sdk/pull/2325))

### Changed

- Replace usage of `github.com/operator-framework/operator-sdk/pkg/restmapper.DynamicRESTMapper` with `sigs.k8s.io/controller-runtime/pkg/client/apiutil.DynamicRESTMapper`. ([#2309](https://github.com/operator-framework/operator-sdk/pull/2309))
- Upgraded Helm operator packages and base image from Helm v2 to Helm v3. Cluster state for pre-existing CRs using Helm v2-based operators will be automatically migrated to Helm v3's new release storage format, and existing releases may be upgraded due to changes in Helm v3's label injection. ([#2080](https://github.com/operator-framework/operator-sdk/pull/2080))
- Fail `operator-sdk olm-catalog gen-csv` if it is not run from a project's root, which the command already assumes is the case. ([#2322](https://github.com/operator-framework/operator-sdk/pull/2322))
- **Breaking Change:** Extract custom Ansible module `k8s_status`, which is now provided by the `operator_sdk.util` Ansible collection. See [developer_guide](https://github.com/operator-framework/operator-sdk/blob/master/doc/ansible/dev/developer_guide.md#custom-resource-status-management) for new usage. ([#2310](https://github.com/operator-framework/operator-sdk/pull/2310))
- Upgrade minimal Ansible version in the init projects from `2.6` to `2.9` for collections support. ([#2310](https://github.com/operator-framework/operator-sdk/pull/2310))
- Improve skip metrics logs when running the operator locally in order to make clear the information. ([#2190](https://github.com/operator-framework/operator-sdk/pull/2190))
- Upgrade [`controller-tools`](https://github.com/kubernetes-sigs/controller-tools) version from `v0.2.2` to [`v0.2.4`](https://github.com/kubernetes-sigs/controller-tools/releases/tag/v0.2.4). ([#2368](https://github.com/operator-framework/operator-sdk/pull/2368))

### Deprecated

- Deprecated `github.com/operator-framework/operator-sdk/pkg/restmapper` in favor of the `DynamicRESTMapper` implementation in [controller-runtime](https://godoc.org/github.com/kubernetes-sigs/controller-runtime/pkg/client/apiutil#NewDiscoveryRESTMapper). ([#2309](https://github.com/operator-framework/operator-sdk/pull/2309))

### Bug Fixes

- Fix `operator-sdk build`'s `--image-build-args` to support spaces within quotes like `--label some.name="First Last"`. ([#2312](https://github.com/operator-framework/operator-sdk/pull/2312))
- Fix misleading Helm operator "release not found" errors during CR deletion. ([#2359](https://github.com/operator-framework/operator-sdk/pull/2359))
<<<<<<< HEAD
- Fix issue when the test-framework would attempt to create a namespace exceeding 63 characters. `pkg/test/NewCtx()` now creates a unique id instead of using the test name. `TestCtx.GetNamespace()` uses this unique id to create a namespace that avoids this scenario. ([#2335](https://github.com/operator-framework/operator-sdk/pull/2335))
=======
- Fix Ansible based image in order to re-trigger reconcile when playbooks are runner with error. ([#2375](https://github.com/operator-framework/operator-sdk/pull/2375))
>>>>>>> 6d2b87cf

## v0.13.0

### Added

- Support for vars in top level ansible watches. ([#2147](https://github.com/operator-framework/operator-sdk/pull/2147))
- Support for `"ansible.operator-sdk/verbosity"` annotation on Custom Resources watched by Ansible based operators to override verbosity on an individual resource. ([#2102](https://github.com/operator-framework/operator-sdk/pull/2102))
- Support for relative helm chart paths in the Helm operator's watches.yaml file. ([#2287](https://github.com/operator-framework/operator-sdk/pull/2287))
- New `operator-sdk generate crds` subcommand, which generates CRDs from Go types. ([#2276](https://github.com/operator-framework/operator-sdk/pull/2276))
- Go API code can now be [annotated](https://github.com/operator-framework/operator-sdk/blob/d147bb3/doc/user/olm-catalog/csv-annotations.md) to populate a CSV's `spec.customresourcedefinitions.owned` field on invoking [`olm-catalog gen-csv`](https://github.com/operator-framework/operator-sdk/blob/d147bb3/doc/cli/operator-sdk_olm-catalog_gen-csv.md). ([#1162](https://github.com/operator-framework/operator-sdk/pull/1162))

### Changed

- Upgrade minimal Ansible version in the init projects from `2.4` to `2.6`. ([#2107](https://github.com/operator-framework/operator-sdk/pull/2107))
- Upgrade Kubernetes version from `kubernetes-1.15.4` to `kubernetes-1.16.2`. ([#2145](https://github.com/operator-framework/operator-sdk/pull/2145))
- Upgrade Helm version from `v2.15.0` to `v2.16.1`. ([#2145](https://github.com/operator-framework/operator-sdk/pull/2145))
- Upgrade [`controller-runtime`](https://github.com/kubernetes-sigs/controller-runtime) version from `v0.3.0` to [`v0.4.0`](https://github.com/kubernetes-sigs/controller-runtime/releases/tag/v0.4.0). ([#2145](https://github.com/operator-framework/operator-sdk/pull/2145))
- Updated `pkg/test/e2eutil.WaitForDeployment()` and `pkg/test/e2eutil.WaitForOperatorDeployment()` to successfully complete waiting when the available replica count is _at least_ (rather than exactly) the minimum replica count required. ([#2248](https://github.com/operator-framework/operator-sdk/pull/2248))
- Replace in the Ansible based operators module tests `k8s_info` for `k8s_facts` which is deprecated. ([#2168](https://github.com/operator-framework/operator-sdk/issues/2168))
- Upgrade the Ansible version from `2.8` to `2.9` on the Ansible based operators image. ([#2168](https://github.com/operator-framework/operator-sdk/issues/2168))
- Updated CRD generation for non-Go operators to use valid structural schema. ([#2275](https://github.com/operator-framework/operator-sdk/issues/2275))
- Replace Role verb `"*"` with list of verb strings in generated files so the Role is compatible with OpenShift and Kubernetes. ([#2175](https://github.com/operator-framework/operator-sdk/pull/2175))
- **Breaking change:** An existing CSV's `spec.customresourcedefinitions.owned` is now always overwritten except for each `name`, `version`, and `kind` on invoking [`olm-catalog gen-csv`](https://github.com/operator-framework/operator-sdk/blob/d147bb3/doc/cli/operator-sdk_olm-catalog_gen-csv.md) when Go API code [annotations](https://github.com/operator-framework/operator-sdk/blob/d147bb3/doc/user/olm-catalog/csv-annotations.md) are present. ([#1162](https://github.com/operator-framework/operator-sdk/pull/1162))
- Ansible and Helm operator reconcilers use a cached client for reads instead of the default unstructured client. ([#1047](https://github.com/operator-framework/operator-sdk/pull/1047))

### Deprecated

- Deprecated the `operator-sdk generate openapi` command. CRD generation is still supported with `operator-sdk generate crds`. It is now recommended to use [openapi-gen](https://github.com/kubernetes/kube-openapi/tree/master/cmd/openapi-gen) directly for OpenAPI code generation. The `generate openapi` subcommand will be removed in a future release. ([#2276](https://github.com/operator-framework/operator-sdk/pull/2276))

### Bug Fixes

- Fixed log formatting issue that occurred while loading the configuration for Ansible-based operators. ([#2246](https://github.com/operator-framework/operator-sdk/pull/2246))
- Fix issue faced in the Ansible based operators when `jmespath` queries are used because it was not installed. ([#2252](https://github.com/operator-framework/operator-sdk/pull/2252))
- Updates `operator-sdk build` for go operators to compile the operator binary based on Go's built-in GOARCH detection. This fixes an issue that caused an `amd64` binary to be built into non-`amd64` base images when using operator-sdk on non-`amd64` architectures. ([#2268](https://github.com/operator-framework/operator-sdk/pull/2268))
- Fix scorecard behavior such that a CSV file is read correctly when `olm-deployed` is set to `true`. ([#2274](https://github.com/operator-framework/operator-sdk/pull/2274))
- A CSV config's `operator-name` field will be used if `--operator-name` is not set. ([#2297](https://github.com/operator-framework/operator-sdk/pull/2297))
- Populates a CSV's `spec.install` strategy if either name or strategy body are missing with a deployment-type strategy. ([#2298](https://github.com/operator-framework/operator-sdk/pull/2298))
- When the current leader pod has been hard evicted but not deleted, another pod is able to delete the evicted pod, triggering garbage collection and allowing leader election to continue. ([#2210](https://github.com/operator-framework/operator-sdk/pull/2210))

## v0.12.0

### Added

- Added `Operator Version: X.Y.Z` information in the operator logs.([#1953](https://github.com/operator-framework/operator-sdk/pull/1953))
- Make Ansible verbosity configurable via the `ansible-verbosity` flag. ([#2087](https://github.com/operator-framework/operator-sdk/pull/2087))
- Autogenerate CLI documentation via `make cli-doc` ([#2099](https://github.com/operator-framework/operator-sdk/pull/2099))

### Changed

- **Breaking change:** Changed required Go version from `1.12` to `1.13`. This change applies to the SDK project itself and Go projects scaffolded by the SDK. Projects that import this version of the SDK require Go 1.13 to compile. ([#1949](https://github.com/operator-framework/operator-sdk/pull/1949))
- Upgrade Kubernetes version from `kubernetes-1.14.1` to `kubernetes-1.15.4`. ([#2083](https://github.com/operator-framework/operator-sdk/pull/2083))
- Upgrade Helm version from `v2.14.1` to `v2.15.0`. ([#2083](https://github.com/operator-framework/operator-sdk/pull/2083))
- Upgrade [`controller-runtime`](https://github.com/kubernetes-sigs/controller-runtime) version from `v0.2.0` to [`v0.3.0`](https://github.com/kubernetes-sigs/controller-runtime/releases/tag/v0.3.0). ([#2083](https://github.com/operator-framework/operator-sdk/pull/2083))
- Upgrade [`controller-tools`](https://github.com/kubernetes-sigs/controller-tools) version from `v0.2.1+git` to [`v0.2.2`](https://github.com/kubernetes-sigs/controller-tools/releases/tag/v0.2.2). ([#2083](https://github.com/operator-framework/operator-sdk/pull/2083))

### Removed

- Removed `--dep-manager` flag and support for `dep`-based projects. Projects will be scaffolded to use Go modules. ([#1949](https://github.com/operator-framework/operator-sdk/pull/1949))

### Bug Fixes

- OLM internal manager is not returning errors in the initialization. ([#1976](https://github.com/operator-framework/operator-sdk/pull/1976))
- Added missing default role permission for `deployments`, which is required to create the metrics service for the operator. ([#2090](https://github.com/operator-framework/operator-sdk/pull/2090))
- Handle invalid maxArtifacts annotation on CRs for Ansible based operators. ([2093](https://github.com/operator-framework/operator-sdk/pull/2093))
- When validating package manifests, only return an error if default channel is not set and more than one channel is available. ([#2116](https://github.com/operator-framework/operator-sdk/pull/2116))

## v0.11.0

### Added

- Added support for event filtering for ansible operator. ([#1968](https://github.com/operator-framework/operator-sdk/issues/1968))
- Added new `--skip-generation` flag to the `operator-sdk add api` command to support skipping generation of deepcopy and OpenAPI code and OpenAPI CRD specs. ([#1890](https://github.com/operator-framework/operator-sdk/pull/1890))
- The `operator-sdk olm-catalog gen-csv` command now produces indented JSON for the `alm-examples` annotation. ([#1793](https://github.com/operator-framework/operator-sdk/pull/1793))
- Added flag `--dep-manager` to command [`operator-sdk print-deps`](https://github.com/operator-framework/operator-sdk/blob/master/doc/sdk-cli-reference.md#print-deps) to specify the type of dependency manager file to print. The choice of dependency manager is inferred from top-level dependency manager files present if `--dep-manager` is not set. ([#1819](https://github.com/operator-framework/operator-sdk/pull/1819))
- Ansible based operators now gather and serve metrics about each custom resource on port 8686 of the metrics service. ([#1723](https://github.com/operator-framework/operator-sdk/pull/1723))
- Added the Go version, OS, and architecture to the output of `operator-sdk version` ([#1863](https://github.com/operator-framework/operator-sdk/pull/1863))
- Added support for `ppc64le-linux` for the `operator-sdk` binary and the Helm operator base image. ([#1533](https://github.com/operator-framework/operator-sdk/pull/1533))
- Added new `--version` flag to the `operator-sdk scorecard` command to support a new output format for the scorecard. ([#1916](https://github.com/operator-framework/operator-sdk/pull/1916)
- Added new `--selector` flag to the `operator-sdk scorecard` command to support filtering scorecard tests based on labels added to each test. ([#1916](https://github.com/operator-framework/operator-sdk/pull/1916)
- Added new `--list` flag to the `operator-sdk scorecard` command to support listing scorecard tests that would be executed based on selector filters. ([#1916](https://github.com/operator-framework/operator-sdk/pull/1916)
- For scorecard version v1alpha2 only, return code logic was added to return 1 if any of the selected scorecard tests fail.  A return code of 0 is returned if all selected tests pass. ([#1916](https://github.com/operator-framework/operator-sdk/pull/1916)

### Changed

- The Helm operator now uses the CR name for the release name for newly created CRs. Existing CRs will continue to use their existing UID-based release name. When a release name collision occurs (when CRs of different types share the same name), the second CR will fail to install with an error about a duplicate name. ([#1818](https://github.com/operator-framework/operator-sdk/pull/1818))
- Commands [`olm uninstall`](https://github.com/operator-framework/operator-sdk/blob/master/doc/sdk-cli-reference.md#uninstall) and [`olm status`](https://github.com/operator-framework/operator-sdk/blob/master/doc/sdk-cli-reference.md#status) no longer use a `--version` flag to specify OLM version. This information is now retrieved from the running cluster. ([#1634](https://github.com/operator-framework/operator-sdk/pull/1634))
- The Helm operator no longer prints manifest diffs in the operator log at verbosity levels lower than INFO ([#1857](https://github.com/operator-framework/operator-sdk/pull/1857))
- CRD manifest `spec.version` is still supported, but users will see a warning message if `spec.versions` is not present and an error if `spec.versions` is populated but the version in `spec.version` is not in `spec.versions`. ([#1876](https://github.com/operator-framework/operator-sdk/pull/1876))
- Upgrade base image for Go, Helm, and scorecard proxy from `registry.access.redhat.com/ubi7/ubi-minimal:latest` to `registry.access.redhat.com/ubi8/ubi-minimal:latest`. ([#1952](https://github.com/operator-framework/operator-sdk/pull/1952))
- Upgrade base image for Ansible from `registry.access.redhat.com/ubi7/ubi:latest` to `registry.access.redhat.com/ubi8/ubi:latest`. ([#1990](https://github.com/operator-framework/operator-sdk/pull/1990) and [#2004](https://github.com/operator-framework/operator-sdk/pull/2004))
- Updated kube-state-metrics dependency from `v1.6.0` to `v1.7.2`. ([#1943](https://github.com/operator-framework/operator-sdk/pull/1943))

### Breaking changes

- Upgrade Kubernetes version from `kubernetes-1.13.4` to `kubernetes-1.14.1` ([#1876](https://github.com/operator-framework/operator-sdk/pull/1876))
- Upgrade `github.com/operator-framework/operator-lifecycle-manager` version from `b8a4faf68e36feb6d99a6aec623b405e587b17b1` to `0.10.1` ([#1876](https://github.com/operator-framework/operator-sdk/pull/1876))
- Upgrade [`controller-runtime`](https://github.com/kubernetes-sigs/controller-runtime) version from `v0.1.12` to `v0.2.0` ([#1876](https://github.com/operator-framework/operator-sdk/pull/1876))
  - The package `sigs.k8s.io/controller-runtime/pkg/runtime/scheme` is deprecated, and contains no code. Replace this import with `sigs.k8s.io/controller-runtime/pkg/scheme` where relevant.
  - The package `sigs.k8s.io/controller-runtime/pkg/runtime/log` is deprecated. Replace this import with `sigs.k8s.io/controller-runtime/pkg/log` where relevant.
  - The package `sigs.k8s.io/controller-runtime/pkg/runtime/signals` is deprecated. Replace this import with `sigs.k8s.io/controller-runtime/pkg/manager/signals` where relevant.
  - All methods on [`sigs.k8s.io/controller-runtime/pkg/client.Client`](https://github.com/kubernetes-sigs/controller-runtime/blob/v0.2.0/pkg/client/interfaces.go#L104) (except for `Get()`) have been updated. Instead of each using a `struct`-typed or variadic functional option parameter, or having no option parameter, each now uses a variadic interface option parameter typed for each method. See `List()` below for an example.
  - [`sigs.k8s.io/controller-runtime/pkg/client.Client`](https://github.com/kubernetes-sigs/controller-runtime/blob/v0.2.0/pkg/client/interfaces.go#L104)'s `List()` method signature has been updated: `List(ctx context.Context, opts *client.ListOptions, list runtime.Object) error` is now [`List(ctx context.Context, list runtime.Object, opts ...client.ListOption) error`](https://github.com/kubernetes-sigs/controller-runtime/blob/v0.2.0/pkg/client/interfaces.go#L61). To migrate:
      ```go
      import (
        "context"

        "sigs.k8s.io/controller-runtime/pkg/client"
      )

      ...

      // Old
      listOpts := &client.ListOptions{}
      listOpts.InNamespace("namespace")
      err = r.client.List(context.TODO(), listOps, podList)
      // New
      listOpts := []client.ListOption{
        client.InNamespace("namespace"),
      }
      err = r.client.List(context.TODO(), podList, listOpts...)
      ```
- [`pkg/test.FrameworkClient`](https://github.com/operator-framework/operator-sdk/blob/master/pkg/test/client.go#L33) methods `List()` and `Delete()` have new signatures corresponding to the homonymous methods of `sigs.k8s.io/controller-runtime/pkg/client.Client`. ([#1876](https://github.com/operator-framework/operator-sdk/pull/1876))
- CRD file names were previously of the form `<group>_<version>_<kind>_crd.yaml`. Now that CRD manifest `spec.version` is deprecated in favor of `spec.versions`, i.e. multiple versions can be specified in one CRD, CRD file names have the form `<full group>_<resource>_crd.yaml`. `<full group>` is the full group name of your CRD while `<group>` is the last subdomain of `<full group>`, ex. `foo.bar.com` vs `foo`. `<resource>` is the plural lower-case CRD Kind found at `spec.names.plural`. ([#1876](https://github.com/operator-framework/operator-sdk/pull/1876))
- Upgrade Python version from `2.7` to `3.6`, Ansible version from `2.8.0` to `~=2.8` and ansible-runner from `1.2` to `1.3.4` in the Ansible based images. ([#1947](https://github.com/operator-framework/operator-sdk/pull/1947))
- Made the default scorecard version `v1alpha2` which is new for this release and could break users that were parsing the older scorecard output (`v1alpha1`).  Users can still specify version `v1alpha1` on the scorecard configuration to use the older style for some period of time until `v1alpha1` is removed.
- Replaced `pkg/kube-metrics.NewCollectors()` with `pkg/kube-metrics.NewMetricsStores()` and changed exported function signature for `pkg/kube-metrics.ServeMetrics()` due to a [breaking change in kube-state-metrics](https://github.com/kubernetes/kube-state-metrics/pull/786). ([#1943](https://github.com/operator-framework/operator-sdk/pull/1943))

### Deprecated

### Removed

- Removed flag `--as-file` from command [`operator-sdk print-deps`](https://github.com/operator-framework/operator-sdk/blob/master/doc/sdk-cli-reference.md#print-deps), which now only prints packages and versions in dependency manager file format. The choice of dependency manager type is set by `--dep-manager` or inferred from top-level dependency manager files present if `--dep-manager` is not set. ([#1819](https://github.com/operator-framework/operator-sdk/pull/1819))

### Bug Fixes

- Configure the repo path correctly in `operator-sdk add crd` and prevent the command from running outside of an operator project. ([#1660](https://github.com/operator-framework/operator-sdk/pull/1660))
- In the Helm operator, skip owner reference injection for cluster-scoped resources in release manifests. The Helm operator only supports namespace-scoped CRs, and namespaced resources cannot own cluster-scoped resources. ([#1817](https://github.com/operator-framework/operator-sdk/pull/1817))
- Package manifests generated with [`gen-csv`](https://github.com/operator-framework/operator-sdk/blob/master/doc/sdk-cli-reference.md#gen-csv) respect the `--operator-name` flag, channel names are checked for duplicates before (re-)generation. ([#1693](https://github.com/operator-framework/operator-sdk/pull/1693))
- Generated inventory for Ansible-based Operators now sets the localhost's `ansible_python_interpreter` to `{{ ansible_playbook_python }}`, to properly match the [implicit localhost](https://docs.ansible.com/ansible/latest/inventory/implicit_localhost.html). ([#1952](https://github.com/operator-framework/operator-sdk/pull/1952))
- Fixed an issue in `operator-sdk olm-catalog gen-csv` where the generated CSV is missing the expected set of owned CRDs. ([#2017](https://github.com/operator-framework/operator-sdk/pull/2017))
- The command `operator-sdk olm-catalog gen-csv --csv-version=<version> --update-crds` would fail to copy over CRD manifests into `deploy/olm-catalog` for manifests whose name didn't end with a `_crd.yaml` suffix. This has been fixed so `gen-csv` now copies all CRD manifests specified by `deploy/olm-catalog/csv_config.yaml` by checking the type of the manifest rather than the filename suffix. ([#2015](https://github.com/operator-framework/operator-sdk/pull/2015))
- Added missing `jmespath` dependency to Ansible-based Operator .travis.yml file template. ([#2027](https://github.com/operator-framework/operator-sdk/pull/2027))
- Fixed invalid usage of `logr.Logger.Info()` in the Ansible-based operator implementation, which caused unnecessary operator panics. ([#2031](https://github.com/operator-framework/operator-sdk/pull/2031))

## v0.10.0

### Added

- Document new compile-time dependency `mercurial` in user-facing documentation. ([#1683](https://github.com/operator-framework/operator-sdk/pull/1683))
- Adds new flag `--zap-time-encoding` to the flagset provided by `pkg/log/zap`. This flag configures the timestamp format produced by the zap logger. See the [logging doc](https://github.com/operator-framework/operator-sdk/blob/master/doc/user/logging.md) for more information. ([#1529](https://github.com/operator-framework/operator-sdk/pull/1529))

### Changed

- **Breaking Change:** New configuration format for the `operator-sdk scorecard` using config files. See [`doc/test-framework/scorecard`](doc/test-framework/scorecard.md) for more info ([#1641](https://github.com/operator-framework/operator-sdk/pull/1641))
- **Breaking change:** CSV config field `role-path` is now `role-paths` and takes a list of strings. Users can now specify multiple `Role` and `ClusterRole` manifests using `role-paths`. ([#1704](https://github.com/operator-framework/operator-sdk/pull/1704))
- Make `ready` package idempotent. Now, a user can call `Set()` or `Unset()` to set the operator's readiness without knowing the current state. ([#1761](https://github.com/operator-framework/operator-sdk/pull/1761))

### Bug Fixes

- Check if `metadata.annotations['alm-examples']` is non-empty before creating contained CR manifests in the scorecard. ([#1789](https://github.com/operator-framework/operator-sdk/pull/1789))

## v0.9.0

### Added

- Adds support for building OCI images with [podman](https://podman.io/), e.g. `operator-sdk build --image-builder=podman`. ([#1488](https://github.com/operator-framework/operator-sdk/pull/1488))
- New option for [`operator-sdk up local --enable-delve`](https://github.com/operator-framework/operator-sdk/blob/master/doc/sdk-cli-reference.md#up), which can be used to start the operator in remote debug mode with the [delve](https://github.com/go-delve/delve) debugger listening on port 2345. ([#1422](https://github.com/operator-framework/operator-sdk/pull/1422))
- Enables controller-runtime metrics in Helm operator projects. ([#1482](https://github.com/operator-framework/operator-sdk/pull/1482))
- New flags `--vendor` and `--skip-validation` for [`operator-sdk new`](https://github.com/operator-framework/operator-sdk/blob/master/doc/sdk-cli-reference.md#new) that direct the SDK to initialize a new project with a `vendor/` directory, and without validating project dependencies. `vendor/` is not written by default. ([#1519](https://github.com/operator-framework/operator-sdk/pull/1519))
- Generating and serving info metrics about each custom resource. By default these metrics are exposed on port 8686. ([#1277](https://github.com/operator-framework/operator-sdk/pull/1277))
- Scaffold a `pkg/apis/<group>/group.go` package file to avoid `go/build` errors when running Kubernetes code generators. ([#1401](https://github.com/operator-framework/operator-sdk/pull/1401))
- Adds a new extra variable containing the unmodified CR spec for ansible based operators. [#1563](https://github.com/operator-framework/operator-sdk/pull/1563)
- New flag `--repo` for subcommands [`new`](https://github.com/operator-framework/operator-sdk/blob/master/doc/sdk-cli-reference.md#new) and [`migrate`](https://github.com/operator-framework/operator-sdk/blob/master/doc/sdk-cli-reference.md#migrate) specifies the repository path to be used in Go source files generated by the SDK. This flag can only be used with [Go modules](https://github.com/golang/go/wiki/Modules). ([#1475](https://github.com/operator-framework/operator-sdk/pull/1475))
- Adds `--go-build-args` flag to `operator-sdk build` for providing additional Go build arguments. ([#1582](https://github.com/operator-framework/operator-sdk/pull/1582))
- New flags `--csv-channel` and `--default-channel` for subcommand [`gen-csv`](https://github.com/operator-framework/operator-sdk/blob/master/doc/sdk-cli-reference.md#gen-csv) that add channels to and update the [package manifest](https://github.com/operator-framework/operator-registry/#manifest-format) in `deploy/olm-catalog/<operator-name>` when generating a new CSV or updating an existing one. ([#1364](https://github.com/operator-framework/operator-sdk/pull/1364))
- Adds `go.mod` and `go.sum` to switch from `dep` to [Go modules](https://github.com/golang/go/wiki/Modules) to manage dependencies for the SDK project itself. ([#1566](https://github.com/operator-framework/operator-sdk/pull/1566))
- New flag `--operator-name` for [`operator-sdk olm-catalog gen-csv`](https://github.com/operator-framework/operator-sdk/blob/master/doc/sdk-cli-reference.md#gen-csv) to specify the operator name, ex. `memcached-operator`, to use in CSV generation. The project's name is used (old behavior) if `--operator-name` is not set. ([#1571](https://github.com/operator-framework/operator-sdk/pull/1571))
- New flag `--local-operator-flags` for `operator-sdk test local --up-local` to specify flags to run a local operator with during a test. ([#1509](https://github.com/operator-framework/operator-sdk/pull/1509))

### Changed

- Upgrade the version of the dependency [controller-runtime](https://github.com/kubernetes-sigs/controller-runtime) from `v0.1.10` to `v0.1.12`. ([#1612](https://github.com/operator-framework/operator-sdk/pull/1612))
- Remove TypeMeta declaration from the implementation of the objects ([#1462](https://github.com/operator-framework/operator-sdk/pull/1462/))
- Relaxed API version format check when parsing `pkg/apis` in code generators. API dir structures can now be of the format `pkg/apis/<group>/<anything>`, where `<anything>` was previously required to be in the Kubernetes version format, ex. `v1alpha1`. ([#1525](https://github.com/operator-framework/operator-sdk/pull/1525))
- The SDK and operator projects will work outside of `$GOPATH/src` when using [Go modules](https://github.com/golang/go/wiki/Modules). ([#1475](https://github.com/operator-framework/operator-sdk/pull/1475))
-  `CreateMetricsService()` function from the metrics package accepts a REST config (\*rest.Config) and an array of ServicePort objects ([]v1.ServicePort) as input to create Service metrics. `CRPortName` constant is added to describe the string of custom resource port name. ([#1560](https://github.com/operator-framework/operator-sdk/pull/1560) and [#1626](https://github.com/operator-framework/operator-sdk/pull/1626))
- Changed the flag `--skip-git-init` to [`--git-init`](https://github.com/operator-framework/operator-sdk/blob/master/doc/sdk-cli-reference.md#new). This changes the default behavior of `operator-sdk new` to not initialize the new project directory as a git repository with `git init`. This behavior is now opt-in with `--git-init`. ([#1588](https://github.com/operator-framework/operator-sdk/pull/1588))
- `operator-sdk new` will no longer create the initial commit for a new project, even with `--git-init=true`. ([#1588](https://github.com/operator-framework/operator-sdk/pull/1588))
- When errors occur setting up the Kubernetes client for RBAC role generation, `operator-sdk new --type=helm` now falls back to a default RBAC role instead of failing. ([#1627](https://github.com/operator-framework/operator-sdk/pull/1627))

### Removed

- The SDK no longer depends on a `vendor/` directory to manage dependencies *only if* using [Go modules](https://github.com/golang/go/wiki/Modules). The SDK and operator projects will only use vendoring if using `dep`, or modules and a `vendor/` dir is present. ([#1519](https://github.com/operator-framework/operator-sdk/pull/1519))
- **Breaking change:** `ExposeMetricsPort` is removed and replaced with `CreateMetricsService()` function. `PrometheusPortName` constant is replaced with `OperatorPortName`. ([#1560](https://github.com/operator-framework/operator-sdk/pull/1560))
- Removes `Gopkg.toml` and `Gopkg.lock` to drop the use of `dep` in favor of [Go modules](https://github.com/golang/go/wiki/Modules) to manage dependencies for the SDK project itself. ([#1566](https://github.com/operator-framework/operator-sdk/pull/1566))

## v0.8.2

### Bug Fixes

- Fixes header file content validation when the content contains empty lines or centered text. ([#1544](https://github.com/operator-framework/operator-sdk/pull/1544))
- Generated CSV's that include a deployment install strategy will be checked for a reference to `metadata.annotations['olm.targetNamespaces']`, and if one is not found a reference will be added to the `WATCH_NAMESPACE` env var for all containers in the deployment. This is a bug because any other value that references the CSV's namespace is incorrect. ([#1396](https://github.com/operator-framework/operator-sdk/pull/1396))
- Build `-trimpath` was not being respected. `$GOPATH` was not expanding because `exec.Cmd{}` is not executed in a shell environment. ([#1535](https://github.com/operator-framework/operator-sdk/pull/1535))
- Running the [scorecard](https://github.com/operator-framework/operator-sdk/blob/master/doc/sdk-cli-reference.md#up) with `--olm-deployed` will now only use the first CR set in either the `cr-manifest` config option or the CSV's `metadata.annotations['alm-examples']` as was intended, and access manifests correctly from the config. ([#1565](https://github.com/operator-framework/operator-sdk/pull/1565))
- Use the correct domain names when generating CRD's instead that of the first CRD to be parsed. ([#1636](https://github.com/operator-framework/operator-sdk/pull/1636))

## v0.8.1

### Bug Fixes

- Fixes a regression that causes Helm RBAC generation to contain an empty custom ruleset when the chart's default manifest contains only namespaced resources. ([#1456](https://github.com/operator-framework/operator-sdk/pull/1456))
- Fixes an issue that causes Helm RBAC generation to fail when creating new operators with a Kubernetes context configured to connect to an OpenShift cluster. ([#1461](https://github.com/operator-framework/operator-sdk/pull/1461))

## v0.8.0

### Added

- New option for [`operator-sdk build --image-builder`](https://github.com/operator-framework/operator-sdk/blob/master/doc/sdk-cli-reference.md#build), which can be used to specify which image builder to use. Adds support for [buildah](https://github.com/containers/buildah/). ([#1311](https://github.com/operator-framework/operator-sdk/pull/1311))
- Manager is now configured with a new `DynamicRESTMapper`, which accounts for the fact that the default `RESTMapper`, which only checks resource types at startup, can't handle the case of first creating a CRD and then an instance of that CRD. ([#1329](https://github.com/operator-framework/operator-sdk/pull/1329))
- Unify CLI debug logging under a global `--verbose` flag ([#1361](https://github.com/operator-framework/operator-sdk/pull/1361))
- [Go module](https://github.com/golang/go/wiki/Modules) support by default for new Go operators and during Ansible and Helm operator migration. The dependency manager used for a new operator can be explicitly specified for new operators through the `--dep-manager` flag, available in [`operator-sdk new`](https://github.com/operator-framework/operator-sdk/blob/master/doc/sdk-cli-reference.md#new) and [`operator-sdk migrate`](https://github.com/operator-framework/operator-sdk/blob/master/doc/sdk-cli-reference.md#migrate). `dep` is still available through `--dep-manager=dep`. ([#1001](https://github.com/operator-framework/operator-sdk/pull/1001))
- New optional flag `--custom-api-import` for [`operator-sdk add controller`](https://github.com/operator-framework/operator-sdk/blob/master/doc/sdk-cli-reference.md#controller) to specify that the new controller reconciles a built-in or external Kubernetes API, and what import path and identifier it should have. ([#1344](https://github.com/operator-framework/operator-sdk/pull/1344))
- Operator Scorecard plugin support ([#1379](https://github.com/operator-framework/operator-sdk/pull/1379)). Documentation for scorecard plugins can be found in the main scorecard doc: [doc/test-framework/scorecard.md](./doc/test-framework/scorecard.md)

### Changed

- When Helm operator projects are created, the SDK now generates RBAC rules in `deploy/role.yaml` based on the chart's default manifest. ([#1188](https://github.com/operator-framework/operator-sdk/pull/1188))
- When debug level is 3 or higher, we will set the klog verbosity to that level. ([#1322](https://github.com/operator-framework/operator-sdk/pull/1322))
- Relaxed requirements for groups in new project API's. Groups passed to [`operator-sdk add api`](https://github.com/operator-framework/operator-sdk/blob/master/doc/sdk-cli-reference.md#api)'s `--api-version` flag can now have no subdomains, ex `core/v1`. See ([#1191](https://github.com/operator-framework/operator-sdk/issues/1191)) for discussion. ([#1313](https://github.com/operator-framework/operator-sdk/pull/1313))
- Renamed `--docker-build-args` option to `--image-build-args` option for `build` subcommand, because this option can now be shared with other image build tools than docker when `--image-builder` option is specified. ([#1311](https://github.com/operator-framework/operator-sdk/pull/1311))
- Reduces Helm release information in CR status to only the release name and manifest and moves it from `status.conditions` to a new top-level `deployedRelease` field. ([#1309](https://github.com/operator-framework/operator-sdk/pull/1309))
  - **WARNING**: Users with active CRs and releases who are upgrading their helm-based operator should upgrade to one based on v0.7.0 before upgrading further. Helm operators based on v0.8.0+ will not seamlessly transition release state to the persistent backend, and will instead uninstall and reinstall all managed releases.
- Go operator CRDs are overwritten when being regenerated by [`operator-sdk generate openapi`](https://github.com/operator-framework/operator-sdk/blob/master/doc/sdk-cli-reference.md#openapi). Users can now rely on `+kubebuilder` annotations in their API code, which provide access to most OpenAPIv3 [validation properties](https://github.com/OAI/OpenAPI-Specification/blob/master/versions/3.0.0.md#schema-object) (the full set will be supported in the near future, see [this PR](https://github.com/kubernetes-sigs/controller-tools/pull/190)) and [other CRD fields](https://book-v1.book.kubebuilder.io/beyond_basics/generating_crd.html). ([#1278](https://github.com/operator-framework/operator-sdk/pull/1278))
- Use `registry.access.redhat.com/ubi7/ubi-minimal:latest` base image for the Go and Helm operators and scorecard proxy ([#1376](https://github.com/operator-framework/operator-sdk/pull/1376))
- Allow "Owned CRDs Have Resources Listed" scorecard test to pass if the resources section exists

### Removed

- The SDK will no longer run `defaulter-gen` on running `operator-sdk generate k8s`. Defaulting for CRDs should be handled with mutating admission webhooks. ([#1288](https://github.com/operator-framework/operator-sdk/pull/1288))
- The `--version` flag was removed. Users should use the `operator-sdk version` command. ([#1444](https://github.com/operator-framework/operator-sdk/pull/1444))
- **Breaking Change**: The `test cluster` subcommand and the corresponding `--enable-tests` flag for the `build` subcommand have been removed ([#1414](https://github.com/operator-framework/operator-sdk/pull/1414))
- **Breaking Change**: The `--cluster-scoped` flag for `operator-sdk new` has been removed so it won't scaffold a cluster-scoped operator. Read the [operator scope](https://github.com/operator-framework/operator-sdk/blob/master/doc/operator-scope.md) documentation on the changes needed to run a cluster-scoped operator. ([#1434](https://github.com/operator-framework/operator-sdk/pull/1434))

### Bug Fixes

- [`operator-sdk generate openapi`](https://github.com/operator-framework/operator-sdk/blob/master/doc/sdk-cli-reference.md#openapi) no longer overwrites CRD values derived from `+kubebuilder` annotations in Go API code. See issues ([#1212](https://github.com/operator-framework/operator-sdk/issues/1212)) and ([#1323](https://github.com/operator-framework/operator-sdk/issues/1323)) for discussion. ([#1278](https://github.com/operator-framework/operator-sdk/pull/1278))
- Running [`operator-sdk gen-csv`](https://github.com/operator-framework/operator-sdk/blob/master/doc/sdk-cli-reference.md#gen-csv) on operators that do not have a CRDs directory, ex. `deploy/crds`, or do not have any [owned CRDs](https://github.com/operator-framework/operator-lifecycle-manager/blob/master/doc/design/building-your-csv.md#your-custom-resource-definitions), will not generate a "deploy/crds not found" error.

## v0.7.1

### Bug Fixes

- Pin dependency versions in Ansible build and test framework Dockerfiles to fix broken build and test framework images. ([#1348](https://github.com/operator-framework/operator-sdk/pull/1348))
- In Helm-based operators, when a custom resource with a failing release is reverted back to a working state, the `ReleaseFailed` condition is now correctly removed. ([#1321](https://github.com/operator-framework/operator-sdk/pull/1321))

## v0.7.0

### Added

- New optional flag `--header-file` for commands [`operator-sdk generate k8s`](https://github.com/operator-framework/operator-sdk/blob/master/doc/sdk-cli-reference.md#k8s) and [`operator-sdk add api`](https://github.com/operator-framework/operator-sdk/blob/master/doc/sdk-cli-reference.md#api) to supply a boilerplate header file for generated code. ([#1239](https://github.com/operator-framework/operator-sdk/pull/1239))
- JSON output support for `operator-sdk scorecard` subcommand ([#1228](https://github.com/operator-framework/operator-sdk/pull/1228))

### Changed

- Updated the helm-operator to store release state in kubernetes secrets in the same namespace of the custom resource that defines the release. ([#1102](https://github.com/operator-framework/operator-sdk/pull/1102))
  - **WARNING**: Users with active CRs and releases who are upgrading their helm-based operator should not skip this version. Future versions will not seamlessly transition release state to the persistent backend, and will instead uninstall and reinstall all managed releases.
- Change `namespace-manifest` flag in scorecard subcommand to `namespaced-manifest` to match other subcommands
- Subcommands of [`operator-sdk generate`](https://github.com/operator-framework/operator-sdk/blob/master/doc/sdk-cli-reference.md#generate) are now verbose by default. ([#1271](https://github.com/operator-framework/operator-sdk/pull/1271))
- [`operator-sdk olm-catalog gen-csv`](https://github.com/operator-framework/operator-sdk/blob/master/doc/sdk-cli-reference.md#gen-csv) parses Custom Resource manifests from `deploy/crds` or a custom path specified in `csv-config.yaml`, encodes them in a JSON array, and sets the CSV's [`metadata.annotations.alm-examples`](https://github.com/operator-framework/operator-lifecycle-manager/blob/master/doc/design/building-your-csv.md#crd-templates) field to that JSON. ([#1116](https://github.com/operator-framework/operator-sdk/pull/1116))

### Bug Fixes

- Fixed an issue that caused `operator-sdk new --type=helm` to fail for charts that have template files in nested template directories. ([#1235](https://github.com/operator-framework/operator-sdk/pull/1235))
- Fix bug in the YAML scanner used by `operator-sdk test` and `operator-sdk scorecard` that could result in a panic if a manifest file started with `---` ([#1258](https://github.com/operator-framework/operator-sdk/pull/1258))

## v0.6.0

### Added

- New flags for [`operator-sdk new --type=helm`](https://github.com/operator-framework/operator-sdk/blob/master/doc/sdk-cli-reference.md#new), which can be used to populate the project with an existing chart. ([#949](https://github.com/operator-framework/operator-sdk/pull/949))
- Command [`operator-sdk olm-catalog`](https://github.com/operator-framework/operator-sdk/blob/master/doc/sdk-cli-reference.md#olm-catalog) flag `--update-crds` optionally copies CRD's from `deploy/crds` when creating a new CSV or updating an existing CSV, and `--from-version` uses another versioned CSV manifest as a base for a new CSV version. ([#1016](https://github.com/operator-framework/operator-sdk/pull/1016))
- New flag `--olm-deployed` to direct the [`scorecard`](https://github.com/operator-framework/operator-sdk/blob/master/doc/sdk-cli-reference.md#scorecard) command to only use the CSV at `--csv-path` for manifest data, except for those provided to `--cr-manifest`. ([#1044](https://github.com/operator-framework/operator-sdk/pull/1044))
- Command [`version`](https://github.com/operator-framework/operator-sdk/pull/1171) prints the version of operator-sdk. ([#1171](https://github.com/operator-framework/operator-sdk/pull/1171))

### Changed

- Changed the Go, Helm, and Scorecard base images to `registry.access.redhat.com/ubi7-dev-preview/ubi-minimal:7.6` ([#1142](https://github.com/operator-framework/operator-sdk/pull/1142))
- CSV manifest are now versioned according to the `operator-registry` [manifest format](https://github.com/operator-framework/operator-registry#manifest-format). See issue [#900](https://github.com/operator-framework/operator-sdk/issues/900) for more details. ([#1016](https://github.com/operator-framework/operator-sdk/pull/1016))
- Unexported `CleanupNoT` function from `pkg/test`, as it is only intended to be used internally ([#1167](https://github.com/operator-framework/operator-sdk/pull/1167))

### Bug Fixes

- Fix issue where running `operator-sdk test local --up-local` would sometimes leave a running process in the background after exit ([#1089](https://github.com/operator-framework/operator-sdk/pull/1020))

## v0.5.0

### Added

- Updated the Kubernetes dependencies to `1.13.1` ([#1020](https://github.com/operator-framework/operator-sdk/pull/1020))
- Updated the controller-runtime version to `v0.1.10`. See the [controller-runtime `v0.1.10` release notes](https://github.com/kubernetes-sigs/controller-runtime/releases/tag/v0.1.10) for new features and bug fixes. ([#1020](https://github.com/operator-framework/operator-sdk/pull/1020))
- By default the controller-runtime metrics are exposed on port 8383. This is done as part of the scaffold in the main.go file, the port can be adjusted by modifying the `metricsPort` variable. [#786](https://github.com/operator-framework/operator-sdk/pull/786)
- A new command [`operator-sdk olm-catalog`](https://github.com/operator-framework/operator-sdk/blob/master/doc/sdk-cli-reference.md#olm-catalog) to be used as a parent for SDK subcommands generating code related to Operator Lifecycle Manager (OLM) Catalog integration, and subcommand [`operator-sdk olm-catalog gen-csv`](https://github.com/operator-framework/operator-sdk/blob/master/doc/sdk-cli-reference.md#gen-csv) which generates a Cluster Service Version for an operator so the OLM can deploy the operator in a cluster. ([#673](https://github.com/operator-framework/operator-sdk/pull/673))
- Helm-based operators have leader election turned on by default. When upgrading, add environment variable `POD_NAME` to your operator's Deployment using the Kubernetes downward API. To see an example, run `operator-sdk new --type=helm ...` and see file `deploy/operator.yaml`. [#1000](https://github.com/operator-framework/operator-sdk/pull/1000)
- A new command [`operator-sdk generate openapi`](https://github.com/operator-framework/operator-sdk/blob/master/doc/sdk-cli-reference.md#openapi) which generates OpenAPIv3 validation specs in Go and in CRD manifests as YAML. ([#869](https://github.com/operator-framework/operator-sdk/pull/869))
- The `operator-sdk add api` command now generates OpenAPIv3 validation specs in Go for that API, and in all CRD manifests as YAML.

### Changed

- In new Helm operator projects, the scaffolded CR `spec` field now contains the default values.yaml from the generated chart. ([#967](https://github.com/operator-framework/operator-sdk/pull/967))

### Deprecated

### Removed

### Bug Fixes

## v0.4.1

### Bug Fixes

- Make `up local` subcommand respect `KUBECONFIG` env var ([#996](https://github.com/operator-framework/operator-sdk/pull/996))
- Make `up local` subcommand use default namespace set in kubeconfig instead of hardcoded `default` and also add ability to watch all namespaces for ansible and helm type operators ([#996](https://github.com/operator-framework/operator-sdk/pull/996))
- Added k8s_status modules back to generation ([#972](https://github.com/operator-framework/operator-sdk/pull/972))
- Update checks for gvk registration to cover all cases for ansible ([#973](https://github.com/operator-framework/operator-sdk/pull/973) & [#1019](https://github.com/operator-framework/operator-sdk/pull/1019))
- Update reconciler for ansible and helm to use the cache rather than the API client. ([#1022](https://github.com/operator-framework/operator-sdk/pull/1022) & [#1048](https://github.com/operator-framework/operator-sdk/pull/1048) & [#1054](https://github.com/operator-framework/operator-sdk/pull/1054))
- Update reconciler to will update the status everytime for ansible ([#1066](https://github.com/operator-framework/operator-sdk/pull/1066))
- Update ansible proxy to recover dependent watches when pod is killed ([#1067](https://github.com/operator-framework/operator-sdk/pull/1067))
- Update ansible proxy to handle watching cluster scoped dependent watches ([#1031](https://github.com/operator-framework/operator-sdk/pull/1031))

## v0.4.0

### Added

- A new command [`operator-sdk migrate`](https://github.com/operator-framework/operator-sdk/blob/master/doc/sdk-cli-reference.md#migrate) which adds a main.go source file and any associated source files for an operator that is not of the "go" type. ([#887](https://github.com/operator-framework/operator-sdk/pull/887) and [#897](https://github.com/operator-framework/operator-sdk/pull/897))
- New commands [`operator-sdk run ansible`](https://github.com/operator-framework/operator-sdk/blob/master/doc/sdk-cli-reference.md#ansible) and [`operator-sdk run helm`](https://github.com/operator-framework/operator-sdk/blob/master/doc/sdk-cli-reference.md#helm) which run the SDK as ansible  and helm operator processes, respectively. These are intended to be used when running in a Pod inside a cluster. Developers wanting to run their operator locally should continue to use `up local`. ([#887](https://github.com/operator-framework/operator-sdk/pull/887) and [#897](https://github.com/operator-framework/operator-sdk/pull/897))
- Ansible operator proxy added the cache handler which allows the get requests to use the operators cache. [#760](https://github.com/operator-framework/operator-sdk/pull/760)
- Ansible operator proxy added ability to dynamically watch dependent resource that were created by ansible operator. [#857](https://github.com/operator-framework/operator-sdk/pull/857)
- Ansible-based operators have leader election turned on by default. When upgrading, add environment variable `POD_NAME` to your operator's Deployment using the Kubernetes downward API. To see an example, run `operator-sdk new --type=ansible ...` and see file `deploy/operator.yaml`.
- A new command [`operator-sdk scorecard`](https://github.com/operator-framework/operator-sdk/blob/master/doc/sdk-cli-reference.md#scorecard) which runs a series of generic tests on operators to ensure that an operator follows best practices. For more information, see the [`Scorecard Documentation`](doc/test-framework/scorecard.md)

### Changed

- The official images for the Ansible and Helm operators have moved! Travis now builds, tags, and pushes operator base images during CI ([#832](https://github.com/operator-framework/operator-sdk/pull/832)).
  - [quay.io/operator-framework/ansible-operator](https://quay.io/repository/operator-framework/ansible-operator)
  - [quay.io/operator-framework/helm-operator](https://quay.io/repository/operator-framework/helm-operator)

### Bug Fixes

- Fixes deadlocks during operator deployment rollouts, which were caused by operator pods requiring a leader election lock to become ready ([#932](https://github.com/operator-framework/operator-sdk/pull/932))

## v0.3.0

### Added

- Helm type operator generation support ([#776](https://github.com/operator-framework/operator-sdk/pull/776))

### Changed

- The SDK's Kubernetes Golang dependency versions/revisions have been updated from `v1.11.2` to `v1.12.3`. ([#807](https://github.com/operator-framework/operator-sdk/pull/807))
- The controller-runtime version has been updated from `v0.1.4` to `v0.1.8`. See the `v0.1.8` [release notes](https://github.com/kubernetes-sigs/controller-runtime/releases/tag/v0.1.8) for details.
- The SDK now generates the CRD with the status subresource enabled by default. See the [client doc](https://github.com/operator-framework/operator-sdk/blob/master/doc/user/client.md#updating-status-subresource) on how to update the status subresource. ([#787](https://github.com/operator-framework/operator-sdk/pull/787))

### Deprecated

### Removed

### Bug Fixes

## v0.2.1

### Bug Fixes

- Pin controller-runtime version to v0.1.4 to fix dependency issues and pin ansible idna package to version 2.7 ([#831](https://github.com/operator-framework/operator-sdk/pull/831))

## v0.2.0

### Changed

- The SDK now uses logr as the default logger to unify the logging output with the controller-runtime logs. Users can still use a logger of their own choice. See the [logging doc](https://github.com/operator-framework/operator-sdk/blob/master/doc/user/logging.md) on how the SDK initializes and uses logr.
- Ansible Operator CR status better aligns with [conventions](https://github.com/kubernetes/community/blob/master/contributors/devel/sig-architecture/api-conventions.md#typical-status-properties). ([#639](https://github.com/operator-framework/operator-sdk/pull/639))

### Added

- A new command [`operator-sdk print-deps`](https://github.com/operator-framework/operator-sdk/blob/master/doc/sdk-cli-reference.md#print-deps) which prints Golang packages and versions expected by the current Operator SDK version. Supplying `--as-file` prints packages and versions in Gopkg.toml format. ([#772](https://github.com/operator-framework/operator-sdk/pull/772))
- Add [`cluster-scoped`](https://github.com/operator-framework/operator-sdk/blob/master/doc/user-guide.md#operator-scope) flag to `operator-sdk new` command ([#747](https://github.com/operator-framework/operator-sdk/pull/747))
- Add [`up-local`](https://github.com/operator-framework/operator-sdk/blob/master/doc/sdk-cli-reference.md#flags-9) flag to `test local` subcommand ([#781](https://github.com/operator-framework/operator-sdk/pull/781))
- Add [`no-setup`](https://github.com/operator-framework/operator-sdk/blob/master/doc/sdk-cli-reference.md#flags-9) flag to `test local` subcommand ([#770](https://github.com/operator-framework/operator-sdk/pull/770))
- Add [`image`](https://github.com/operator-framework/operator-sdk/blob/master/doc/sdk-cli-reference.md#flags-9) flag to `test local` subcommand ([#768](https://github.com/operator-framework/operator-sdk/pull/768))
- Ansible Operator log output includes much more information for troubleshooting ansible errors. ([#713](https://github.com/operator-framework/operator-sdk/pull/713))
- Ansible Operator periodic reconciliation can be disabled ([#739](https://github.com/operator-framework/operator-sdk/pull/739))

### Bug fixes

- Make operator-sdk command work with composed GOPATH ([#676](https://github.com/operator-framework/operator-sdk/pull/676))
- Ansible Operator "--kubeconfig" command line option fixed ([#705](https://github.com/operator-framework/operator-sdk/pull/705))

## v0.1.1

### Bug fixes
- Fix hardcoded CRD version in crd scaffold ([#690](https://github.com/operator-framework/operator-sdk/pull/690))

## v0.1.0

### Changed

- Use [controller runtime](https://github.com/kubernetes-sigs/controller-runtime) library for controller and client APIs
- See [migration guide](https://github.com/operator-framework/operator-sdk/blob/master/doc/migration/v0.1.0-migration-guide.md) to migrate your project to `v0.1.0`

## v0.0.7

### Added

- Service account generation ([#454](https://github.com/operator-framework/operator-sdk/pull/454))
- Leader election ([#530](https://github.com/operator-framework/operator-sdk/pull/530))
- Incluster test support for test framework ([#469](https://github.com/operator-framework/operator-sdk/pull/469))
- Ansible type operator generation support ([#486](https://github.com/operator-framework/operator-sdk/pull/486), [#559](https://github.com/operator-framework/operator-sdk/pull/559))

### Changed

- Moved the rendering of `deploy/operator.yaml` to the `operator-sdk new` command instead of `operator-sdk build`

## v0.0.6

### Added

- Added `operator-sdk up` command to help deploy an operator. Currently supports running an operator locally against an existing cluster e.g `operator-sdk up local --kubeconfig=<path-to-kubeconfig> --namespace=<operator-namespace>`. See `operator-sdk up -h` for help. [#219](https://github.com/operator-framework/operator-sdk/pull/219) [#274](https://github.com/operator-framework/operator-sdk/pull/274)
- Added initial default metrics to be captured and exposed by Prometheus. [#323](https://github.com/operator-framework/operator-sdk/pull/323) exposes the metrics port and [#349](https://github.com/operator-framework/operator-sdk/pull/323) adds the initial default metrics.
- Added initial test framework for operators [#377](https://github.com/operator-framework/operator-sdk/pull/377), [#392](https://github.com/operator-framework/operator-sdk/pull/392), [#393](https://github.com/operator-framework/operator-sdk/pull/393)

### Changed

- All the modules in [`pkg/sdk`](https://github.com/operator-framework/operator-sdk/tree/4a9d5a5b0901b24679d36dced0a186c525e1bffd/pkg/sdk) have been combined into a single package. `action`, `handler`, `informer` `types` and `query` pkgs have been consolidated into `pkg/sdk`. [#242](https://github.com/operator-framework/operator-sdk/pull/242)
- The SDK exposes the Kubernetes clientset via `k8sclient.GetKubeClient()` #295
- The SDK now vendors the k8s code-generators for an operator instead of using the prebuilt image `gcr.io/coreos-k8s-scale-testing/codegen:1.9.3` [#319](https://github.com/operator-framework/operator-sdk/pull/242)
- The SDK exposes the Kubernetes rest config via `k8sclient.GetKubeConfig()` #338
- Use `time.Duration` instead of `int` for `sdk.Watch` [#427](https://github.com/operator-framework/operator-sdk/pull/427)

### Fixed

- The cache of available clients is being reset every minute for discovery of newely added resources to a cluster. [#280](https://github.com/operator-framework/operator-sdk/pull/280)<|MERGE_RESOLUTION|>--- conflicted
+++ resolved
@@ -11,6 +11,8 @@
 ### Removed
 
 ### Bug Fixes
+
+- Fix issue when the test-framework would attempt to create a namespace exceeding 63 characters. `pkg/test/NewCtx()` now creates a unique id instead of using the test name. `TestCtx.GetNamespace()` uses this unique id to create a namespace that avoids this scenario. ([#2335](https://github.com/operator-framework/operator-sdk/pull/2335))
 
 ## v0.14.0
 
@@ -41,11 +43,7 @@
 
 - Fix `operator-sdk build`'s `--image-build-args` to support spaces within quotes like `--label some.name="First Last"`. ([#2312](https://github.com/operator-framework/operator-sdk/pull/2312))
 - Fix misleading Helm operator "release not found" errors during CR deletion. ([#2359](https://github.com/operator-framework/operator-sdk/pull/2359))
-<<<<<<< HEAD
-- Fix issue when the test-framework would attempt to create a namespace exceeding 63 characters. `pkg/test/NewCtx()` now creates a unique id instead of using the test name. `TestCtx.GetNamespace()` uses this unique id to create a namespace that avoids this scenario. ([#2335](https://github.com/operator-framework/operator-sdk/pull/2335))
-=======
 - Fix Ansible based image in order to re-trigger reconcile when playbooks are runner with error. ([#2375](https://github.com/operator-framework/operator-sdk/pull/2375))
->>>>>>> 6d2b87cf
 
 ## v0.13.0
 
